--- conflicted
+++ resolved
@@ -1,12 +1,5 @@
-<<<<<<< HEAD
-## FabricObserver 3.2.4.831
-#### This version is built for .NET Core 3.1 and SF Runtime >= 8.0
-=======
 ## FabricObserver 3.2.5
 ### This version is built for .NET 6 and SF Runtime >= 9.0
->>>>>>> 5518742d
-
-**This is the last version of FabricObserver that will target .NET Core 3.1. If you are running Service Fabric version 9 or higher, then you should use FabricObserver version 3.2.4.960.**
 
 [**FabricObserver (FO)**](https://github.com/microsoft/service-fabric-observer) is a complete implementation of a production-ready, generic resource usage watchdog service written as a stateless, singleton Service Fabric .NET Core 3.1 application that 
 1. Monitors a broad range of machine resources that tend to be very important to all Service Fabric applications, like disk space consumption, CPU use, memory use, endpoint availability, ephemeral TCP port use, and app/cluster certificate health out-of-the-box.
