--- conflicted
+++ resolved
@@ -2,25 +2,9 @@
 <package xmlns="http://schemas.microsoft.com/packaging/2013/05/nuspec.xsd">
 	<metadata minClientVersion="3.3.0">
 		<id>%PACKAGE_ID%</id>
-<<<<<<< HEAD
-		<version>3.2.0.831</version>
-		<releaseNotes>
-- This is a relatively major release with significant changes. Many of these will be transparent to you except for the new service deployment model (removal of DefaultServices from ApplicationManifest.xml to support ARM deployment).
-- Support for ARM deployment, including "one-click" ARM deployments (Deploy to Azure button).
-- For CLI/PowerShell deployments, you must now create an instance of fabric:/FabricObserver/FabricObserver service as the last step.
-- IMPORTANT: This version requires SF runtime versions 8.0 and above and .NET Core 3.1.x. Note that 3.2.0.831 will be the last major release of FO to support .NET Core 3.1, which will hit its EOL in 12/2022.
-- AppObserver now generates ServiceHealthReport health reports, which will put service entities into Error or Warning depending upon your configuration thresholds. There are breaking changes to FO's health reporter API. See below.
-- ObserverLogger.LogEtw now supports TelemetryData type (so, you don't have to duplicate its members in an anonymous type).
-- ObserverHealthReporter no longer takes a FabricClient parameter (breaking change).
-- HealthReport.ReportType has been replaced with HealthReport.EntityType (breaking change). HealthReportType enum no longer exists. It has been replaced with EntityType enum.
-- Substantial performance improvements and protection against most issues related to Windows Defender process scanning behavior.
-- Several code improvements and some refactorings or complete rewrites.
-- Some important bug fixes.
-=======
 		<version>3.2.4.960</version>
 		<releaseNotes>
 - Updated RG Memory impl.
->>>>>>> ac341cd2
 		</releaseNotes>
 		<authors>Microsoft</authors>
 		<license type="expression">MIT</license>
@@ -29,11 +13,7 @@
 		<icon>icon.png</icon>
 		<readme>fonuget.md</readme>
 		<language>en-US</language>
-<<<<<<< HEAD
-		<description>This package contains the FabricObserver Application (built for .NET Core 3.1, requires SF Runtime 8.0 and above), a highly configurable and extensible resource usage watchdog service that is designed to be run in Azure Service Fabric Windows and Linux clusters. This package contains the entire application and can be used to build .NET Standard 2.0 observer plugins.</description>
-=======
 		<description>This package contains the FabricObserver Application (built for .NET 6.0, SF Runtime 9.0 and above), a highly configurable and extensible resource usage watchdog service that is designed to be run in Azure Service Fabric Windows and Linux clusters. This package contains the entire application and can be used to build .NET Standard 2.0 observer plugins.</description>
->>>>>>> ac341cd2
 		<contentFiles>
 			<files include="**" buildAction="None" copyToOutput="true" />
 		</contentFiles>
