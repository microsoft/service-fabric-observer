--- conflicted
+++ resolved
@@ -1,48 +1,40 @@
-<?xml version="1.0" encoding="utf-8"?>
-<package xmlns="http://schemas.microsoft.com/packaging/2013/05/nuspec.xsd">
-	<metadata minClientVersion="3.3.2">
-		<id>%PACKAGE_ID%</id>
-		<version>3.3.2</version>
-		<releaseNotes>
-<<<<<<< HEAD
-            - Linux Bug Fix: OSObserver plugin now correctly detects the OS version on Linux machines. This fixes an issue where the OS version was not being detected correctly, leading to potential misconfigurations.
-            - Added support for AzLinux/Mariner OS.
-            - Added support for Win-ARM64 builds.
-            - Several nuget package updates.
-=======
-            - This version of FabricObserver is built for NET8 and SF Runtime 10.0 and higher: It will not work on lower versions of Service Fabric.
-            - Bug Fix: Extensibility library targets SF Services versions greater than or equal to 7.0.1816, which is SF 10.x. This is to ensure compatibility with the latest versions of Service Fabric and enable FO plugin authors to reference Microsoft SDK package that target 7.x versions.
-            - Linux Bug Fix: AppObserver conditional logic bug (Linux-only) is now fixed. This bug causes AppObserver to fail in FO version 3.3.0 (not earlier versions) running in Linux SF clusters.
-            - Several nuget package updates.
-            - Github Version Check is now a configurable setting. Octokit/Github Version Check cannot be used in airgapped clusters.
->>>>>>> 9fb2e8e1
-        </releaseNotes>
-		<authors>Microsoft</authors>
-		<license type="expression">MIT</license>
-		<requireLicenseAcceptance>true</requireLicenseAcceptance>
-		<title>Service Fabric FabricObserver Application</title>
-		<icon>icon.png</icon>
-		<readme>fonuget.md</readme>
-		<language>en-US</language>
-		<description>This package contains the FabricObserver(FO) Application - built for NET8 and SF Runtime 9.x. FO a highly configurable and extensible resource usage watchdog service that is designed to be run in Azure Service Fabric Windows and Linux clusters. This package contains the entire application and can be used to build .NET Standard 2.0 or .NET 8 observer plugins.</description>
-		<contentFiles>
-			<files include="**" buildAction="None" copyToOutput="true" />
-		</contentFiles>
-		<dependencies>
-			<group targetFramework="net8.0">
-				<dependency id="Microsoft.ServiceFabric.Services" version="7.0.1816" />
-			</group>
-		</dependencies>
-		<projectUrl>https://aka.ms/sf/FabricObserver</projectUrl>
-		<tags>azure service-fabric fabric-observer utility watchdog-service observability</tags>
-		<copyright>© Microsoft Corporation. All rights reserved.</copyright>
-	</metadata>
-	<files>
-		<file src="**" target="contentFiles\any\any" />
-		<file src="FabricObserverPkg\Code\FabricObserver.dll" target="lib\net8.0" />
-		<file src="FabricObserverPkg\Code\FabricObserver.Extensibility.dll" target="lib\net8.0" />
-		<file src="FabricObserverPkg\Code\TelemetryLib.dll" target="lib\net8.0" />
-		<file src="%ROOT_PATH%\icon.png" target="" />
-		<file src="%ROOT_PATH%\fonuget.md" target="" />
-	</files>
-</package>
+<?xml version="1.0" encoding="utf-8"?>
+<package xmlns="http://schemas.microsoft.com/packaging/2013/05/nuspec.xsd">
+	<metadata minClientVersion="3.3.2">
+		<id>%PACKAGE_ID%</id>
+		<version>3.3.2</version>
+		<releaseNotes>
+            - Linux Bug Fix: OSObserver plugin now correctly detects the OS version on Linux machines. This fixes an issue where the OS version was not being detected correctly, leading to potential misconfigurations.
+            - Added support for AzLinux/Mariner OS.
+            - Added support for Win-ARM64 builds.
+            - Several nuget package updates.
+     </releaseNotes>
+		<authors>Microsoft</authors>
+		<license type="expression">MIT</license>
+		<requireLicenseAcceptance>true</requireLicenseAcceptance>
+		<title>Service Fabric FabricObserver Application</title>
+		<icon>icon.png</icon>
+		<readme>fonuget.md</readme>
+		<language>en-US</language>
+		<description>This package contains the FabricObserver(FO) Application - built for NET8 and SF Runtime 9.x. FO a highly configurable and extensible resource usage watchdog service that is designed to be run in Azure Service Fabric Windows and Linux clusters. This package contains the entire application and can be used to build .NET Standard 2.0 or .NET 8 observer plugins.</description>
+		<contentFiles>
+			<files include="**" buildAction="None" copyToOutput="true" />
+		</contentFiles>
+		<dependencies>
+			<group targetFramework="net8.0">
+				<dependency id="Microsoft.ServiceFabric.Services" version="7.0.1816" />
+			</group>
+		</dependencies>
+		<projectUrl>https://aka.ms/sf/FabricObserver</projectUrl>
+		<tags>azure service-fabric fabric-observer utility watchdog-service observability</tags>
+		<copyright>© Microsoft Corporation. All rights reserved.</copyright>
+	</metadata>
+	<files>
+		<file src="**" target="contentFiles\any\any" />
+		<file src="FabricObserverPkg\Code\FabricObserver.dll" target="lib\net8.0" />
+		<file src="FabricObserverPkg\Code\FabricObserver.Extensibility.dll" target="lib\net8.0" />
+		<file src="FabricObserverPkg\Code\TelemetryLib.dll" target="lib\net8.0" />
+		<file src="%ROOT_PATH%\icon.png" target="" />
+		<file src="%ROOT_PATH%\fonuget.md" target="" />
+	</files>
+</package>