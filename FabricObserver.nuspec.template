--- conflicted
+++ resolved
@@ -1,45 +1,40 @@
-<?xml version="1.0" encoding="utf-8"?>
-<package xmlns="http://schemas.microsoft.com/packaging/2013/05/nuspec.xsd">
-	<metadata minClientVersion="3.3.0">
-		<id>%PACKAGE_ID%</id>
-		<version>3.2.9</version>
-		<releaseNotes>
-<<<<<<< HEAD
-- Bug fix for CPU Resource Governance monitoring (Windows-only): App param updates.
-- Performance and code improvements.
-=======
-	- AppObserver no longer relies on Environment.ProcessorCount to determine concurrent monitoring capability. Even if you are CPU-limiting FabricObserver to a percentage of a single CPU core via Service Fabric Resource Governance, in which case Environment.ProcessorCount would return 1, AppObserver will still monitor services concurrently if AppObserverEnableConcurrentMonitoring is set to true.
-	- AppObserver: Bug fix in child process monitoring.
-	- AppObserver: Bug fix in Cpu RG monitoring.
-	- Performance and Code improvements.
->>>>>>> c706259b
-		</releaseNotes>
-		<authors>Microsoft</authors>
-		<license type="expression">MIT</license>
-		<requireLicenseAcceptance>true</requireLicenseAcceptance>
-		<title>Service Fabric FabricObserver Application</title>
-		<icon>icon.png</icon>
-		<readme>fonuget.md</readme>
-		<language>en-US</language>
-		<description>This package contains the FabricObserver(FO) Application - built for .NET 6.0 and SF Runtime 9.x. FO a highly configurable and extensible resource usage watchdog service that is designed to be run in Azure Service Fabric Windows and Linux clusters. This package contains the entire application and can be used to build .NET Standard 2.0 observer plugins. NOTE: If you want to target .NET 6 for your plugins, then you must use Microsoft.ServiceFabricApps.FabricObserver.Extensibility.3.2.9 nuget package to build them.</description>
-		<contentFiles>
-			<files include="**" buildAction="None" copyToOutput="true" />
-		</contentFiles>
-		<dependencies>
-			<group targetFramework="net6.0">
-				<dependency id="Microsoft.ServiceFabric.Services" version="6.0.1017" />
-			</group>
-		</dependencies>
-		<projectUrl>https://aka.ms/sf/FabricObserver</projectUrl>
-		<tags>azure service-fabric fabric-observer utility watchdog-service observability</tags>
-		<copyright>© Microsoft Corporation. All rights reserved.</copyright>
-	</metadata>
-	<files>
-		<file src="**" target="contentFiles\any\any" />
-		<file src="FabricObserverPkg\Code\FabricObserver.dll" target="lib\net6.0" />
-		<file src="FabricObserverPkg\Code\FabricObserver.Extensibility.dll" target="lib\net6.0" />
-		<file src="FabricObserverPkg\Code\TelemetryLib.dll" target="lib\net6.0" />
-		<file src="%ROOT_PATH%\icon.png" target="" />
-		<file src="%ROOT_PATH%\fonuget.md" target="" />
-	</files>
-</package>
+<?xml version="1.0" encoding="utf-8"?>
+<package xmlns="http://schemas.microsoft.com/packaging/2013/05/nuspec.xsd">
+	<metadata minClientVersion="3.3.0">
+		<id>%PACKAGE_ID%</id>
+		<version>3.2.9</version>
+		<releaseNotes>
+	- AppObserver no longer relies on Environment.ProcessorCount to determine concurrent monitoring capability. Even if you are CPU-limiting FabricObserver to a percentage of a single CPU core via Service Fabric Resource Governance, in which case Environment.ProcessorCount would return 1, AppObserver will still monitor services concurrently if AppObserverEnableConcurrentMonitoring is set to true.
+	- AppObserver: Bug fix in child process monitoring.
+	- AppObserver: Bug fix in Cpu RG monitoring.
+	- Performance and Code improvements.
+		</releaseNotes>
+		<authors>Microsoft</authors>
+		<license type="expression">MIT</license>
+		<requireLicenseAcceptance>true</requireLicenseAcceptance>
+		<title>Service Fabric FabricObserver Application</title>
+		<icon>icon.png</icon>
+		<readme>fonuget.md</readme>
+		<language>en-US</language>
+		<description>This package contains the FabricObserver(FO) Application - built for .NET 6.0 and SF Runtime 9.x. FO a highly configurable and extensible resource usage watchdog service that is designed to be run in Azure Service Fabric Windows and Linux clusters. This package contains the entire application and can be used to build .NET Standard 2.0 observer plugins. NOTE: If you want to target .NET 6 for your plugins, then you must use Microsoft.ServiceFabricApps.FabricObserver.Extensibility.3.2.9 nuget package to build them.</description>
+		<contentFiles>
+			<files include="**" buildAction="None" copyToOutput="true" />
+		</contentFiles>
+		<dependencies>
+			<group targetFramework="net6.0">
+				<dependency id="Microsoft.ServiceFabric.Services" version="6.0.1017" />
+			</group>
+		</dependencies>
+		<projectUrl>https://aka.ms/sf/FabricObserver</projectUrl>
+		<tags>azure service-fabric fabric-observer utility watchdog-service observability</tags>
+		<copyright>© Microsoft Corporation. All rights reserved.</copyright>
+	</metadata>
+	<files>
+		<file src="**" target="contentFiles\any\any" />
+		<file src="FabricObserverPkg\Code\FabricObserver.dll" target="lib\net6.0" />
+		<file src="FabricObserverPkg\Code\FabricObserver.Extensibility.dll" target="lib\net6.0" />
+		<file src="FabricObserverPkg\Code\TelemetryLib.dll" target="lib\net6.0" />
+		<file src="%ROOT_PATH%\icon.png" target="" />
+		<file src="%ROOT_PATH%\fonuget.md" target="" />
+	</files>
+</package>