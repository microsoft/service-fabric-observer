--- conflicted
+++ resolved
@@ -1,21 +1,9 @@
-<<<<<<< HEAD
-## FabricObserver [3.2.4.831](https://github.com/microsoft/service-fabric-observer/releases/tag/65632410)
-#### NOTE: This version targets .NET Core 3.1 and requires SF Runtime >= 8.0 
-
-**This is the last version of FabricObserver that will target .NET Core 3.1. If you are running Service Fabric version 9 or higher, then you should use FabricObserver [version 3.2.4.960](https://github.com/microsoft/service-fabric-observer/releases/tag/65633122).**
-
-[![Deploy to Azure](https://aka.ms/deploytoazurebutton)](https://portal.azure.com/#create/Microsoft.Template/uri/https%3A%2F%2Fraw.githubusercontent.com%2Fmicrosoft%2Fservice-fabric-observer%2Fmain%2FDocumentation%2FDeployment%2Fservice-fabric-observer.json)
-
-[**FabricObserver (FO)**](https://github.com/microsoft/service-fabric-observer/releases) is a complete implementation of a production-ready, generic resource usage watchdog service written as a stateless, singleton Service Fabric .NET Core 3.1 application that 
-1. Monitors a broad range of machine resources that tend to be very important to all Service Fabric applications, like disk space consumption, CPU use, memory use (working set, private bytes), ephemeral TCP port use, threads, handles, and app/cluster certificate health out-of-the-box.
-=======
 ## FabricObserver 3.2.5
 
 [![Deploy to Azure](https://aka.ms/deploytoazurebutton)](https://portal.azure.com/#create/Microsoft.Template/uri/https%3A%2F%2Fraw.githubusercontent.com%2Fmicrosoft%2Fservice-fabric-observer%2Fnet6%2FDocumentation%2FDeployment%2Fservice-fabric-observer.json)
 
 [**FabricObserver (FO)**](https://github.com/microsoft/service-fabric-observer/releases) is a complete implementation of a production-ready, generic resource usage watchdog service written as a stateless, singleton Service Fabric .NET 6 application that 
 1. Monitors a broad range of machine resources that tend to be very important to all Service Fabric applications, like disk space consumption, CPU use, memory use, endpoint availability, ephemeral TCP port use, and app/cluster certificate health out-of-the-box.
->>>>>>> 5518742d
 2. Runs on multiple versions of Windows Server and Ubuntu 16.04 and 18.04
 3. Provides [an easy-to-use extensibility model](/Documentation/Plugins.md) for creating [custom Observers](/SampleObserverPlugin) out of band (so, you don't need to clone the repo to build an Observer). See [ContainerObserver](https://github.com/GitTorre/ContainerObserver) for a complete plugin impl that extends FO with SF container app resource monitoring and alerting (note that this observer is built into FO as of version 3.1.17).
 4. Supports [Configuration Setting Application Updates](/Documentation/Using.md#parameterUpdates) for any observer for any supported setting. 
@@ -94,11 +82,7 @@
 .net6 installed (if you deploy VM images from Azure gallery, then they will not have .net6 installed), then you must deploy the SelfContained package.</strong>
 
 ### Deploy FabricObserver
-<<<<<<< HEAD
-**Note: You must deploy this version (3.2.4.831) to clusters that are running SF 8.0 and above. This version also requires .NET Core 3.1.**
-=======
 **Note: You must deploy this version (3.2.5) to clusters that are running SF 9.0 and above. This version also requires .NET 6.**
->>>>>>> 5518742d
 You can deploy FabricObserver (and ClusterObserver) using Visual Studio (if you build the sources yourself), PowerShell or ARM. Please note that this version of FabricObserver no longer supports the DefaultServices node in ApplicationManifest.xml.
 This means that should you deploy using PowerShell, you must create an instance of the service as the last command in your script. This was done to support ARM deployment, specifically.
 The StartupServices.xml file you see in the FabricHealerApp project now contains the service information once held in ApplicationManifest's DefaultServices node. Note that this information is primarily useful for deploying from Visual Studio.
@@ -109,9 +93,7 @@
 
 #### Deploy FabricObserver using Client (PowerShell)  
 
-After you adjust configuration settings to meet to your needs (this means changing settings in Settings.xml for ObserverManager (ObserverManagerConfiguration section) and in ApplicationManifest.xml for observers). 
-
-**NOTE: In version 3.2.0 and higher and you must create a service instance after you create the application.**
+After you adjust configuration settings to meet to your needs (this means changing settings in Settings.xml for ObserverManager (ObserverManagerConfiguration section) and in ApplicationManifest.xml for observers).
 
 **NOTE: In version 3.2.0 and higher and you must create a service instance after you create the application.**
 
@@ -140,17 +122,6 @@
 
 #Copy $path contents (FO app package) to server:
 
-<<<<<<< HEAD
-Copy-ServiceFabricApplicationPackage -ApplicationPackagePath $path -CompressPackage -ApplicationPackagePathInImageStore FO321831 -TimeoutSec 1800
-
-#Register FO ApplicationType:
-
-Register-ServiceFabricApplicationType -ApplicationPathInImageStore FO321831
-
-#Create FO application (if not already deployed at lesser version):
-
-New-ServiceFabricApplication -ApplicationName fabric:/FabricObserver -ApplicationTypeName FabricObserverType -ApplicationTypeVersion 3.2.4.831   
-=======
 Copy-ServiceFabricApplicationPackage -ApplicationPackagePath $path -CompressPackage -ApplicationPackagePathInImageStore FO32960 -TimeoutSec 1800
 
 #Register FO ApplicationType:
@@ -160,7 +131,6 @@
 #Create FO application (if not already deployed at lesser version):
 
 New-ServiceFabricApplication -ApplicationName fabric:/FabricObserver -ApplicationTypeName FabricObserverType -ApplicationTypeVersion 3.2.5   
->>>>>>> 5518742d
 
 #Create the Service instances (-1 means all nodes, which is what is required for FO):  
 
@@ -168,11 +138,7 @@
 
 #OR if updating existing version:  
 
-<<<<<<< HEAD
-Start-ServiceFabricApplicationUpgrade -ApplicationName fabric:/FabricObserver -ApplicationTypeVersion 3.2.4.831 -Monitored -FailureAction rollback
-=======
 Start-ServiceFabricApplicationUpgrade -ApplicationName fabric:/FabricObserver -ApplicationTypeVersion 3.2.5 -Monitored -FailureAction rollback
->>>>>>> 5518742d
 ```  
 
 ## Configuration Change Support
