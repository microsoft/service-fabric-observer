--- conflicted
+++ resolved
@@ -20,11 +20,7 @@
             try
             {
                 ServiceRuntime.RegisterServiceAsync("FabricObserverType", context => new FabricObserverService(context)).GetAwaiter().GetResult();
-<<<<<<< HEAD
-                ServiceEventSource.Current?.ServiceTypeRegistered(Process.GetCurrentProcess().Id, nameof(FabricObserver));
-=======
                 ServiceEventSource.Current?.ServiceTypeRegistered(Environment.ProcessId, nameof(FabricObserver));
->>>>>>> 5518742d
 
                 // Prevents this host process from terminating so services keep running.
                 Thread.Sleep(Timeout.Infinite);
