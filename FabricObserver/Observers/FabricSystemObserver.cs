﻿// ------------------------------------------------------------
// Copyright (c) Microsoft Corporation. All rights reserved.
// Licensed under the MIT License (MIT). See License.txt in the repo root for license information.
// ------------------------------------------------------------

using System;
using System.Collections.Generic;
using System.ComponentModel;
using System.Diagnostics;
using System.Diagnostics.Eventing.Reader;
using System.Fabric;
using System.Fabric.Health;
using System.Globalization;
using System.IO;
using System.Linq;
using System.Text;
using System.Threading;
using System.Threading.Tasks;
using FabricObserver.Observers.Utilities;
using FabricObserver.Observers.Utilities.Telemetry;
using HealthReport = FabricObserver.Observers.Utilities.HealthReport;
using FabricObserver.Interfaces;

namespace FabricObserver.Observers
{
    // FabricSystemObserver monitors all Fabric system service processes across various resource usage metrics: 
    // CPU Time, Private Workingset, Ephemeral and Total Active TCP ports, File Handles, Threads.
    public sealed class FabricSystemObserver : ObserverBase
    {
        private const double KvsLvidsWarningPercentage = 75.0;
        private readonly string[] processWatchList;
        private Stopwatch stopwatch;
        private bool checkPrivateWorkingSet;

        // Health Report data container - For use in analysis to determine health state.
        private Dictionary<string, FabricResourceUsageData<int>> allCpuData;
        private Dictionary<string, FabricResourceUsageData<float>> allMemData;
        private Dictionary<string, FabricResourceUsageData<int>> allActiveTcpPortData;
        private Dictionary<string, FabricResourceUsageData<int>> allEphemeralTcpPortData;
        private Dictionary<string, FabricResourceUsageData<float>> allHandlesData;
        private Dictionary<string, FabricResourceUsageData<int>> allThreadsData;
        private Dictionary<string, FabricResourceUsageData<double>> allAppKvsLvidsData;

        // Windows only. (EventLog).
        private List<EventRecord> evtRecordList = null;
        private bool monitorWinEventLog;

        /// <summary>
        /// Creates a new instance of the type.
        /// </summary>
        /// <param name="context">The StatelessServiceContext instance.</param>
        public FabricSystemObserver(StatelessServiceContext context) : base(null, context)
        {
            // Linux
            if (!IsWindows)
            {
                processWatchList = new[]
                {
                    "Fabric",
                    "FabricDCA.dll",
                    "FabricDnsService",
                    "FabricCAS.dll",
                    "FabricFAS.dll",
                    "FabricGateway.exe",
                    "FabricHost",
                    "FabricIS.dll",
                    "FabricRM.exe",
                    "FabricUS.dll"
                };
            }
            else
            {
                // Windows
                processWatchList = new[]
                {
                    "Fabric",
                    "FabricApplicationGateway",
                    "FabricCAS",
                    "FabricDCA",
                    "FabricDnsService",
                    "FabricFAS",
                    "FabricGateway",
                    "FabricHost",
                    "FabricIS",
                    "FabricRM"
                };
            }
        }

        public int CpuErrorUsageThresholdPct
        {
            get; set;
        }

        public int MemErrorUsageThresholdMb
        {
            get; set;
        }

        public int TotalActivePortCountAllSystemServices
        {
            get; set;
        }

        public int TotalActiveEphemeralPortCountAllSystemServices
        {
            get; set;
        }

        public float TotalAllocatedHandlesAllSystemServices
        {
            get; set;
        }

        public int ActiveTcpPortCountError
        {
            get; set;
        }

        public int ActiveEphemeralPortCountError
        {
            get; set;
        }

        public int ActiveTcpPortCountWarning
        {
            get; set;
        }

        public int ActiveEphemeralPortCountWarning
        {
            get; set;
        }

        public int CpuWarnUsageThresholdPct
        {
            get; set;
        }

        public int MemWarnUsageThresholdMb
        {
            get; set;
        }

        public int AllocatedHandlesWarning
        {
            get; set;
        }

        public int AllocatedHandlesError
        {
            get; set;
        }

        public bool EnableKvsLvidMonitoring
        {
            get; set;
        } = false;

        public int ThreadCountError 
        { 
            get; set; 
        }

        public int ThreadCountWarning 
        { 
            get; set; 
        }

        public int TotalThreadsAllSystemServices 
        { 
            get; set; 
        }

        public override async Task ObserveAsync(CancellationToken token)
        {
            if (token.IsCancellationRequested)
            {
                return;
            }

            // If set, this observer will only run during the supplied interval.
            if (RunInterval > TimeSpan.MinValue && DateTime.Now.Subtract(LastRunDateTime) < RunInterval)
            {
                return;
            }

            Token = token;

            try
            {
                await ComputeResourceUsageAsync(token);
            }
            catch (Exception e) when (!(e is OperationCanceledException || e is TaskCanceledException))
            {
                ObserverLogger.LogError( $"Unhandled exception in ObserveAsync:{Environment.NewLine}{e}");

                // Fix the bug..
                throw;
            }

            if (IsWindows && IsObserverWebApiAppDeployed && monitorWinEventLog)
            {
                ReadServiceFabricWindowsEventLog();
            }

            await ReportAsync(token);

            // The time it took to run this observer to completion.
            stopwatch.Stop();
            RunDuration = stopwatch.Elapsed;

            if (EnableVerboseLogging)
            {
                ObserverLogger.LogInfo($"Run Duration: {RunDuration}");
            }

            stopwatch.Reset();
            LastRunDateTime = DateTime.Now;
        }

        private async Task ComputeResourceUsageAsync(CancellationToken token)
        {
            Initialize();

            foreach (string procName in processWatchList)
            {
                token.ThrowIfCancellationRequested();

                string dotnet = string.Empty;

                if (!IsWindows && procName.EndsWith(".dll"))
                {
                    dotnet = "dotnet ";
                }

                await GetProcessInfoAsync($"{dotnet}{procName}", token);
            }
        }

        [System.Diagnostics.CodeAnalysis.SuppressMessage("Interoperability", "CA1416:Validate platform compatibility", Justification = "Windows Event data code only ever gets reached on Windows...")]
        public override Task ReportAsync(CancellationToken token)
        {
            try
            {
                token.ThrowIfCancellationRequested();

                var info = new StringBuilder();

                if (allMemData != null)
                {
                    info.Append($"Fabric memory: {allMemData["Fabric"].AverageDataValue} MB{Environment.NewLine}" +
                                $"FabricDCA memory: {allMemData.FirstOrDefault(x => x.Key.Contains("FabricDCA")).Value.AverageDataValue} MB{Environment.NewLine}" +
                                $"FabricGateway memory: {allMemData.FirstOrDefault(x => x.Key.Contains("FabricGateway")).Value.AverageDataValue} MB{Environment.NewLine}" +

                                // On Windows, FO runs as NetworkUser by default and therefore can't monitor FabricHost process, which runs as System.
                                (!IsWindows ? $"FabricHost memory: {allMemData["FabricHost"].AverageDataValue} MB{Environment.NewLine}" : string.Empty));
                }

                if (allHandlesData != null)
                {
                    info.Append($"Fabric file handles: {allHandlesData["Fabric"].AverageDataValue}{Environment.NewLine}" +
                                $"FabricDCA file handles: {allHandlesData.FirstOrDefault(x => x.Key.Contains("FabricDCA")).Value.AverageDataValue}{Environment.NewLine}" +
                                $"FabricGateway file handles: {allHandlesData.FirstOrDefault(x => x.Key.Contains("FabricGateway")).Value.AverageDataValue}{Environment.NewLine}" +

                                // On Windows, FO runs as NetworkUser by default and therefore can't monitor FabricHost process, which runs as System. 
                                (!IsWindows ? $"FabricHost file handles: {allHandlesData["FabricHost"]?.AverageDataValue}{Environment.NewLine}" : string.Empty));
                }

                if (allThreadsData != null)
                {
                    info.Append($"Fabric threads: {allThreadsData["Fabric"].AverageDataValue}{Environment.NewLine}" +
                                $"FabricDCA threads: {allThreadsData.FirstOrDefault(x => x.Key.Contains("FabricDCA")).Value.AverageDataValue}{Environment.NewLine}" +
                                $"FabricGateway threads: {allThreadsData.FirstOrDefault(x => x.Key.Contains("FabricGateway")).Value.AverageDataValue}{Environment.NewLine}" +

                                // On Windows, FO runs as NetworkUser by default and therefore can't monitor FabricHost process, which runs as System. 
                                (!IsWindows ? $"FabricHost threads: {allThreadsData["FabricHost"]?.AverageDataValue}" : string.Empty));
                }

                // Informational report.
                TimeSpan timeToLiveWarning = GetHealthReportTimeToLive();
                var informationReport = new HealthReport
                {
                    Observer = ObserverName,
                    NodeName = NodeName,
                    HealthMessage = $"TCP ports in use by Fabric System services: {TotalActivePortCountAllSystemServices}{Environment.NewLine}" +
                                    $"Ephemeral TCP ports in use by Fabric System services: {TotalActiveEphemeralPortCountAllSystemServices}{Environment.NewLine}" +
                                    $"File handles in use by Fabric System services: {TotalAllocatedHandlesAllSystemServices}{Environment.NewLine}" +
                                    $"Threads in use by Fabric System services: {TotalThreadsAllSystemServices}{Environment.NewLine}{info}",

                    State = HealthState.Ok,
                    HealthReportTimeToLive = timeToLiveWarning,
                    EntityType = EntityType.Node
                };

                info.Clear();
                info = null;

                HealthReporter.ReportHealthToServiceFabric(informationReport);

                // Reset local tracking counters.
                TotalActivePortCountAllSystemServices = 0;
                TotalActiveEphemeralPortCountAllSystemServices = 0;
                TotalAllocatedHandlesAllSystemServices = 0;
                TotalThreadsAllSystemServices = 0;

                // CPU
                if (CpuErrorUsageThresholdPct > 0 || CpuWarnUsageThresholdPct > 0)
                {
                    ProcessResourceDataList(allCpuData, CpuErrorUsageThresholdPct, CpuWarnUsageThresholdPct);
                }
  
                // Memory
                if (MemErrorUsageThresholdMb > 0 || MemWarnUsageThresholdMb > 0)
                {
                    ProcessResourceDataList(allMemData, MemErrorUsageThresholdMb, MemWarnUsageThresholdMb);
                }

                // Ports - Active TCP
                if (ActiveTcpPortCountError > 0 || ActiveTcpPortCountWarning > 0)
                {
                    ProcessResourceDataList(allActiveTcpPortData, ActiveTcpPortCountError, ActiveTcpPortCountWarning);
                }

                // Ports - Ephemeral
                if (ActiveEphemeralPortCountError > 0 || ActiveEphemeralPortCountWarning > 0)
                {
                    ProcessResourceDataList(allEphemeralTcpPortData, ActiveEphemeralPortCountError, ActiveEphemeralPortCountWarning);
                }

                // Handles
                if (AllocatedHandlesError > 0 || AllocatedHandlesWarning > 0)
                {
                    ProcessResourceDataList(allHandlesData, AllocatedHandlesError, AllocatedHandlesWarning);
                }

                // Threads
                if (ThreadCountError > 0 || ThreadCountWarning > 0)
                {
                    ProcessResourceDataList(allThreadsData, ThreadCountError, ThreadCountWarning);
                }

                // KVS LVIDs - Windows-only (EnableKvsLvidMonitoring will always be false otherwise)
                if (EnableKvsLvidMonitoring && allAppKvsLvidsData.Count > 0)
                {
                    ProcessResourceDataList(allAppKvsLvidsData, 0, KvsLvidsWarningPercentage);
                }

                // No need to progress on Linux.
                if (!IsWindows)
                {
                    return Task.CompletedTask;
                }

                // Windows Event Log
<<<<<<< HEAD
                if (isWindows && IsObserverWebApiAppDeployed && monitorWinEventLog)
=======
                if (IsWindows && IsObserverWebApiAppDeployed && monitorWinEventLog)
>>>>>>> ac341cd2
                {
                    // SF Eventlog Errors?
                    // Write this out to a new file, for use by the web front end log viewer.
                    // Format = HTML.
                    int count = evtRecordList.Count;
                    var logPath = Path.Combine(ObserverLogger.LogFolderBasePath, "EventVwrErrors.txt");

                    // Remove existing file.
                    if (File.Exists(logPath))
                    {
                        try
                        {
                            File.Delete(logPath);
                        }
                        catch (Exception e) when (e is ArgumentException || e is IOException || e is UnauthorizedAccessException)
                        {

                        }
                    }

                    if (count >= 10)
                    {
                        var sb = new StringBuilder();

                        _ = sb.AppendLine("<br/><div><strong>" +
                                          "<a href='javascript:toggle(\"evtContainer\")'>" +
                                          "<div id=\"plus\" style=\"display: inline; font-size: 25px;\">+</div> " + count +
                                          " Error Events in ServiceFabric and System</a> " +
                                          "Event logs</strong>.<br/></div>");

                        _ = sb.AppendLine("<div id='evtContainer' style=\"display: none;\">");

                        foreach (var evt in evtRecordList.Distinct())
                        {
                            token.ThrowIfCancellationRequested();

                            try
                            {
                                // Access event properties:
                                _ = sb.AppendLine("<div>" + evt.LogName + "</div>");
                                _ = sb.AppendLine("<div>" + evt.LevelDisplayName + "</div>");
                                if (evt.TimeCreated.HasValue)
                                {
                                    _ = sb.AppendLine("<div>" + evt.TimeCreated.Value.ToShortDateString() + "</div>");
                                }

                                foreach (var prop in evt.Properties)
                                {
                                    if (prop.Value != null && Convert.ToString(prop.Value).Length > 0)
                                    {
                                        _ = sb.AppendLine("<div>" + prop.Value + "</div>");
                                    }
                                }
                            }
                            catch (EventLogException)
                            {

                            }
                        }

                        _ = sb.AppendLine("</div>");

                        _ = ObserverLogger.TryWriteLogFile(logPath, sb.ToString());
                        _ = sb.Clear();
                    }

                    // Clean up.
                    if (count > 0)
                    {
                        evtRecordList.Clear();
                    }
                }
            }
            catch (Exception e) when (!(e is OperationCanceledException || e is TaskCanceledException))
            {
                ObserverLogger.LogError($"Unhandled exception in ReportAsync:{Environment.NewLine}{e}");

                // Fix the bug..
                throw;
            }

            return Task.CompletedTask;
        }

        /// <summary>
        /// ReadServiceFabricWindowsEventLog().
        /// </summary>
        [System.Diagnostics.CodeAnalysis.SuppressMessage("Interoperability", "CA1416:Validate platform compatibility", Justification = "IsWindows check exits the function immediately if not Windows...")]
        private void ReadServiceFabricWindowsEventLog()
        {
            if (!IsWindows)
            {
                return;
            }

            string sfOperationalLogSource = "Microsoft-ServiceFabric/Operational";
            string sfAdminLogSource = "Microsoft-ServiceFabric/Admin";
            string systemLogSource = "System";
            string sfLeaseAdminLogSource = "Microsoft-ServiceFabric-Lease/Admin";
            string sfLeaseOperationalLogSource = "Microsoft-ServiceFabric-Lease/Operational";

            var range2Days = DateTime.UtcNow.AddDays(-1);
            var format = range2Days.ToString("yyyy-MM-ddTHH:mm:ss.fffffff00K", CultureInfo.InvariantCulture);
            var datexQuery = $"*[System/TimeCreated/@SystemTime >='{format}']";

            // Critical and Errors only.
            string xQuery = "*[System/Level <= 2] and " + datexQuery;

            // SF Admin Event Store.
            var evtLogQuery = new EventLogQuery(sfAdminLogSource, PathType.LogName, xQuery);
            using (var evtLogReader = new EventLogReader(evtLogQuery))
            {
                for (var eventInstance = evtLogReader.ReadEvent(); eventInstance != null; eventInstance = evtLogReader.ReadEvent())
                {
                    Token.ThrowIfCancellationRequested();
                    evtRecordList.Add(eventInstance);
                }
            }

            // SF Operational Event Store.
            evtLogQuery = new EventLogQuery(sfOperationalLogSource, PathType.LogName, xQuery);
            using (var evtLogReader = new EventLogReader(evtLogQuery))
            {
                for (var eventInstance = evtLogReader.ReadEvent(); eventInstance != null; eventInstance = evtLogReader.ReadEvent())
                {
                    Token.ThrowIfCancellationRequested();
                    evtRecordList.Add(eventInstance);
                }
            }

            // SF Lease Admin Event Store.
            evtLogQuery = new EventLogQuery(sfLeaseAdminLogSource, PathType.LogName, xQuery);
            using (var evtLogReader = new EventLogReader(evtLogQuery))
            {
                for (var eventInstance = evtLogReader.ReadEvent(); eventInstance != null; eventInstance = evtLogReader.ReadEvent())
                {
                    Token.ThrowIfCancellationRequested();
                    evtRecordList.Add(eventInstance);
                }
            }

            // SF Lease Operational Event Store.
            evtLogQuery = new EventLogQuery(sfLeaseOperationalLogSource, PathType.LogName, xQuery);
            using (var evtLogReader = new EventLogReader(evtLogQuery))
            {
                for (var eventInstance = evtLogReader.ReadEvent(); eventInstance != null; eventInstance = evtLogReader.ReadEvent())
                {
                    Token.ThrowIfCancellationRequested();
                    evtRecordList.Add(eventInstance);
                }
            }

            // System Event Store.
            evtLogQuery = new EventLogQuery(systemLogSource, PathType.LogName, xQuery);
            using (var evtLogReader = new EventLogReader(evtLogQuery))
            {
                for (var eventInstance = evtLogReader.ReadEvent(); eventInstance != null; eventInstance = evtLogReader.ReadEvent())
                {
                    Token.ThrowIfCancellationRequested();
                    evtRecordList.Add(eventInstance);
                }
            }
        }

        private Process[] GetDotnetLinuxProcessesByFirstArgument(string argument)
        {
            if (IsWindows)
            {
                return null;
            }

            var result = new List<Process>();
            var processes = Process.GetProcessesByName("dotnet");

            for (int i = 0; i < processes.Length; ++i)
            {
                Token.ThrowIfCancellationRequested();

                Process process = processes[i];

                try
                {
                    string cmdline = File.ReadAllText($"/proc/{process.Id}/cmdline");

                    // dotnet /mnt/sfroot/_App/__FabricSystem_App4294967295/US.Code.Current/FabricUS.dll 
                    if (cmdline.Contains("/mnt/sfroot/_App/"))
                    {
                        string bin = cmdline[(cmdline.LastIndexOf("/", StringComparison.Ordinal) + 1)..];

                        if (string.Equals(argument, bin, StringComparison.InvariantCulture))
                        {
                            result.Add(process);
                        }
                    }
                    else if (cmdline.Contains("Fabric"))
                    {
                        // dotnet FabricDCA.dll
                        string[] parts = cmdline.Split('\0', StringSplitOptions.RemoveEmptyEntries);

                        if (parts.Length > 1 && string.Equals(argument, parts[1], StringComparison.Ordinal))
                        {
                            result.Add(process);
                        }
                    }
                }
                catch (DirectoryNotFoundException)
                {
                    // It is possible that the process already exited.
                }
            }

            return result.ToArray();
        }

        [System.Diagnostics.CodeAnalysis.SuppressMessage("Interoperability", "CA1416:Validate platform compatibility", Justification = "<Pending>")]
        private void Initialize()
        {
            Token.ThrowIfCancellationRequested();
            
            // fabric:/System
            MonitoredAppCount = 1;
            MonitoredServiceProcessCount = processWatchList.Length;
            int frudCapacity = 4;

            if (UseCircularBuffer)
            {
                frudCapacity = DataCapacity > 0 ? DataCapacity : 5;
            }
            else if (MonitorDuration > TimeSpan.MinValue)
            {
                frudCapacity = (int)MonitorDuration.TotalSeconds * 4;
            }

            stopwatch ??= new Stopwatch();
            stopwatch.Start();
            SetThresholdSFromConfiguration();

            // CPU data
            if (allCpuData == null && (CpuErrorUsageThresholdPct > 0 || CpuWarnUsageThresholdPct > 0))
            {
                allCpuData = new Dictionary<string, FabricResourceUsageData<int>>();

                foreach (var proc in processWatchList)
                {
                    allCpuData.Add(proc, new FabricResourceUsageData<int>(ErrorWarningProperty.CpuTime, proc, frudCapacity, UseCircularBuffer));
                }
            }

            // Memory data
            if (allMemData == null && (MemErrorUsageThresholdMb > 0 || MemWarnUsageThresholdMb > 0))
            {
                allMemData = new Dictionary<string, FabricResourceUsageData<float>>();

                foreach (var proc in processWatchList)
                {
                    allMemData.Add(proc, new FabricResourceUsageData<float>(ErrorWarningProperty.MemoryConsumptionMb, proc, frudCapacity, UseCircularBuffer));
                }
            }

            // Ports
            if (allActiveTcpPortData == null && (ActiveTcpPortCountError > 0 || ActiveTcpPortCountWarning > 0))
            {
                allActiveTcpPortData = new Dictionary<string, FabricResourceUsageData<int>>();

                foreach (var proc in processWatchList)
                {
                    allActiveTcpPortData.Add(proc, new FabricResourceUsageData<int>(ErrorWarningProperty.ActiveTcpPorts, proc, frudCapacity, UseCircularBuffer));
                }
            }

            if (allEphemeralTcpPortData == null && (ActiveEphemeralPortCountError > 0 || ActiveEphemeralPortCountWarning > 0))
            {
                allEphemeralTcpPortData = new Dictionary<string, FabricResourceUsageData<int>>();

                foreach (var proc in processWatchList)
                {
                    allEphemeralTcpPortData.Add(proc, new FabricResourceUsageData<int>(ErrorWarningProperty.ActiveEphemeralPorts, proc, frudCapacity, UseCircularBuffer));
                }
            }

            // Handles
            if (allHandlesData == null && (AllocatedHandlesError > 0 || AllocatedHandlesWarning > 0))
            {
                allHandlesData = new Dictionary<string, FabricResourceUsageData<float>>();

                foreach (var proc in processWatchList)
                {
                    allHandlesData.Add(proc, new FabricResourceUsageData<float>(ErrorWarningProperty.AllocatedFileHandles, proc, frudCapacity, UseCircularBuffer));
                }
            }

            // Threads
            if (allThreadsData == null && (ThreadCountError > 0 || ThreadCountWarning > 0))
            {
                allThreadsData = new Dictionary<string, FabricResourceUsageData<int>>();

                foreach (var proc in processWatchList)
                {
                    allThreadsData.Add(proc, new FabricResourceUsageData<int>(ErrorWarningProperty.ThreadCount, proc, frudCapacity, UseCircularBuffer));
                }
            }

            // KVS LVIDs - Windows-only (EnableKvsLvidMonitoring will always be false otherwise)
            if (EnableKvsLvidMonitoring && allAppKvsLvidsData == null)
            {
                allAppKvsLvidsData = new Dictionary<string, FabricResourceUsageData<double>>();

                foreach (var proc in processWatchList)
                {
                    Token.ThrowIfCancellationRequested();

                    if (proc != "Fabric" && proc != "FabricRM")
                    {
                        continue;
                    }

                    allAppKvsLvidsData.Add(proc, new FabricResourceUsageData<double>(ErrorWarningProperty.KvsLvidsPercent, proc, frudCapacity, UseCircularBuffer));
                }
            }

            if (IsWindows && monitorWinEventLog && evtRecordList == null)
            {
                evtRecordList = new List<EventRecord>();
            }
        }

        private void SetThresholdSFromConfiguration()
        {
            /* Error thresholds */
            
            Token.ThrowIfCancellationRequested();

            // CPU Time
            var cpuError = GetSettingParameterValue(ConfigurationSectionName, ObserverConstants.FabricSystemObserverCpuErrorLimitPct);

            if (!string.IsNullOrWhiteSpace(cpuError))
            {
                _ = int.TryParse(cpuError, out int threshold);

                if (threshold > 100 || threshold < 0)
                {
                    throw new ArgumentException($"{threshold}% is not a meaningful threshold value for {ObserverConstants.FabricSystemObserverCpuErrorLimitPct}.");
                }

                CpuErrorUsageThresholdPct = threshold;
            }

            /* Memory - Private or Full Working Set */
            var privateWS = GetSettingParameterValue(ConfigurationSectionName, ObserverConstants.MonitorPrivateWorkingSetParameter);
            
            if (!string.IsNullOrWhiteSpace(privateWS))
            {
                _ = bool.TryParse(privateWS, out bool privWs);
               checkPrivateWorkingSet = privWs;
            }

            // Memory - Working Set MB
            var memError = GetSettingParameterValue(ConfigurationSectionName, ObserverConstants.FabricSystemObserverMemoryErrorLimitMb);

            if (!string.IsNullOrWhiteSpace(memError))
            {
                _ = int.TryParse(memError, out int threshold);

                if (threshold < 0)
                {
                    throw new ArgumentException($"{threshold} is not a meaningful threshold value for {ObserverConstants.FabricSystemObserverMemoryErrorLimitMb}.");
                }

                MemErrorUsageThresholdMb = threshold;
            }

            // All TCP Ports
            var activeTcpPortsError = GetSettingParameterValue(ConfigurationSectionName, ObserverConstants.FabricSystemObserverNetworkErrorActivePorts);

            if (!string.IsNullOrWhiteSpace(activeTcpPortsError))
            {
                _ = int.TryParse(activeTcpPortsError, out int threshold);
                ActiveTcpPortCountError = threshold;
            }

            // Ephemeral TCP Ports
            var activeEphemeralPortsError = GetSettingParameterValue(ConfigurationSectionName, ObserverConstants.FabricSystemObserverNetworkErrorEphemeralPorts);

            if (!string.IsNullOrWhiteSpace(activeEphemeralPortsError))
            {
                _ = int.TryParse(activeEphemeralPortsError, out int threshold);
                ActiveEphemeralPortCountError = threshold;
            }

            // File Handles
            var handlesError = GetSettingParameterValue(ConfigurationSectionName, ObserverConstants.FabricSystemObserverErrorHandles);

            if (!string.IsNullOrWhiteSpace(handlesError))
            {
                _ = int.TryParse(handlesError, out int threshold);
                AllocatedHandlesError = threshold;
            }

            // Threads
            var threadCountError = GetSettingParameterValue(ConfigurationSectionName, ObserverConstants.FabricSystemObserverErrorThreadCount);

            if (!string.IsNullOrWhiteSpace(threadCountError))
            {
                _ = int.TryParse(threadCountError, out int threshold);
                ThreadCountError = threshold;
            }

            /* Warning thresholds */

            Token.ThrowIfCancellationRequested();

            var cpuWarn = GetSettingParameterValue(ConfigurationSectionName, ObserverConstants.FabricSystemObserverCpuWarningLimitPct);

            if (!string.IsNullOrWhiteSpace(cpuWarn))
            {
                _ = int.TryParse(cpuWarn, out int threshold);

                if (threshold > 100 || threshold < 0)
                {
                    throw new ArgumentException($"{threshold}% is not a meaningful threshold value for {ObserverConstants.FabricSystemObserverCpuWarningLimitPct}.");
                }

                CpuWarnUsageThresholdPct = threshold;
            }

            var memWarn = GetSettingParameterValue(ConfigurationSectionName, ObserverConstants.FabricSystemObserverMemoryWarningLimitMb);

            if (!string.IsNullOrWhiteSpace(memWarn))
            {
                _ = int.TryParse(memWarn, out int threshold);

                if (threshold < 0)
                {
                    throw new ArgumentException($"{threshold} MB is not a meaningful threshold value for {ObserverConstants.FabricSystemObserverMemoryWarningLimitMb}.");
                }

                MemWarnUsageThresholdMb = threshold;
            }

            // Ports
            var activeTcpPortsWarning = GetSettingParameterValue( ConfigurationSectionName, ObserverConstants.FabricSystemObserverNetworkWarningActivePorts);

            if (!string.IsNullOrWhiteSpace(activeTcpPortsWarning))
            {
                _ = int.TryParse(activeTcpPortsWarning, out int threshold);
                ActiveTcpPortCountWarning = threshold;
            }

            var activeEphemeralPortsWarning = GetSettingParameterValue(ConfigurationSectionName, ObserverConstants.FabricSystemObserverNetworkWarningEphemeralPorts);

            if (!string.IsNullOrWhiteSpace(activeEphemeralPortsWarning))
            {
                _ = int.TryParse(activeEphemeralPortsWarning, out int threshold);
                ActiveEphemeralPortCountWarning = threshold;
            }

            // File Handles
            var handlesWarning = GetSettingParameterValue(ConfigurationSectionName, ObserverConstants.FabricSystemObserverWarningHandles);

            if (!string.IsNullOrWhiteSpace(handlesWarning))
            {
                _ = int.TryParse(handlesWarning, out int threshold);
                AllocatedHandlesWarning = threshold;
            }

            // Threads
            var threadCountWarning = GetSettingParameterValue(ConfigurationSectionName, ObserverConstants.FabricSystemObserverWarningThreadCount);
            
            if (!string.IsNullOrWhiteSpace(threadCountWarning))
            {
                _ = int.TryParse(threadCountWarning, out int threshold);
                ThreadCountWarning = threshold;
            }

            // KVS LVID Monitoring - Windows-only.
            if (IsWindows && bool.TryParse(GetSettingParameterValue(ConfigurationSectionName, ObserverConstants.EnableKvsLvidMonitoringParameter), out bool enableLvidMonitoring))
            {
                // Observers that monitor LVIDs should ensure the static ObserverManager.CanInstallLvidCounter is true before attempting to monitor LVID usage.
                EnableKvsLvidMonitoring = enableLvidMonitoring && ObserverManager.IsLvidCounterEnabled;
            }

            // Monitor Windows event log for SF and System Error/Critical events?
            // This can be noisy. Use wisely. Return if running on Linux.
            if (!IsWindows)
            {
                return;
            }

            var watchEvtLog = GetSettingParameterValue(ConfigurationSectionName, ObserverConstants.FabricSystemObserverMonitorWindowsEventLog);

            if (!string.IsNullOrWhiteSpace(watchEvtLog) && bool.TryParse(watchEvtLog, out bool watchEl))
            {
                monitorWinEventLog = watchEl;
            }
        }

        private async Task GetProcessInfoAsync(string procName, CancellationToken token)
        {
            // This is to support differences between Linux and Windows dotnet process naming pattern.
            // Default value is what Windows expects for proc name. In linux, the procname is an argument (typically) of a dotnet command.
            string dotnetArg = procName;
            Process process = null;

            if (!IsWindows && procName.Contains("dotnet"))
            {
                dotnetArg = $"{procName.Replace("dotnet ", string.Empty)}";
                Process[] processes = GetDotnetLinuxProcessesByFirstArgument(dotnetArg);

                if (processes == null || processes.Length == 0)
                {
                    return;
                }

                process = processes[0];
            }

            token.ThrowIfCancellationRequested();

            int procId;

            if (!IsWindows)
            {
                if (process == null)
                {
                    try
                    {
                        process = Process.GetProcessesByName(dotnetArg).First();
                    }
                    catch (Exception e) when (e is ArgumentException || e is InvalidOperationException)
                    {
                        return;
                    }
                }

                procId = process.Id;
            }
            else
            {
                procId = NativeMethods.GetProcessIdFromName(procName);
            }

            Stopwatch timer = new Stopwatch();

            try
            {   
                if (IsWindows && procId < 1)
                {
                    // This will be a Win32Exception or InvalidOperationException if FabricObserver.exe is not running as Admin or LocalSystem on Windows.
                    // It's OK. Just means that the elevated process (like FabricHost.exe) won't be observed. 
                    // It is generally *not* worth running FO process as a Windows elevated user just for this scenario. On Linux, FO always should be run as normal user, not root.
#if DEBUG
                    ObserverLogger.LogWarning($"FabricObserver must be running as System or Admin user on Windows to monitor {dotnetArg}.");
#endif
                    TryRemoveTargetFromFruds(dotnetArg);
                    return;
                }

                // Ports - Active TCP All
                int activePortCount = OSInfoProvider.Instance.GetActiveTcpPortCount(procId, CodePackage?.Path);
                TotalActivePortCountAllSystemServices += activePortCount;
                    
                if (ActiveTcpPortCountError > 0 || ActiveTcpPortCountWarning > 0)
                {
                    if (allActiveTcpPortData.ContainsKey(dotnetArg))
                    {
                        if (allActiveTcpPortData.ContainsKey(dotnetArg))
                        {
                            allActiveTcpPortData[dotnetArg].AddData(activePortCount);
                        }
                    }
                }

                // Ports - Active TCP Ephemeral
                int activeEphemeralPortCount = OSInfoProvider.Instance.GetActiveEphemeralPortCount(procId, CodePackage?.Path);
                TotalActiveEphemeralPortCountAllSystemServices += activeEphemeralPortCount;
                    
                if (ActiveEphemeralPortCountError > 0 || ActiveEphemeralPortCountWarning > 0)
                {
                    if (allEphemeralTcpPortData.ContainsKey(dotnetArg))
                    {
                        if (allEphemeralTcpPortData.ContainsKey(dotnetArg))
                        {
                            allEphemeralTcpPortData[dotnetArg].AddData(activeEphemeralPortCount);
                        }
                    }
                }

                // Allocated Handles
                float handles;

                if (IsWindows)
                {
                    handles = ProcessInfoProvider.Instance.GetProcessAllocatedHandles(procId);
                }
                else
                {
                    handles = ProcessInfoProvider.Instance.GetProcessAllocatedHandles(procId, CodePackage?.Path);
                }

                TotalAllocatedHandlesAllSystemServices += handles;

                // Threads
                int threads = 0;

                if (IsWindows)
                {
                    threads = NativeMethods.GetProcessThreadCount(procId);
                }
                else
                {
                    threads = ProcessInfoProvider.GetProcessThreadCount(procId);
                }

                TotalThreadsAllSystemServices += threads;
                    
                // No need to proceed further if there are no configuration settings for CPU, Memory, Handles thresholds.
                // Returning here is correct as supplied thresholds apply to all system services.
                if (CpuErrorUsageThresholdPct <= 0 && CpuWarnUsageThresholdPct <= 0 && MemErrorUsageThresholdMb <= 0 && MemWarnUsageThresholdMb <= 0
                    && AllocatedHandlesError <= 0 && AllocatedHandlesWarning <= 0 && ThreadCountError <= 0 && ThreadCountWarning <= 0 && !EnableKvsLvidMonitoring)
                {
                    return;
                }

                // Handles/FDs
                if (AllocatedHandlesError > 0 || AllocatedHandlesWarning > 0)
                {
                    if (allHandlesData.ContainsKey(dotnetArg))
                    {
                        if (allHandlesData.ContainsKey(dotnetArg))
                        {
                            allHandlesData[dotnetArg].AddData(handles);
                        }
                    }
                }

                // Threads
                if (ThreadCountError > 0 || ThreadCountWarning > 0)
                {
                    if (allThreadsData.ContainsKey(dotnetArg))
                    {
                        if (allThreadsData.ContainsKey(dotnetArg))
                        {
                            allThreadsData[dotnetArg].AddData(threads);
                        }
                    }
                }

<<<<<<< HEAD
                    // KVS LVIDs
                    if (EnableKvsLvidMonitoring && (dotnetArg == "Fabric" || dotnetArg == "FabricRM"))
                    {
                        double lvidPct = ProcessInfoProvider.Instance.GetProcessKvsLvidsUsagePercentage(dotnetArg, Token);
=======
                // KVS LVIDs
                if (EnableKvsLvidMonitoring && (dotnetArg == "Fabric" || dotnetArg == "FabricRM"))
                {
                    double lvidPct = ProcessInfoProvider.Instance.GetProcessKvsLvidsUsagePercentage(dotnetArg, Token);
>>>>>>> ac341cd2

                    // GetProcessKvsLvidsUsedPercentage internally handles exceptions and will always return -1 when it fails.
                    if (lvidPct > -1)
                    {
                        if (allAppKvsLvidsData.ContainsKey(dotnetArg))
                        {
                            if (allAppKvsLvidsData.ContainsKey(dotnetArg))
                            {
                                allAppKvsLvidsData[dotnetArg].AddData(lvidPct);
                            }
                        }
                    }
                }

                ICpuUsage cpuUsage;

                if (IsWindows)
                {
                    cpuUsage = new CpuUsageWin32();
                }
                else
                {
                    cpuUsage = new CpuUsageProcess();
                }

                TimeSpan duration = TimeSpan.FromSeconds(1);

                if (MonitorDuration > TimeSpan.MinValue)
                {
                    duration = MonitorDuration;
                }

                // Memory MB
                if (MemErrorUsageThresholdMb > 0 || MemWarnUsageThresholdMb > 0)
                {
                    float processMem = ProcessInfoProvider.Instance.GetProcessWorkingSetMb(procId, dotnetArg, Token, checkPrivateWorkingSet);

                    if (allMemData.ContainsKey(dotnetArg))
                    {
<<<<<<< HEAD
                        float processMem = ProcessInfoProvider.Instance.GetProcessWorkingSetMb(procId, dotnetArg, Token, checkPrivateWorkingSet);

                        if (allMemData.ContainsKey(dotnetArg))
                        {
                            allMemData[dotnetArg].AddData(processMem);
                        }
=======
                        allMemData[dotnetArg].AddData(processMem);
>>>>>>> ac341cd2
                    }
                }

                timer.Start();

                while (timer.Elapsed <= duration)
                {
                    token.ThrowIfCancellationRequested();

                    try
                    {
                        // CPU Time for service process.
                        if (CpuErrorUsageThresholdPct > 0 || CpuWarnUsageThresholdPct > 0)
                        {
                            int cpu = (int)cpuUsage.GetCurrentCpuUsagePercentage(procId, IsWindows ? dotnetArg : null);

                            if (allCpuData.ContainsKey(dotnetArg))
                            {
<<<<<<< HEAD
                                int cpu = (int)cpuUsage.GetCpuUsagePercentageProcess(procId);

                                if (allCpuData.ContainsKey(dotnetArg))
                                {
                                    allCpuData[dotnetArg].AddData(cpu);
                                }
=======
                                allCpuData[dotnetArg].AddData(cpu);
>>>>>>> ac341cd2
                            }
                        }

                        await Task.Delay(150, Token);
                    }
                    catch (Exception e) when (!(e is OperationCanceledException || e is TaskCanceledException))
                    {
                        ObserverLogger.LogWarning($"Unhandled Exception thrown in GetProcessInfoAsync:{Environment.NewLine}{e}");

                        // Fix the bug..
                        throw;
                    }
                }

                timer.Stop();
            }
            catch (Exception e) when (e is ArgumentException || e is InvalidOperationException)
            {
               
            }
            catch (Exception e) when (!(e is OperationCanceledException || e is TaskCanceledException))
            {
                ObserverLogger.LogError($"Unhandled exception in GetProcessInfoAsync:{Environment.NewLine}{e}");

                // Fix the bug..
                throw;
            }
            finally
            {
                process?.Dispose();
                process = null;
            }
        }

        private void TryRemoveTargetFromFruds(string dotnetArg)
        {
            try
            {
                // CPU data
                if (allCpuData != null)
                {
<<<<<<< HEAD
                    // This will be a Win32Exception or InvalidOperationException if FabricObserver.exe is not running as Admin or LocalSystem on Windows.
                    // It's OK. Just means that the elevated process (like FabricHost.exe) won't be observed. 
                    // It is generally *not* worth running FO process as a Windows elevated user just for this scenario. On Linux, FO always should be run as normal user, not root.
#if DEBUG
                    ObserverLogger.LogWarning($"Can't observe {dotnetArg} due to it's privilege level. " +
                                              $"FabricObserver must be running as System or Admin on Windows for this specific task.");
#endif       
                    TryRemoveTargetFromFruds(dotnetArg);
                    continue;
=======
                    _ = allCpuData.Remove(dotnetArg);
                }

                // Memory data
                if (allMemData != null)
                {
                    _ = allMemData.Remove(dotnetArg);
>>>>>>> ac341cd2
                }

                // Ports
                if (allActiveTcpPortData != null)
                {
                    _ = allActiveTcpPortData.Remove(dotnetArg);
                }

                if (allEphemeralTcpPortData != null)
                {
                    _ = allEphemeralTcpPortData.Remove(dotnetArg);
                }

                // Handles
                if (allHandlesData != null)
                {
                    _ = allHandlesData.Remove(dotnetArg);
                }

                // Threads
                if (allThreadsData != null)
                {
                    _ = allThreadsData.Remove(dotnetArg);
                }

                // KVS LVIDs - Windows-only (EnableKvsLvidMonitoring will always be false otherwise)
                if (EnableKvsLvidMonitoring && allAppKvsLvidsData != null)
                {
                    _ = allAppKvsLvidsData.Remove(dotnetArg);
                }
            }
            catch (Exception e) when (e is ArgumentException || e is KeyNotFoundException)
            {

            }
        }

        private void TryRemoveTargetFromFruds(string dotnetArg)
        {
            try
            {
                // CPU data
                if (allCpuData != null)
                {
                    _ = allCpuData.Remove(dotnetArg);
                }

                // Memory data
                if (allMemData != null)
                {
                    _ = allMemData.Remove(dotnetArg);
                }

                // Ports
                if (allActiveTcpPortData != null)
                {
                    _ = allActiveTcpPortData.Remove(dotnetArg);
                }

                if (allEphemeralTcpPortData != null)
                {
                    _ = allEphemeralTcpPortData.Remove(dotnetArg);
                }

                // Handles
                if (allHandlesData != null)
                {
                    _ = allHandlesData.Remove(dotnetArg);
                }

                // Threads
                if (allThreadsData != null)
                {
                    _ = allThreadsData.Remove(dotnetArg);
                }

                // KVS LVIDs - Windows-only (EnableKvsLvidMonitoring will always be false otherwise)
                if (allAppKvsLvidsData != null)
                {
                    _ = allAppKvsLvidsData.Remove(dotnetArg);
                }
            }
            catch (Exception e) when (e is ArgumentException || e is KeyNotFoundException)
            {

            }
        }

        private void ProcessResourceDataList<T>(
                            Dictionary<string, FabricResourceUsageData<T>> data,
                            T thresholdError,
                            T thresholdWarning)
                                where T : struct
        {
            string fileName = null;
            TimeSpan TTL = GetHealthReportTimeToLive();

            if (EnableCsvLogging)
            {
                fileName = $"FabricSystemServices{(CsvWriteFormat == CsvFileWriteFormat.MultipleFilesNoArchives ? "_" + DateTime.UtcNow.ToString("o") : string.Empty)}";
            }

            foreach (var item in data)
            {
                Token.ThrowIfCancellationRequested();

                var frud = item.Value;

                if (!frud.Data.Any() || frud.AverageDataValue <= 0)
                {
                    continue;
                }

                string procName = frud.Id;
<<<<<<< HEAD

                if (EnableCsvLogging)
                {
                    var propertyName = frud.Property;

                    /* Log average data value to long-running store (CSV).*/
=======
                int procId = 0;
>>>>>>> ac341cd2

                try
                {
                    if (IsWindows)
                    {
                        procId = NativeMethods.GetProcessIdFromName(procName);

                        // No longer running.
                        if (procId == -1)
                        {
                            continue;
                        }
                    }
                    else
                    {
                        if (procName.EndsWith(".dll"))
                        {
                            var procs = GetDotnetLinuxProcessesByFirstArgument(procName);

                            // No longer runing.
                            if (procs?.Length == 0)
                            {
                                continue;
                            }

                            procId = procs[0].Id;
                        }
                        else
                        {
                            var procs = Process.GetProcessesByName(procName);

                            if (procs?.Length == 0)
                            {
                                continue;
                            }

                            procId = procs[0].Id;
                        }
                    }

                    if (EnableCsvLogging)
                    {
                        var propertyName = frud.Property;

                        // Log average data value to long-running store (CSV). \\

                        var dataLogMonitorType = propertyName switch
                        {
                            ErrorWarningProperty.CpuTime => "CPU %",
                            ErrorWarningProperty.MemoryConsumptionMb => "Working Set MB",
                            ErrorWarningProperty.ActiveTcpPorts => "TCP Ports",
                            ErrorWarningProperty.TotalEphemeralPorts => "Ephemeral Ports",
                            ErrorWarningProperty.AllocatedFileHandles => "File Handles",
                            ErrorWarningProperty.ThreadCount => "Threads",
                            _ => propertyName
                        };

                        // Log pid
                        CsvFileLogger.LogData(fileName, frud.Id, "ProcessId", "", procId);
                        CsvFileLogger.LogData(fileName, frud.Id, dataLogMonitorType, "Average", frud.AverageDataValue);
                        CsvFileLogger.LogData(fileName, frud.Id, dataLogMonitorType, "Peak", Convert.ToDouble(frud.MaxDataValue));
                    }

                    ProcessResourceDataReportHealth(
                        frud,
                        thresholdError,
                        thresholdWarning,
                        TTL,
                        EntityType.Application,
<<<<<<< HEAD
                        procName);
            }
        }

        private void CleanUp()
        {
            if (allCpuData != null && !allCpuData.Any(frud => frud.Value.ActiveErrorOrWarning))
            {
                allCpuData?.Clear();
                allCpuData = null;
            }

            if (allEphemeralTcpPortData != null && !allEphemeralTcpPortData.Any(frud => frud.Value.ActiveErrorOrWarning))
            {
                allEphemeralTcpPortData?.Clear();
                allEphemeralTcpPortData = null;
            }

            if (allHandlesData != null && !allHandlesData.Any(frud => frud.Value.ActiveErrorOrWarning))
            {
                allHandlesData?.Clear();
                allHandlesData = null;
            }

            if (allMemData != null && !allMemData.Any(frud => frud.Value.ActiveErrorOrWarning))
            {
                allMemData?.Clear();
                allMemData = null;
            }

            if (allActiveTcpPortData != null && !allActiveTcpPortData.Any(frud => frud.Value.ActiveErrorOrWarning))
            {
                allActiveTcpPortData?.Clear();
                allActiveTcpPortData = null;
            }

            if (allThreadsData != null && !allThreadsData.Any(frud => frud.Value.ActiveErrorOrWarning))
            {
                allThreadsData?.Clear();
                allThreadsData = null;
            }

            if (allAppKvsLvidsData != null && !allAppKvsLvidsData.Any(frud => frud.Value.ActiveErrorOrWarning))
            {
                allAppKvsLvidsData?.Clear();
                allAppKvsLvidsData = null;
=======
                        procName,
                        null,
                        false,
                        false,
                        procId);
                }
                catch (Exception e) when (e is ArgumentException || e is InvalidOperationException || e is Win32Exception)
                {
                    continue;
                }
>>>>>>> ac341cd2
            }
        }
    }
}<|MERGE_RESOLUTION|>--- conflicted
+++ resolved
@@ -353,11 +353,7 @@
                 }
 
                 // Windows Event Log
-<<<<<<< HEAD
-                if (isWindows && IsObserverWebApiAppDeployed && monitorWinEventLog)
-=======
                 if (IsWindows && IsObserverWebApiAppDeployed && monitorWinEventLog)
->>>>>>> ac341cd2
                 {
                     // SF Eventlog Errors?
                     // Write this out to a new file, for use by the web front end log viewer.
@@ -923,10 +919,7 @@
                 {
                     if (allActiveTcpPortData.ContainsKey(dotnetArg))
                     {
-                        if (allActiveTcpPortData.ContainsKey(dotnetArg))
-                        {
-                            allActiveTcpPortData[dotnetArg].AddData(activePortCount);
-                        }
+                        allActiveTcpPortData[dotnetArg].AddData(activePortCount);
                     }
                 }
 
@@ -938,10 +931,7 @@
                 {
                     if (allEphemeralTcpPortData.ContainsKey(dotnetArg))
                     {
-                        if (allEphemeralTcpPortData.ContainsKey(dotnetArg))
-                        {
-                            allEphemeralTcpPortData[dotnetArg].AddData(activeEphemeralPortCount);
-                        }
+                        allEphemeralTcpPortData[dotnetArg].AddData(activeEphemeralPortCount);
                     }
                 }
 
@@ -986,10 +976,7 @@
                 {
                     if (allHandlesData.ContainsKey(dotnetArg))
                     {
-                        if (allHandlesData.ContainsKey(dotnetArg))
-                        {
-                            allHandlesData[dotnetArg].AddData(handles);
-                        }
+                        allHandlesData[dotnetArg].AddData(handles);
                     }
                 }
 
@@ -998,34 +985,21 @@
                 {
                     if (allThreadsData.ContainsKey(dotnetArg))
                     {
-                        if (allThreadsData.ContainsKey(dotnetArg))
-                        {
-                            allThreadsData[dotnetArg].AddData(threads);
-                        }
-                    }
-                }
-
-<<<<<<< HEAD
-                    // KVS LVIDs
-                    if (EnableKvsLvidMonitoring && (dotnetArg == "Fabric" || dotnetArg == "FabricRM"))
-                    {
-                        double lvidPct = ProcessInfoProvider.Instance.GetProcessKvsLvidsUsagePercentage(dotnetArg, Token);
-=======
+                        allThreadsData[dotnetArg].AddData(threads);
+                    }
+                }
+
                 // KVS LVIDs
                 if (EnableKvsLvidMonitoring && (dotnetArg == "Fabric" || dotnetArg == "FabricRM"))
                 {
                     double lvidPct = ProcessInfoProvider.Instance.GetProcessKvsLvidsUsagePercentage(dotnetArg, Token);
->>>>>>> ac341cd2
 
                     // GetProcessKvsLvidsUsedPercentage internally handles exceptions and will always return -1 when it fails.
                     if (lvidPct > -1)
                     {
                         if (allAppKvsLvidsData.ContainsKey(dotnetArg))
                         {
-                            if (allAppKvsLvidsData.ContainsKey(dotnetArg))
-                            {
-                                allAppKvsLvidsData[dotnetArg].AddData(lvidPct);
-                            }
+                            allAppKvsLvidsData[dotnetArg].AddData(lvidPct);
                         }
                     }
                 }
@@ -1055,16 +1029,7 @@
 
                     if (allMemData.ContainsKey(dotnetArg))
                     {
-<<<<<<< HEAD
-                        float processMem = ProcessInfoProvider.Instance.GetProcessWorkingSetMb(procId, dotnetArg, Token, checkPrivateWorkingSet);
-
-                        if (allMemData.ContainsKey(dotnetArg))
-                        {
-                            allMemData[dotnetArg].AddData(processMem);
-                        }
-=======
                         allMemData[dotnetArg].AddData(processMem);
->>>>>>> ac341cd2
                     }
                 }
 
@@ -1083,16 +1048,7 @@
 
                             if (allCpuData.ContainsKey(dotnetArg))
                             {
-<<<<<<< HEAD
-                                int cpu = (int)cpuUsage.GetCpuUsagePercentageProcess(procId);
-
-                                if (allCpuData.ContainsKey(dotnetArg))
-                                {
-                                    allCpuData[dotnetArg].AddData(cpu);
-                                }
-=======
                                 allCpuData[dotnetArg].AddData(cpu);
->>>>>>> ac341cd2
                             }
                         }
 
@@ -1134,17 +1090,6 @@
                 // CPU data
                 if (allCpuData != null)
                 {
-<<<<<<< HEAD
-                    // This will be a Win32Exception or InvalidOperationException if FabricObserver.exe is not running as Admin or LocalSystem on Windows.
-                    // It's OK. Just means that the elevated process (like FabricHost.exe) won't be observed. 
-                    // It is generally *not* worth running FO process as a Windows elevated user just for this scenario. On Linux, FO always should be run as normal user, not root.
-#if DEBUG
-                    ObserverLogger.LogWarning($"Can't observe {dotnetArg} due to it's privilege level. " +
-                                              $"FabricObserver must be running as System or Admin on Windows for this specific task.");
-#endif       
-                    TryRemoveTargetFromFruds(dotnetArg);
-                    continue;
-=======
                     _ = allCpuData.Remove(dotnetArg);
                 }
 
@@ -1152,7 +1097,6 @@
                 if (allMemData != null)
                 {
                     _ = allMemData.Remove(dotnetArg);
->>>>>>> ac341cd2
                 }
 
                 // Ports
@@ -1267,16 +1211,7 @@
                 }
 
                 string procName = frud.Id;
-<<<<<<< HEAD
-
-                if (EnableCsvLogging)
-                {
-                    var propertyName = frud.Property;
-
-                    /* Log average data value to long-running store (CSV).*/
-=======
                 int procId = 0;
->>>>>>> ac341cd2
 
                 try
                 {
@@ -1346,54 +1281,6 @@
                         thresholdWarning,
                         TTL,
                         EntityType.Application,
-<<<<<<< HEAD
-                        procName);
-            }
-        }
-
-        private void CleanUp()
-        {
-            if (allCpuData != null && !allCpuData.Any(frud => frud.Value.ActiveErrorOrWarning))
-            {
-                allCpuData?.Clear();
-                allCpuData = null;
-            }
-
-            if (allEphemeralTcpPortData != null && !allEphemeralTcpPortData.Any(frud => frud.Value.ActiveErrorOrWarning))
-            {
-                allEphemeralTcpPortData?.Clear();
-                allEphemeralTcpPortData = null;
-            }
-
-            if (allHandlesData != null && !allHandlesData.Any(frud => frud.Value.ActiveErrorOrWarning))
-            {
-                allHandlesData?.Clear();
-                allHandlesData = null;
-            }
-
-            if (allMemData != null && !allMemData.Any(frud => frud.Value.ActiveErrorOrWarning))
-            {
-                allMemData?.Clear();
-                allMemData = null;
-            }
-
-            if (allActiveTcpPortData != null && !allActiveTcpPortData.Any(frud => frud.Value.ActiveErrorOrWarning))
-            {
-                allActiveTcpPortData?.Clear();
-                allActiveTcpPortData = null;
-            }
-
-            if (allThreadsData != null && !allThreadsData.Any(frud => frud.Value.ActiveErrorOrWarning))
-            {
-                allThreadsData?.Clear();
-                allThreadsData = null;
-            }
-
-            if (allAppKvsLvidsData != null && !allAppKvsLvidsData.Any(frud => frud.Value.ActiveErrorOrWarning))
-            {
-                allAppKvsLvidsData?.Clear();
-                allAppKvsLvidsData = null;
-=======
                         procName,
                         null,
                         false,
@@ -1404,7 +1291,6 @@
                 {
                     continue;
                 }
->>>>>>> ac341cd2
             }
         }
     }
