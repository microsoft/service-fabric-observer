﻿using System;
using System.Collections.Generic;
using System.Fabric.Health;
using System.IO;
using System.Linq;
using System.Security;
using System.Security.Cryptography.X509Certificates;
using System.Threading;
using System.Threading.Tasks;
using System.Xml;
using FabricObserver.Observers.Utilities;
using HealthReport = FabricObserver.Observers.Utilities.HealthReport;

namespace FabricObserver.Observers
{
    public class CertificateObserver : ObserverBase
    {
        private const string HowToUpdateCnCertsSfLinkHtml =
            "<a href=\"https://aka.ms/AA69ai7\" target=\"_blank\">Click here to learn how to update expiring/expired certificates.</a>";

        private const string HowToUpdateSelfSignedCertSfLinkHtml =
           "<a href=\"https://aka.ms/AA6cicw\" target=\"_blank\">Click here to learn how to fix expired self-signed certificates.</a>";

        public CertificateObserver()
               : base(ObserverConstants.CertificateObserverName)
        {
        }

        public int DaysUntilClusterExpireWarningThreshold { get; set; }

        public int DaysUntilAppExpireWarningThreshold { get; set; }

        public List<string> AppCertificateThumbprintsToObserve { get; set; }

        public List<string> AppCertificateCommonNamesToObserve { get; set; }

        public List<string> NotFoundWarnings { get; set; }

        public List<string> ExpiredWarnings { get; set; }

        public List<string> ExpiringWarnings { get; set; }

        public SecurityConfiguration SecurityConfiguration { get; set; }

        public TimeSpan HealthReportTimeToLive { get; set; } = TimeSpan.FromDays(1);

        /// <inheritdoc/>
        public override async Task ObserveAsync(CancellationToken token)
        {
            // Only run once per specified time in Settings.xml. (default is already set to 1 day for CertificateObserver)
            // See Settings.xml, CertificateObserverConfiguration section, RunInterval parameter.
            if (this.RunInterval > TimeSpan.MinValue
                && DateTime.Now.Subtract(this.LastRunDateTime) < this.RunInterval)
            {
                return;
            }

            if (token.IsCancellationRequested)
            {
                return;
            }

            if (!this.IsTestRun)
            {
                await this.Initialize(token).ConfigureAwait(true);
            }

            this.ExpiredWarnings = new List<string>();
            this.ExpiringWarnings = new List<string>();
            this.NotFoundWarnings = new List<string>();

            var store = new X509Store(StoreName.My, StoreLocation.LocalMachine);

            try
            {
                store.Open(OpenFlags.ReadOnly);

                // Cluster Certificates
                if (this.SecurityConfiguration.SecurityType == SecurityType.CommonName)
                {
                    this.CheckLatestBySubjectName(store, this.SecurityConfiguration.ClusterCertThumbprintOrCommonName, this.DaysUntilClusterExpireWarningThreshold);
                }
                else if (this.SecurityConfiguration.SecurityType == SecurityType.Thumbprint)
                {
                    this.CheckByThumbprint(store, this.SecurityConfiguration.ClusterCertThumbprintOrCommonName, this.DaysUntilClusterExpireWarningThreshold);
                }

                // App certificates
                foreach (string commonName in this.AppCertificateCommonNamesToObserve)
                {
                    this.CheckLatestBySubjectName(store, commonName, this.DaysUntilAppExpireWarningThreshold);
                }

                foreach (string thumbprint in this.AppCertificateThumbprintsToObserve)
                {
                    this.CheckByThumbprint(store, thumbprint, this.DaysUntilAppExpireWarningThreshold);
                }

                await this.ReportAsync(token).ConfigureAwait(true);
            }
            catch (SecurityException e)
            {
                this.WriteToLogWithLevel(
                    this.ObserverName,
                    $"Can't access {store.Name} due to {e.Message} - {e.StackTrace}",
                    LogLevel.Warning);
            }
            finally
            {
                store.Dispose();
            }
        }

        /// <inheritdoc/>
        public override Task ReportAsync(CancellationToken token)
        {
            if (token.IsCancellationRequested)
            {
                 return Task.CompletedTask;
            }

            // Someone calling without observing first, must be run after a new run of ObserveAsync
            if (this.ExpiringWarnings == null ||
                this.ExpiredWarnings == null ||
                this.NotFoundWarnings == null)
            {
                return Task.CompletedTask;
            }

            HealthReport healthReport;

            if (this.ExpiringWarnings.Count == 0
                && this.ExpiredWarnings.Count == 0
                && this.NotFoundWarnings.Count == 0)
            {
                healthReport = new HealthReport
                {
                    Observer = this.ObserverName,
                    ReportType = HealthReportType.Node,
                    EmitLogEvent = true,
                    NodeName = this.NodeName,
                    HealthMessage = $"All cluster and monitored app certificates are healthy.",
                    State = HealthState.Ok,
                    HealthReportTimeToLive = this.RunInterval > TimeSpan.MinValue ? this.RunInterval : this.HealthReportTimeToLive,
                };

                this.HasActiveFabricErrorOrWarning = false;
            }
            else
            {
                string healthMessage = (this.ExpiredWarnings.Count == 0 ? string.Empty : (this.ExpiredWarnings.Aggregate(string.Empty, (i, j) => i + "\n" + j) + "\n")) +
                                       (this.NotFoundWarnings.Count == 0 ? string.Empty : (this.NotFoundWarnings.Aggregate(string.Empty, (i, j) => i + "\n" + j) + "\n")) +
                                       (this.ExpiringWarnings.Count == 0 ? string.Empty : this.ExpiringWarnings.Aggregate(string.Empty, (i, j) => i + "\n" + j));

                healthReport = new HealthReport
                {
                    Code = FoErrorWarningCodes.WarningCertificateExpiration,
                    Observer = this.ObserverName,
                    ReportType = HealthReportType.Node,
                    EmitLogEvent = true,
                    NodeName = this.NodeName,
                    HealthMessage = healthMessage,
                    State = HealthState.Warning,
                    HealthReportTimeToLive = this.RunInterval > TimeSpan.MinValue ? this.RunInterval : this.HealthReportTimeToLive,
                };

                this.HasActiveFabricErrorOrWarning = true;
            }

            this.HealthReporter.ReportHealthToServiceFabric(healthReport);

            this.ExpiredWarnings = null;
            this.ExpiringWarnings = null;
            this.NotFoundWarnings = null;

            this.LastRunDateTime = DateTime.Now;

            return Task.CompletedTask;
        }

        private static bool IsSelfSignedCertificate(X509Certificate2 certificate)
        {
            X509Chain ch = null;

            // This function is only passed well-formed certs, so no need error handling.
            try
            {
                ch = new X509Chain();
                _ = ch.Build(certificate);

                if (ch.ChainElements.Count == 1)
                {
                    return true;
                }
            }
            finally
            {
                ch?.Dispose();
            }

            return false;
        }

        private async Task Initialize(CancellationToken token)
        {
            token.ThrowIfCancellationRequested();

            var daysUntilClusterExpireWarningThreshold = this.GetSettingParameterValue(
                ObserverConstants.CertificateObserverConfigurationSectionName,
                ObserverConstants.CertificateObserverDaysUntilClusterExpiryWarningThreshold);

            this.DaysUntilClusterExpireWarningThreshold = !string.IsNullOrEmpty(daysUntilClusterExpireWarningThreshold) ? int.Parse(daysUntilClusterExpireWarningThreshold) : 14;

            var daysUntilAppExpireWarningClusterThreshold = this.GetSettingParameterValue(
            ObserverConstants.CertificateObserverConfigurationSectionName,
            ObserverConstants.CertificateObserverDaysUntilAppExpiryWarningThreshold);

            this.DaysUntilAppExpireWarningThreshold = !string.IsNullOrEmpty(daysUntilAppExpireWarningClusterThreshold) ? int.Parse(daysUntilAppExpireWarningClusterThreshold) : 14;

            var appThumbprintsToObserve = this.GetSettingParameterValue(
                    ObserverConstants.CertificateObserverConfigurationSectionName,
                    ObserverConstants.CertificateObserverAppCertificateThumbprints);

            this.AppCertificateThumbprintsToObserve = !string.IsNullOrEmpty(appThumbprintsToObserve) ? JsonHelper.ConvertFromString<List<string>>(appThumbprintsToObserve) : new List<string>();

            var appCommonNamesToObserve = this.GetSettingParameterValue(
                    ObserverConstants.CertificateObserverConfigurationSectionName,
                    ObserverConstants.CertificateObserverAppCertificateCommonNames);

            this.AppCertificateCommonNamesToObserve = !string.IsNullOrEmpty(appThumbprintsToObserve) ? JsonHelper.ConvertFromString<List<string>>(appCommonNamesToObserve) : new List<string>();

            await this.GetSecurityTypes(token).ConfigureAwait(true);
        }

        private async Task GetSecurityTypes(CancellationToken token)
        {
            token.ThrowIfCancellationRequested();

            this.SecurityConfiguration = new SecurityConfiguration();

            string clusterManifestXml = await this.FabricClientInstance.ClusterManager.GetClusterManifestAsync(
                                                this.AsyncClusterOperationTimeoutSeconds,
                                                this.Token).ConfigureAwait(true);

            XmlReader xreader = null;
            StringReader sreader = null;

            try
            {
                // Safe XML pattern - *Do not use LoadXml*.
                var xdoc = new XmlDocument { XmlResolver = null };
                sreader = new StringReader(clusterManifestXml);
                xreader = XmlReader.Create(sreader, new XmlReaderSettings() { XmlResolver = null });
                xdoc.Load(xreader);

                var nsmgr = new XmlNamespaceManager(xdoc.NameTable);
                nsmgr.AddNamespace("sf", "http://schemas.microsoft.com/2011/01/fabric");

                var certificateNode = xdoc.SelectNodes($"//sf:NodeType[@Name='{this.NodeType}']//sf:Certificates", nsmgr);

                if (certificateNode?.Count == 0)
                {
                    this.SecurityConfiguration.SecurityType = SecurityType.None;
                }
                else
                {
<<<<<<< HEAD
                    var clusterCertificateNode = certificateNode?.Item(0).ChildNodes.Item(0);

                    var commonNameAttribute = clusterCertificateNode?.Attributes.GetNamedItem("X509FindType");
=======
                    var clusterCertificateNode = certificateNode?.Item(0)?.ChildNodes.Item(0);

                    var commonNameAttribute = clusterCertificateNode?.Attributes?.GetNamedItem("X509FindType");
>>>>>>> db8b2c8c
                    if (commonNameAttribute != null)
                    {
                        if (commonNameAttribute.Value == "FindBySubjectName")
                        {
                            this.SecurityConfiguration.SecurityType = SecurityType.CommonName;
                            this.SecurityConfiguration.ClusterCertThumbprintOrCommonName = clusterCertificateNode.Attributes.GetNamedItem("X509FindValue").Value;
                            return;
                        }
                        else
                        {
                            throw new System.ServiceModel.ActionNotSupportedException("if X509FindTime attribute, value should be FindBySubjectName");
                        }
                    }

                    this.SecurityConfiguration.SecurityType = SecurityType.Thumbprint;
<<<<<<< HEAD
                    this.SecurityConfiguration.ClusterCertThumbprintOrCommonName = clusterCertificateNode?.Attributes.GetNamedItem("X509FindValue").Value;
                    var secondaryThumbprintAttribute = clusterCertificateNode?.Attributes.GetNamedItem("X509FindValueSecondary");
=======
                    this.SecurityConfiguration.ClusterCertThumbprintOrCommonName = clusterCertificateNode?.Attributes?.GetNamedItem("X509FindValue").Value;
                    var secondaryThumbprintAttribute = clusterCertificateNode?.Attributes?.GetNamedItem("X509FindValueSecondary");
>>>>>>> db8b2c8c

                    if (secondaryThumbprintAttribute != null)
                    {
                        this.SecurityConfiguration.ClusterCertSecondaryThumbprint = secondaryThumbprintAttribute.Value;
                    }
                }
            }
            catch (Exception e)
            {
                this.WriteToLogWithLevel(
                this.ObserverName,
                $"There was an issue parsing the cluster manifest. Observer cannot run.\nError Details:\n{e}",
                LogLevel.Error);

                throw;
            }
            finally
            {
                sreader?.Dispose();
                xreader?.Dispose();
            }
        }

        private void CheckLatestBySubjectName(X509Store store, string subjectName, int warningThreshold)
        {
            var certificates = store.Certificates.Find(X509FindType.FindBySubjectName, subjectName, false);
            X509Certificate2 newestCertificate = null;
            var newestNotAfter = DateTime.MinValue;

            if (certificates.Count == 0)
            {
                this.NotFoundWarnings.Add($"Could not find requested certificate with common name: {subjectName} in LocalMachine/My");
                return;
            }

            var message = HowToUpdateCnCertsSfLinkHtml;

            foreach (var certificate in certificates)
            {
                if (certificate.NotAfter > newestNotAfter)
                {
                    newestCertificate = certificate;
                    newestNotAfter = certificate.NotAfter;
                }

                if (IsSelfSignedCertificate(certificate))
                {
                    message = HowToUpdateSelfSignedCertSfLinkHtml;
                }
            }

<<<<<<< HEAD
            var expiry = newestCertificate.NotAfter; // Expiration time in local time (not UTC)
            var timeUntilExpiry = expiry.Subtract(System.DateTime.Now);
=======
            DateTime? expiry = newestCertificate?.NotAfter; // Expiration time in local time (not UTC)
            var timeUntilExpiry = expiry?.Subtract(DateTime.Now);
>>>>>>> db8b2c8c

            if (timeUntilExpiry?.TotalMilliseconds < 0)
            {
<<<<<<< HEAD
                this.ExpiredWarnings.Add($"Certificate expired on {expiry.ToShortDateString()}: [Thumbprint: {newestCertificate.Thumbprint} Issuer {newestCertificate.Issuer}, Subject: {newestCertificate.Subject}]/n{message}");
=======
                this.ExpiredWarnings.Add(
                    $"Certificate expired on {expiry?.ToShortDateString()}: " +
                    $"[Thumbprint: {newestCertificate?.Thumbprint} " +
                    $"" +
                    $"Issuer {newestCertificate.Issuer}, " +
                    $"Subject: {newestCertificate.Subject}]{Environment.NewLine}{message}");
>>>>>>> db8b2c8c
            }
            else if (timeUntilExpiry?.TotalDays < warningThreshold)
            {
<<<<<<< HEAD
                this.ExpiringWarnings.Add($"Certificate expiring in {timeUntilExpiry.TotalDays} days, on {expiry.ToShortDateString()}: [Thumbprint: {newestCertificate.Thumbprint} Issuer {newestCertificate.Issuer}, Subject: {newestCertificate.Subject}]/n{message}");
=======
                this.ExpiringWarnings.Add(
                    $"Certificate expiring in {timeUntilExpiry?.TotalDays} days, on {expiry?.ToShortDateString()}: " +
                    $"[Thumbprint: {newestCertificate.Thumbprint} " +
                    $"Issuer {newestCertificate.Issuer}, " +
                    $"Subject: {newestCertificate.Subject}]{Environment.NewLine}{message}");
>>>>>>> db8b2c8c
            }
        }

        private void CheckByThumbprint(X509Store store, string thumbprint, int warningThreshold)
        {
            var certificates = store.Certificates.Find(
                X509FindType.FindByThumbprint,
                thumbprint,
                false);

            if (certificates.Count == 0)
            {
                this.NotFoundWarnings.Add(
                    $"Could not find requested certificate with thumbprint: {thumbprint} in LocalMachine/My");

                return;
            }

            // Return first value
            var enumerator = certificates.GetEnumerator();
            _ = enumerator.MoveNext();

<<<<<<< HEAD
            var expiry = enumerator.Current.NotAfter; // Expiration time in local time (not UTC)
            var timeUntilExpiry = expiry.Subtract(DateTime.Now);
=======
            var expiry = enumerator?.Current?.NotAfter; // Expiration time in local time (not UTC)
            var timeUntilExpiry = expiry?.Subtract(DateTime.Now);
>>>>>>> db8b2c8c
            var message = HowToUpdateCnCertsSfLinkHtml;

            if (IsSelfSignedCertificate(enumerator.Current))
            {
                message = HowToUpdateSelfSignedCertSfLinkHtml;
            }

            if (timeUntilExpiry?.TotalMilliseconds < 0)
            {
                this.ExpiredWarnings.Add($"Certificate Expired on {expiry?.ToShortDateString()}: " +
                                         $"Thumbprint: {enumerator.Current.Thumbprint} " +
                                         $"Issuer {enumerator.Current.Issuer}, " +
                                         $"Subject: {enumerator.Current.Subject}{Environment.NewLine}{message}");
            }
            else if (timeUntilExpiry?.TotalDays < warningThreshold)
            {
                this.ExpiringWarnings.Add($"Certificate Expiring on {expiry?.ToShortDateString()}: " +
                                          $"Thumbprint: {enumerator.Current.Thumbprint} " +
                                          $"Issuer {enumerator.Current.Issuer}, " +
                                          $"Subject: {enumerator.Current.Subject}{Environment.NewLine}{message}");
            }
        }
    }
}<|MERGE_RESOLUTION|>--- conflicted
+++ resolved
@@ -264,15 +264,9 @@
                 }
                 else
                 {
-<<<<<<< HEAD
-                    var clusterCertificateNode = certificateNode?.Item(0).ChildNodes.Item(0);
-
-                    var commonNameAttribute = clusterCertificateNode?.Attributes.GetNamedItem("X509FindType");
-=======
                     var clusterCertificateNode = certificateNode?.Item(0)?.ChildNodes.Item(0);
 
                     var commonNameAttribute = clusterCertificateNode?.Attributes?.GetNamedItem("X509FindType");
->>>>>>> db8b2c8c
                     if (commonNameAttribute != null)
                     {
                         if (commonNameAttribute.Value == "FindBySubjectName")
@@ -288,13 +282,8 @@
                     }
 
                     this.SecurityConfiguration.SecurityType = SecurityType.Thumbprint;
-<<<<<<< HEAD
-                    this.SecurityConfiguration.ClusterCertThumbprintOrCommonName = clusterCertificateNode?.Attributes.GetNamedItem("X509FindValue").Value;
-                    var secondaryThumbprintAttribute = clusterCertificateNode?.Attributes.GetNamedItem("X509FindValueSecondary");
-=======
                     this.SecurityConfiguration.ClusterCertThumbprintOrCommonName = clusterCertificateNode?.Attributes?.GetNamedItem("X509FindValue").Value;
                     var secondaryThumbprintAttribute = clusterCertificateNode?.Attributes?.GetNamedItem("X509FindValueSecondary");
->>>>>>> db8b2c8c
 
                     if (secondaryThumbprintAttribute != null)
                     {
@@ -346,38 +335,25 @@
                 }
             }
 
-<<<<<<< HEAD
-            var expiry = newestCertificate.NotAfter; // Expiration time in local time (not UTC)
-            var timeUntilExpiry = expiry.Subtract(System.DateTime.Now);
-=======
             DateTime? expiry = newestCertificate?.NotAfter; // Expiration time in local time (not UTC)
             var timeUntilExpiry = expiry?.Subtract(DateTime.Now);
->>>>>>> db8b2c8c
 
             if (timeUntilExpiry?.TotalMilliseconds < 0)
             {
-<<<<<<< HEAD
-                this.ExpiredWarnings.Add($"Certificate expired on {expiry.ToShortDateString()}: [Thumbprint: {newestCertificate.Thumbprint} Issuer {newestCertificate.Issuer}, Subject: {newestCertificate.Subject}]/n{message}");
-=======
                 this.ExpiredWarnings.Add(
                     $"Certificate expired on {expiry?.ToShortDateString()}: " +
                     $"[Thumbprint: {newestCertificate?.Thumbprint} " +
                     $"" +
                     $"Issuer {newestCertificate.Issuer}, " +
                     $"Subject: {newestCertificate.Subject}]{Environment.NewLine}{message}");
->>>>>>> db8b2c8c
             }
             else if (timeUntilExpiry?.TotalDays < warningThreshold)
             {
-<<<<<<< HEAD
-                this.ExpiringWarnings.Add($"Certificate expiring in {timeUntilExpiry.TotalDays} days, on {expiry.ToShortDateString()}: [Thumbprint: {newestCertificate.Thumbprint} Issuer {newestCertificate.Issuer}, Subject: {newestCertificate.Subject}]/n{message}");
-=======
                 this.ExpiringWarnings.Add(
                     $"Certificate expiring in {timeUntilExpiry?.TotalDays} days, on {expiry?.ToShortDateString()}: " +
                     $"[Thumbprint: {newestCertificate.Thumbprint} " +
                     $"Issuer {newestCertificate.Issuer}, " +
                     $"Subject: {newestCertificate.Subject}]{Environment.NewLine}{message}");
->>>>>>> db8b2c8c
             }
         }
 
@@ -400,13 +376,8 @@
             var enumerator = certificates.GetEnumerator();
             _ = enumerator.MoveNext();
 
-<<<<<<< HEAD
-            var expiry = enumerator.Current.NotAfter; // Expiration time in local time (not UTC)
-            var timeUntilExpiry = expiry.Subtract(DateTime.Now);
-=======
             var expiry = enumerator?.Current?.NotAfter; // Expiration time in local time (not UTC)
             var timeUntilExpiry = expiry?.Subtract(DateTime.Now);
->>>>>>> db8b2c8c
             var message = HowToUpdateCnCertsSfLinkHtml;
 
             if (IsSelfSignedCertificate(enumerator.Current))
