﻿// ------------------------------------------------------------
// Copyright (c) Microsoft Corporation. All rights reserved.
// Licensed under the MIT License (MIT). See License.txt in the repo root for license information.
// ------------------------------------------------------------

namespace FabricObserver.Observers.Utilities
{
    public sealed class ObserverConstants
    {
        public const string ObserverManagerName = "ObserverManager";
        public const string ObserverManagerConfigurationSectionName = "ObserverManagerConfiguration";
        public const string ObserverWebApiAppDeployed = "ObserverWebApiEnabled";
<<<<<<< HEAD
        public const string EnableVerboseLoggingParameter = "EnableVerboseLogging";
        public const string EnableLongRunningCsvLogging = "EnableLongRunningCSVLogging";
        public const string ObserverLogPath = "ObserverLogPath";
        public const string DataLogPath = "DataLogPath";
        public const string Fqdn = "FQDN";
        public const string ObserverRunIntervalParameterName = "RunInterval";
        public const string ObserverEnabled = "Enabled";
        public const string AiKey = "AppInsightsInstrumentationKey";
        public const string TelemetryEnabled = "EnableTelemetryProvider";
=======
        public const string EnableLongRunningCsvLogging = "EnableLongRunningCSVLogging";
        public const string Fqdn = "FQDN";
>>>>>>> db8b2c8c
        public const string EnableEventSourceProvider = "EnableEventSourceProvider";
        public const string EventSourceProviderName = "EventSourceProviderName";
        public const string FabricObserverTelemetryEnabled = "EnableFabricObserverDiagnosticTelemetry";
        public const string AsyncClusterOperationTimeoutSeconds = "ClusterOperationTimeoutSeconds";
<<<<<<< HEAD
=======
        public const string FabricObserverName = "FabricObserver";
>>>>>>> db8b2c8c

        // The name of the package that contains this Observer's configuration
        public const string ObserverConfigurationPackageName = "Config";

        // Setting name for Runtime frequency of the Observer
        public const string ObserverLoopSleepTimeSeconds = "ObserverLoopSleepTimeSeconds";

        // Default to 1 minute if frequency is not supplied in config
        public const int ObserverRunLoopSleepTimeSeconds = 60;

        public const string AllObserversExecutedMessage = "All Observers have been executed.";

        // Setting name for Grace period of shutdown in seconds.
        public const string ObserverShutdownGracePeriodInSeconds = "ObserverShutdownGracePeriodInSeconds";

        // Setting name for Maximum time an observer should run before being considered hung or in some failure state.
        public const string ObserverExecutionTimeout = "ObserverExecutionTimeout";

<<<<<<< HEAD
=======
        // Common Observer Settings Parameters.
        public const string ObserverLogPathParameter = "ObserverLogPath";
        public const string DataLogPathParameter = "DataLogPath";
        public const string ObserverRunIntervalParameter = "RunInterval";
        public const string ObserverEnabledParameter = "Enabled";
        public const string ObserverTelemetryEnabledParameter = "EnableTelemetry";
        public const string EnableVerboseLoggingParameter = "EnableVerboseLogging";
        public const string DataCapacityParameter = "ResourceUsageDataCapacity";
        public const string UseCircularBufferParameter = "UseCircularBuffer";
        public const string MonitorDurationParameter = "MonitorDuration";

>>>>>>> db8b2c8c
        // AppObserver.
        public const string AppObserverName = "AppObserver";
        public const string AppObserverConfigurationSectionName = "AppObserverConfiguration";

        // Certificate Observer
        public const string CertificateObserverName = "CertificateObserver";
        public const string CertificateObserverConfigurationSectionName = "CertificateObserverConfiguration";
        public const string CertificateObserverDaysUntilClusterExpiryWarningThreshold = "DaysUntilClusterExpiryWarningThreshold";
        public const string CertificateObserverDaysUntilAppExpiryWarningThreshold = "DaysUntilAppExpiryWarningThreshold";
        public const string CertificateObserverAppCertificateThumbprints = "AppCertThumbprintsToObserve";
        public const string CertificateObserverAppCertificateCommonNames = "AppCertCommonNamesToObserve";

        // DiskObserver.
        public const string DiskObserverName = "DiskObserver";
        public const string DiskObserverConfigurationSectionName = "DiskObserverConfiguration";
        public const string DiskObserverIntervalParameterName = "RunInterval";
<<<<<<< HEAD
        public const string DiskObserverDiskSpacePercentError = "DiskSpacePercentErrorThreshold";
        public const string DiskObserverDiskSpacePercentWarning = "DiskSpacePercentWarningThreshold";
        public const string DiskObserverIoReadsError = "IOReadsErrorThreshold";
        public const string DiskObserverIoReadsWarning = "IOReadsWarningThreshold";
        public const string DiskObserverIoWritesError = "IOWritesErrorThreshold";
        public const string DiskObserverIoWritesWarning = "IOWritesWarningThreshold";
=======
        public const string DiskObserverDiskSpacePercentError = "DiskSpacePercentUsageErrorThreshold";
        public const string DiskObserverDiskSpacePercentWarning = "DiskSpacePercentUsageWarningThreshold";
>>>>>>> db8b2c8c
        public const string DiskObserverAverageQueueLengthError = "AverageQueueLengthErrorThreshold";
        public const string DiskObserverAverageQueueLengthWarning = "AverageQueueLengthWarningThreshold";

        // FabricSystemObserver.
        public const string FabricSystemObserverName = "FabricSystemObserver";
        public const string FabricSystemObserverConfigurationSectionName = "FabricSystemObserverConfiguration";
        public const string FabricSystemObserverErrorCpu = "ErrorCpuThresholdPercent";
        public const string FabricSystemObserverWarnCpu = "WarnCpuThresholdPercent";
<<<<<<< HEAD
        public const string FabricSystemObserverErrorMemory = "ErrorMemoryThresholdMB";
        public const string FabricSystemObserverWarnMemory = "WarnMemoryThresholdMB";
=======
        public const string FabricSystemObserverErrorMemory = "ErrorMemoryThresholdMb";
        public const string FabricSystemObserverWarnMemory = "WarnMemoryThresholdMb";
>>>>>>> db8b2c8c
        public const string FabricSystemObserverErrorDiskIoReads = "ErrorDiskIOReadsThreshold";
        public const string FabricSystemObserverWarnDiskIoReads = "WarnDiskIOReadsThreshold";
        public const string FabricSystemObserverErrorDiskIoWrites = "ErrorDiskIOWritesThreshold";
        public const string FabricSystemObserverWarnDiskIoWrites = "WarnDiskIOWritesThreshold";
        public const string FabricSystemObserverErrorPercentUnhealthyNodes = "PercentUnhealthyNodesErrorThreshold";
        public const string FabricSystemObserverWarnPercentUnhealthyNodes = "PercentUnhealthyNodesWarnThreshold";
        public const string FabricSystemObserverMonitorWindowsEventLog = "MonitorWindowsEventLog";

        // NetworkObserver.
        public const string NetworkObserverName = "NetworkObserver";
        public const string NetworkObserverConfigurationSectionName = "NetworkObserverConfiguration";

        // NodeObserver.
        public const string NodeObserverName = "NodeObserver";
        public const string NodeObserverConfigurationSectionName = "NodeObserverConfiguration";
        public const string NodeObserverCpuErrorLimitPct = "CpuErrorLimitPercent";
        public const string NodeObserverCpuWarningLimitPct = "CpuWarningLimitPercent";
<<<<<<< HEAD
        public const string NodeObserverMemoryErrorLimitMb = "MemoryErrorLimitMB";
        public const string NodeObserverMemoryWarningLimitMb = "MemoryWarningLimitMB";
=======
        public const string NodeObserverMemoryErrorLimitMb = "MemoryErrorLimitMb";
        public const string NodeObserverMemoryWarningLimitMb = "MemoryWarningLimitMb";
>>>>>>> db8b2c8c
        public const string NodeObserverNetworkErrorActivePorts = "NetworkErrorActivePorts";
        public const string NodeObserverNetworkWarningActivePorts = "NetworkWarningActivePorts";
        public const string NodeObserverNetworkErrorEphemeralPorts = "NetworkErrorEphemeralPorts";
        public const string NodeObserverNetworkWarningEphemeralPorts = "NetworkWarningEphemeralPorts";
        public const string NodeObserverNetworkErrorFirewallRules = "NetworkErrorFirewallRules";
        public const string NodeObserverNetworkWarningFirewallRules = "NetworkWarningFirewallRules";
        public const string NodeObserverMemoryUsePercentError = "MemoryErrorLimitPercent";
        public const string NodeObserverMemoryUsePercentWarning = "MemoryWarningLimitPercent";

        // OSObserver.
        public const string OsObserverName = "OSObserver";
        public const string OsObserverConfigurationSectionName = "OSObserverConfiguration";
<<<<<<< HEAD

        // SFConfigurationObserver.
        public const string SfConfigurationObserverName = "SFConfigurationObserver";
        public const string SfConfigurationObserverVersionName = "InfrastructureConfigurationVersion";
        public const string SfConfigurationObserverConfigurationSectionName = "SFConfigurationObserverConfiguration";
        public const string SfConfigurationObserverRunIntervalParameterName = "RunInterval";
=======

        // SFConfigurationObserver.
        public const string SfConfigurationObserverName = "SFConfigurationObserver";
        public const string SfConfigurationObserverVersionName = "InfrastructureConfigurationVersion";
        public const string SfConfigurationObserverConfigurationSectionName = "SFConfigurationObserverConfiguration";
        public const string SfConfigurationObserverRunIntervalParameterName = "RunInterval";

        // Telemetry Settings Parameters.
        public const string AiKey = "AppInsightsInstrumentationKey";
        public const string TelemetryEnabled = "EnableTelemetryProvider";
        public const string TelemetryProviderType = "TelemetryProvider";
        public const string LogAnalyticsLogTypeParameter = "LogAnalyticsLogType";
        public const string LogAnalyticsSharedKeyParameter = "LogAnalyticsSharedKey";
        public const string LogAnalyticsWorkspaceIdParameter = "LogAnalyticsWorkspaceId";
        public const string InfrastructureServiceType = "InfrastructureServiceType";
        public const string ClusterTypeSfrp = "SFRP";
        public const string Undefined = "Undefined";
        public const string ClusterTypePaasV1 = "PaasV1";
        public const string ClusterTypeStandalone = "Standalone";
>>>>>>> db8b2c8c
    }
}<|MERGE_RESOLUTION|>--- conflicted
+++ resolved
@@ -10,28 +10,13 @@
         public const string ObserverManagerName = "ObserverManager";
         public const string ObserverManagerConfigurationSectionName = "ObserverManagerConfiguration";
         public const string ObserverWebApiAppDeployed = "ObserverWebApiEnabled";
-<<<<<<< HEAD
-        public const string EnableVerboseLoggingParameter = "EnableVerboseLogging";
-        public const string EnableLongRunningCsvLogging = "EnableLongRunningCSVLogging";
-        public const string ObserverLogPath = "ObserverLogPath";
-        public const string DataLogPath = "DataLogPath";
-        public const string Fqdn = "FQDN";
-        public const string ObserverRunIntervalParameterName = "RunInterval";
-        public const string ObserverEnabled = "Enabled";
-        public const string AiKey = "AppInsightsInstrumentationKey";
-        public const string TelemetryEnabled = "EnableTelemetryProvider";
-=======
         public const string EnableLongRunningCsvLogging = "EnableLongRunningCSVLogging";
         public const string Fqdn = "FQDN";
->>>>>>> db8b2c8c
         public const string EnableEventSourceProvider = "EnableEventSourceProvider";
         public const string EventSourceProviderName = "EventSourceProviderName";
         public const string FabricObserverTelemetryEnabled = "EnableFabricObserverDiagnosticTelemetry";
         public const string AsyncClusterOperationTimeoutSeconds = "ClusterOperationTimeoutSeconds";
-<<<<<<< HEAD
-=======
         public const string FabricObserverName = "FabricObserver";
->>>>>>> db8b2c8c
 
         // The name of the package that contains this Observer's configuration
         public const string ObserverConfigurationPackageName = "Config";
@@ -50,8 +35,6 @@
         // Setting name for Maximum time an observer should run before being considered hung or in some failure state.
         public const string ObserverExecutionTimeout = "ObserverExecutionTimeout";
 
-<<<<<<< HEAD
-=======
         // Common Observer Settings Parameters.
         public const string ObserverLogPathParameter = "ObserverLogPath";
         public const string DataLogPathParameter = "DataLogPath";
@@ -63,7 +46,6 @@
         public const string UseCircularBufferParameter = "UseCircularBuffer";
         public const string MonitorDurationParameter = "MonitorDuration";
 
->>>>>>> db8b2c8c
         // AppObserver.
         public const string AppObserverName = "AppObserver";
         public const string AppObserverConfigurationSectionName = "AppObserverConfiguration";
@@ -80,17 +62,8 @@
         public const string DiskObserverName = "DiskObserver";
         public const string DiskObserverConfigurationSectionName = "DiskObserverConfiguration";
         public const string DiskObserverIntervalParameterName = "RunInterval";
-<<<<<<< HEAD
-        public const string DiskObserverDiskSpacePercentError = "DiskSpacePercentErrorThreshold";
-        public const string DiskObserverDiskSpacePercentWarning = "DiskSpacePercentWarningThreshold";
-        public const string DiskObserverIoReadsError = "IOReadsErrorThreshold";
-        public const string DiskObserverIoReadsWarning = "IOReadsWarningThreshold";
-        public const string DiskObserverIoWritesError = "IOWritesErrorThreshold";
-        public const string DiskObserverIoWritesWarning = "IOWritesWarningThreshold";
-=======
         public const string DiskObserverDiskSpacePercentError = "DiskSpacePercentUsageErrorThreshold";
         public const string DiskObserverDiskSpacePercentWarning = "DiskSpacePercentUsageWarningThreshold";
->>>>>>> db8b2c8c
         public const string DiskObserverAverageQueueLengthError = "AverageQueueLengthErrorThreshold";
         public const string DiskObserverAverageQueueLengthWarning = "AverageQueueLengthWarningThreshold";
 
@@ -99,13 +72,8 @@
         public const string FabricSystemObserverConfigurationSectionName = "FabricSystemObserverConfiguration";
         public const string FabricSystemObserverErrorCpu = "ErrorCpuThresholdPercent";
         public const string FabricSystemObserverWarnCpu = "WarnCpuThresholdPercent";
-<<<<<<< HEAD
-        public const string FabricSystemObserverErrorMemory = "ErrorMemoryThresholdMB";
-        public const string FabricSystemObserverWarnMemory = "WarnMemoryThresholdMB";
-=======
         public const string FabricSystemObserverErrorMemory = "ErrorMemoryThresholdMb";
         public const string FabricSystemObserverWarnMemory = "WarnMemoryThresholdMb";
->>>>>>> db8b2c8c
         public const string FabricSystemObserverErrorDiskIoReads = "ErrorDiskIOReadsThreshold";
         public const string FabricSystemObserverWarnDiskIoReads = "WarnDiskIOReadsThreshold";
         public const string FabricSystemObserverErrorDiskIoWrites = "ErrorDiskIOWritesThreshold";
@@ -123,13 +91,8 @@
         public const string NodeObserverConfigurationSectionName = "NodeObserverConfiguration";
         public const string NodeObserverCpuErrorLimitPct = "CpuErrorLimitPercent";
         public const string NodeObserverCpuWarningLimitPct = "CpuWarningLimitPercent";
-<<<<<<< HEAD
-        public const string NodeObserverMemoryErrorLimitMb = "MemoryErrorLimitMB";
-        public const string NodeObserverMemoryWarningLimitMb = "MemoryWarningLimitMB";
-=======
         public const string NodeObserverMemoryErrorLimitMb = "MemoryErrorLimitMb";
         public const string NodeObserverMemoryWarningLimitMb = "MemoryWarningLimitMb";
->>>>>>> db8b2c8c
         public const string NodeObserverNetworkErrorActivePorts = "NetworkErrorActivePorts";
         public const string NodeObserverNetworkWarningActivePorts = "NetworkWarningActivePorts";
         public const string NodeObserverNetworkErrorEphemeralPorts = "NetworkErrorEphemeralPorts";
@@ -142,14 +105,6 @@
         // OSObserver.
         public const string OsObserverName = "OSObserver";
         public const string OsObserverConfigurationSectionName = "OSObserverConfiguration";
-<<<<<<< HEAD
-
-        // SFConfigurationObserver.
-        public const string SfConfigurationObserverName = "SFConfigurationObserver";
-        public const string SfConfigurationObserverVersionName = "InfrastructureConfigurationVersion";
-        public const string SfConfigurationObserverConfigurationSectionName = "SFConfigurationObserverConfiguration";
-        public const string SfConfigurationObserverRunIntervalParameterName = "RunInterval";
-=======
 
         // SFConfigurationObserver.
         public const string SfConfigurationObserverName = "SFConfigurationObserver";
@@ -169,6 +124,5 @@
         public const string Undefined = "Undefined";
         public const string ClusterTypePaasV1 = "PaasV1";
         public const string ClusterTypeStandalone = "Standalone";
->>>>>>> db8b2c8c
     }
 }