﻿// ------------------------------------------------------------
// Copyright (c) Microsoft Corporation. All rights reserved.
// Licensed under the MIT License (MIT). See License.txt in the repo root for license information.
// ------------------------------------------------------------

using System;
using System.Diagnostics;
using System.Fabric.Health;
using System.Threading;
using System.Threading.Tasks;
using FabricObserver.Observers.Utilities;

namespace FabricObserver.Observers
{
    // This observer monitors VM level resource usage across CPU and Memory, and reports port and firewall rule counts.
    // Thresholds for Error and Warning signals are user-supplied in NodeObserver.config.json.
    // Health Report processor will also emit ETW telemetry if configured in Settings.xml.
    public class NodeObserver : ObserverBase
    {
<<<<<<< HEAD
        private FabricResourceUsageData<float> allCpuDataPrivTime;
=======
>>>>>>> db8b2c8c
        private FabricResourceUsageData<float> allMemDataCommittedBytes;
        private FabricResourceUsageData<int> firewallData;
        private FabricResourceUsageData<int> activePortsData;
        private FabricResourceUsageData<int> ephemeralPortsData;
        private FabricResourceUsageData<int> allMemDataPercentUsed;
        private WindowsPerfCounters perfCounters;
        private bool disposed;
<<<<<<< HEAD
=======
        private readonly Stopwatch stopwatch;

        // public because unit test.
        public FabricResourceUsageData<float> AllCpuTimeData { get; set; }
>>>>>>> db8b2c8c

        public int CpuErrorUsageThresholdPct { get; set; }

        public int MemErrorUsageThresholdMb { get; set; }

        public int CpuWarningUsageThresholdPct { get; set; }

        public int MemWarningUsageThresholdMb { get; set; }

        public int ActivePortsErrorThreshold { get; set; }

        public int EphemeralPortsErrorThreshold { get; set; }

        public int FirewallRulesErrorThreshold { get; set; }

        public int ActivePortsWarningThreshold { get; set; }

        public int EphemeralPortsWarningThreshold { get; set; }

        public int FirewallRulesWarningThreshold { get; set; }

        public int MemoryErrorLimitPercent { get; set; }

        public int MemoryWarningLimitPercent { get; set; }

        /// <summary>
        /// Initializes a new instance of the <see cref="NodeObserver"/> class.
        /// </summary>
        public NodeObserver()
            : base(ObserverConstants.NodeObserverName)
        {
            this.stopwatch = new Stopwatch();
        }

        /// <inheritdoc/>
        public override async Task ObserveAsync(CancellationToken token)
        {
            // If set, this observer will only run during the supplied interval.
            // See Settings.xml, CertificateObserverConfiguration section, RunInterval parameter for an example.
            if (this.RunInterval > TimeSpan.MinValue
                && DateTime.Now.Subtract(this.LastRunDateTime) < this.RunInterval)
            {
                return;
            }

            this.stopwatch.Start();

            this.Initialize();

            this.Token = token;

            try
            {
                this.perfCounters = new WindowsPerfCounters();
                await this.GetSystemCpuMemoryValuesAsync(token).ConfigureAwait(true);

                this.stopwatch.Stop();
                this.RunDuration = this.stopwatch.Elapsed;
                this.stopwatch.Reset();

                await this.ReportAsync(token).ConfigureAwait(true);
                this.LastRunDateTime = DateTime.Now;
            }
            finally
            {
                // Clean up.
                this.perfCounters?.Dispose();
                this.perfCounters = null;
            }
        }

        private void Initialize()
        {
            if (!this.IsTestRun)
            {
                this.SetThresholdsFromConfiguration();
            }

            this.InitializeDataContainers();
        }

        private void InitializeDataContainers()
        {
            if (this.AllCpuTimeData == null)
            {
                this.AllCpuTimeData = new FabricResourceUsageData<float>(ErrorWarningProperty.TotalCpuTime, "TotalCpuTime", DataCapacity, UseCircularBuffer);
            }

            if (this.allMemDataCommittedBytes == null)
            {
<<<<<<< HEAD
                this.allMemDataCommittedBytes = new FabricResourceUsageData<float>(ErrorWarningProperty.TotalMemoryConsumptionMb, "MemoryConsumedMb");
=======
                this.allMemDataCommittedBytes = new FabricResourceUsageData<float>(ErrorWarningProperty.TotalMemoryConsumptionMb, "MemoryConsumedMb", DataCapacity, UseCircularBuffer);
>>>>>>> db8b2c8c
            }

            if (this.allMemDataPercentUsed == null)
            {
                this.allMemDataPercentUsed = new FabricResourceUsageData<int>(ErrorWarningProperty.TotalMemoryConsumptionPct, "MemoryConsumedPercentage", DataCapacity, UseCircularBuffer);
            }

            if (this.firewallData == null)
            {
                this.firewallData = new FabricResourceUsageData<int>(ErrorWarningProperty.TotalActiveFirewallRules, "ActiveFirewallRules", 1);
            }

            if (this.activePortsData == null)
            {
                this.activePortsData = new FabricResourceUsageData<int>(ErrorWarningProperty.TotalActivePorts, "AllPortsInUse", 1);
            }

            if (this.ephemeralPortsData == null)
            {
                this.ephemeralPortsData = new FabricResourceUsageData<int>(ErrorWarningProperty.TotalEphemeralPorts, "EphemeralPortsInUse", 1);
            }
        }

        private void SetThresholdsFromConfiguration()
        {
            /* Error thresholds */

            this.Token.ThrowIfCancellationRequested();

            var cpuError = this.GetSettingParameterValue(
                ObserverConstants.NodeObserverConfigurationSectionName,
                ObserverConstants.NodeObserverCpuErrorLimitPct);

            if (!string.IsNullOrEmpty(cpuError) && int.TryParse(cpuError, out int cpuErrorUsageThresholdPct))
            {
                this.CpuErrorUsageThresholdPct = cpuErrorUsageThresholdPct;
            }

            var memError = this.GetSettingParameterValue(
                ObserverConstants.NodeObserverConfigurationSectionName,
                ObserverConstants.NodeObserverMemoryErrorLimitMb);

            if (!string.IsNullOrEmpty(memError) && int.TryParse(memError, out int memErrorUsageThresholdMb))
            {
                this.MemErrorUsageThresholdMb = memErrorUsageThresholdMb;
            }

            var portsErr = this.GetSettingParameterValue(
                ObserverConstants.NodeObserverConfigurationSectionName,
                ObserverConstants.NodeObserverNetworkErrorActivePorts);

            if (!string.IsNullOrEmpty(portsErr) && !int.TryParse(portsErr, out int activePortsErrorThreshold))
            {
                this.ActivePortsErrorThreshold = activePortsErrorThreshold;
            }

            var ephemeralPortsErr = this.GetSettingParameterValue(
                ObserverConstants.NodeObserverConfigurationSectionName,
                ObserverConstants.NodeObserverNetworkErrorEphemeralPorts);

            if (!string.IsNullOrEmpty(portsErr) && int.TryParse(ephemeralPortsErr, out int ephemeralPortsErrorThreshold))
            {
                this.EphemeralPortsErrorThreshold = ephemeralPortsErrorThreshold;
            }

            var errFirewallRules = this.GetSettingParameterValue(
                ObserverConstants.NodeObserverConfigurationSectionName,
                ObserverConstants.NodeObserverNetworkErrorFirewallRules);

            if (!string.IsNullOrEmpty(errFirewallRules) && int.TryParse(errFirewallRules, out int firewallRulesErrorThreshold))
            {
                this.FirewallRulesErrorThreshold = firewallRulesErrorThreshold;
            }

            var errMemPercentUsed = this.GetSettingParameterValue(
                ObserverConstants.NodeObserverConfigurationSectionName,
                ObserverConstants.NodeObserverMemoryUsePercentError);

            if (!string.IsNullOrEmpty(errMemPercentUsed) && int.TryParse(errMemPercentUsed, out int memoryPercentUsedErrorThreshold))
            {
                this.MemoryErrorLimitPercent = memoryPercentUsedErrorThreshold;
            }

            /* Warning thresholds */

            this.Token.ThrowIfCancellationRequested();

            var cpuWarn = this.GetSettingParameterValue(
                ObserverConstants.NodeObserverConfigurationSectionName,
                ObserverConstants.NodeObserverCpuWarningLimitPct);

            if (!string.IsNullOrEmpty(cpuWarn) && int.TryParse(cpuWarn, out int cpuWarningUsageThresholdPct))
            {
                this.CpuWarningUsageThresholdPct = cpuWarningUsageThresholdPct;
            }

            var memWarn = this.GetSettingParameterValue(
                ObserverConstants.NodeObserverConfigurationSectionName,
                ObserverConstants.NodeObserverMemoryWarningLimitMb);

            if (!string.IsNullOrEmpty(memWarn) && int.TryParse(memWarn, out int memWarningUsageThresholdMb))
            {
                this.MemWarningUsageThresholdMb = memWarningUsageThresholdMb;
            }

            var portsWarn = this.GetSettingParameterValue(
                ObserverConstants.NodeObserverConfigurationSectionName,
                ObserverConstants.NodeObserverNetworkWarningActivePorts);

            if (!string.IsNullOrEmpty(portsWarn) && int.TryParse(portsWarn, out int activePortsWarningThreshold))
            {
                this.ActivePortsWarningThreshold = activePortsWarningThreshold;
            }

            var ephemeralPortsWarn = this.GetSettingParameterValue(
                ObserverConstants.NodeObserverConfigurationSectionName,
                ObserverConstants.NodeObserverNetworkWarningEphemeralPorts);

            if (!string.IsNullOrEmpty(ephemeralPortsWarn) && int.TryParse(ephemeralPortsWarn, out int ephemeralPortsWarningThreshold))
            {
                this.EphemeralPortsWarningThreshold = ephemeralPortsWarningThreshold;
            }

            var warnFirewallRules = this.GetSettingParameterValue(
                ObserverConstants.NodeObserverConfigurationSectionName,
                ObserverConstants.NodeObserverNetworkWarningFirewallRules);

            if (!string.IsNullOrEmpty(warnFirewallRules) && int.TryParse(warnFirewallRules, out int firewallRulesWarningThreshold))
            {
                this.FirewallRulesWarningThreshold = firewallRulesWarningThreshold;
            }

            var warnMemPercentUsed = this.GetSettingParameterValue(
              ObserverConstants.NodeObserverConfigurationSectionName,
              ObserverConstants.NodeObserverMemoryUsePercentWarning);

            if (!string.IsNullOrEmpty(warnMemPercentUsed) && int.TryParse(warnMemPercentUsed, out int memoryPercentUsedWarningThreshold))
            {
                this.MemoryWarningLimitPercent = memoryPercentUsedWarningThreshold;
            }
        }

        private Task GetSystemCpuMemoryValuesAsync(CancellationToken token)
        {
            token.ThrowIfCancellationRequested();

            try
            {
                // Ports.
                int activePortCountTotal = NetworkUsage.GetActivePortCount();
                int ephemeralPortCountTotal = NetworkUsage.GetActiveEphemeralPortCount();
                this.activePortsData.Data.Add(activePortCountTotal);
                this.ephemeralPortsData.Data.Add(ephemeralPortCountTotal);

                // Firewall rules.
                int firewalls = NetworkUsage.GetActiveFirewallRulesCount();
                this.firewallData.Data.Add(firewalls);

                // CPU and Memory.
                // Note: Please make sure you understand the normal state of your nodes
                // with respect to the machine resource use and/or abuse by your service(s).
                // For example, if it is normal for your services to consume 90% of available CPU and memory
                // as part of the work they perform under normal traffic flow, then it doesn't make sense to warn or
                // error on these conditions.
                // TODO: Look into making this a long running background task with signaling.
                TimeSpan duration = TimeSpan.FromSeconds(30);

                if (this.MonitorDuration > TimeSpan.MinValue)
                {
<<<<<<< HEAD
                    // Ports.
                    int activePortCountTotal = NetworkUsage.GetActivePortCount();
                    int ephemeralPortCountTotal = NetworkUsage.GetActiveEphemeralPortCount();
                    this.activePortsData.Data.Add(activePortCountTotal);
                    this.ephemeralPortsData.Data.Add(ephemeralPortCountTotal);

                    // Firewall rules.
                    int firewalls = NetworkUsage.GetActiveFirewallRulesCount();
                    this.firewallData.Data.Add(firewalls);

                    // CPU and Memory.
                    for (int i = 0; i < 30; i++)
                    {
                        token.ThrowIfCancellationRequested();
=======
                    duration = this.MonitorDuration;
                }
>>>>>>> db8b2c8c

                // Warn up the counters.
                _ = this.perfCounters.PerfCounterGetProcessorInfo();
                _ = this.perfCounters.PerfCounterGetMemoryInfoMb();

<<<<<<< HEAD
                        if (this.MemWarningUsageThresholdMb > 0)
                        {
                            this.allMemDataCommittedBytes.Data.Add(this.perfCounters.PerfCounterGetMemoryInfoMb());
                        }

                        if (this.MemoryWarningLimitPercent > 0)
                        {
                            this.allMemDataPercentUsed.Data.Add(
                                ObserverManager.TupleGetTotalPhysicalMemorySizeAndPercentInUse().PercentInUse);
                        }
=======
                while (this.stopwatch.Elapsed <= duration)
                {
                    token.ThrowIfCancellationRequested();

                    if (this.CpuWarningUsageThresholdPct > 0
                        && this.CpuWarningUsageThresholdPct <= 100)
                    {
                        this.AllCpuTimeData.Data.Add(this.perfCounters.PerfCounterGetProcessorInfo());
                    }
>>>>>>> db8b2c8c

                    if (this.MemWarningUsageThresholdMb > 0)
                    {
                        this.allMemDataCommittedBytes.Data.Add(this.perfCounters.PerfCounterGetMemoryInfoMb());
                    }

                    if (this.MemoryWarningLimitPercent > 0)
                    {
                        this.allMemDataPercentUsed.Data.Add(
                            ObserverManager.TupleGetTotalPhysicalMemorySizeAndPercentInUse().PercentInUse);
                    }

                    Thread.Sleep(250);
                }
            }
            catch (OperationCanceledException)
            {
            }
            catch (Exception e)
            {
                this.HealthReporter.ReportFabricObserverServiceHealth(
                        this.FabricServiceContext.ServiceName.OriginalString,
                        this.ObserverName,
                        HealthState.Warning,
                        $"Unhandled exception in GetSystemCpuMemoryValuesAsync:{Environment.NewLine}{e}");

                throw;
            }

            return Task.CompletedTask;
        }

        /// <inheritdoc/>
        public override Task ReportAsync(CancellationToken token)
        {
            try
            {
                token.ThrowIfCancellationRequested();

                if (this.CsvFileLogger.EnableCsvLogging)
                {
                    var fileName = "CpuMemFirewallsPorts" + this.NodeName;

                    // Log (csv) system-wide CPU/Mem data.
                    this.CsvFileLogger.LogData(
                        fileName,
                        this.NodeName,
                        "CPU Time",
                        "Average",
                        Math.Round(this.AllCpuTimeData.AverageDataValue));

                    this.CsvFileLogger.LogData(
                        fileName,
                        this.NodeName,
                        "CPU Time",
                        "Peak",
                        Math.Round(this.AllCpuTimeData.MaxDataValue));

                    this.CsvFileLogger.LogData(
                        fileName,
                        this.NodeName,
                        "Committed Memory (MB)",
                        "Average",
                        Math.Round(this.allMemDataCommittedBytes.AverageDataValue));

                    this.CsvFileLogger.LogData(
                        fileName,
                        this.NodeName,
                        "Committed Memory (MB)",
                        "Peak",
                        Math.Round(this.allMemDataCommittedBytes.MaxDataValue));

                    this.CsvFileLogger.LogData(
                        fileName,
                        this.NodeName,
                        "All Active Ports",
                        "Total",
                        this.activePortsData.Data[0]);

                    this.CsvFileLogger.LogData(
                        fileName,
                        this.NodeName,
                        "Ephemeral Active Ports",
                        "Total",
                        this.ephemeralPortsData.Data[0]);

                    this.CsvFileLogger.LogData(
                        fileName,
                        this.NodeName,
                        "Firewall Rules",
                        "Total",
                        this.firewallData.Data[0]);

                    DataTableFileLogger.Flush();
                }

                // Report on the global health state (system-wide (node) metrics).
                // User-configurable in NodeObserver.config.json
                var timeToLiveWarning = this.SetHealthReportTimeToLive();

                // CPU
                if (this.AllCpuTimeData.AverageDataValue > 0)
                {
                    this.ProcessResourceDataReportHealth(
                        this.AllCpuTimeData,
                        this.CpuErrorUsageThresholdPct,
                        this.CpuWarningUsageThresholdPct,
                        timeToLiveWarning);
                }

                // Memory
                if (this.allMemDataCommittedBytes.AverageDataValue > 0)
                {
                    this.ProcessResourceDataReportHealth(
                        this.allMemDataCommittedBytes,
                        this.MemErrorUsageThresholdMb,
                        this.MemWarningUsageThresholdMb,
                        timeToLiveWarning);
                }

                if (this.allMemDataPercentUsed.AverageDataValue > 0)
                {
                    this.ProcessResourceDataReportHealth(
                        this.allMemDataPercentUsed,
                        this.MemoryErrorLimitPercent,
                        this.MemoryWarningLimitPercent,
                        timeToLiveWarning);
                }

                // Firewall rules
                this.ProcessResourceDataReportHealth(
                    this.firewallData,
                    this.FirewallRulesErrorThreshold,
                    this.FirewallRulesWarningThreshold,
                    timeToLiveWarning);

                // Ports
                this.ProcessResourceDataReportHealth(
                    this.activePortsData,
                    this.ActivePortsErrorThreshold,
                    this.ActivePortsWarningThreshold,
                    timeToLiveWarning);

                this.ProcessResourceDataReportHealth(
                    this.ephemeralPortsData,
                    this.EphemeralPortsErrorThreshold,
                    this.EphemeralPortsWarningThreshold,
                    timeToLiveWarning);

                return Task.FromResult(1);
            }
            catch (Exception e)
            {
                if (e is OperationCanceledException)
                {
                    return Task.FromResult(1);
                }

                this.HealthReporter.ReportFabricObserverServiceHealth(
                    this.FabricServiceContext.ServiceName.OriginalString,
                    this.ObserverName,
                    HealthState.Warning,
                    e.ToString());

                throw;
            }
        }

        protected override void Dispose(bool disposing)
        {
            if (this.disposed)
            {
                return;
            }

            if (disposing && this.perfCounters != null)
            {
                this.perfCounters.Dispose();
                this.perfCounters = null;
            }

            this.disposed = true;
        }
    }
}<|MERGE_RESOLUTION|>--- conflicted
+++ resolved
@@ -17,10 +17,6 @@
     // Health Report processor will also emit ETW telemetry if configured in Settings.xml.
     public class NodeObserver : ObserverBase
     {
-<<<<<<< HEAD
-        private FabricResourceUsageData<float> allCpuDataPrivTime;
-=======
->>>>>>> db8b2c8c
         private FabricResourceUsageData<float> allMemDataCommittedBytes;
         private FabricResourceUsageData<int> firewallData;
         private FabricResourceUsageData<int> activePortsData;
@@ -28,13 +24,10 @@
         private FabricResourceUsageData<int> allMemDataPercentUsed;
         private WindowsPerfCounters perfCounters;
         private bool disposed;
-<<<<<<< HEAD
-=======
         private readonly Stopwatch stopwatch;
 
         // public because unit test.
         public FabricResourceUsageData<float> AllCpuTimeData { get; set; }
->>>>>>> db8b2c8c
 
         public int CpuErrorUsageThresholdPct { get; set; }
 
@@ -125,11 +118,7 @@
 
             if (this.allMemDataCommittedBytes == null)
             {
-<<<<<<< HEAD
-                this.allMemDataCommittedBytes = new FabricResourceUsageData<float>(ErrorWarningProperty.TotalMemoryConsumptionMb, "MemoryConsumedMb");
-=======
                 this.allMemDataCommittedBytes = new FabricResourceUsageData<float>(ErrorWarningProperty.TotalMemoryConsumptionMb, "MemoryConsumedMb", DataCapacity, UseCircularBuffer);
->>>>>>> db8b2c8c
             }
 
             if (this.allMemDataPercentUsed == null)
@@ -299,42 +288,13 @@
 
                 if (this.MonitorDuration > TimeSpan.MinValue)
                 {
-<<<<<<< HEAD
-                    // Ports.
-                    int activePortCountTotal = NetworkUsage.GetActivePortCount();
-                    int ephemeralPortCountTotal = NetworkUsage.GetActiveEphemeralPortCount();
-                    this.activePortsData.Data.Add(activePortCountTotal);
-                    this.ephemeralPortsData.Data.Add(ephemeralPortCountTotal);
-
-                    // Firewall rules.
-                    int firewalls = NetworkUsage.GetActiveFirewallRulesCount();
-                    this.firewallData.Data.Add(firewalls);
-
-                    // CPU and Memory.
-                    for (int i = 0; i < 30; i++)
-                    {
-                        token.ThrowIfCancellationRequested();
-=======
                     duration = this.MonitorDuration;
                 }
->>>>>>> db8b2c8c
 
                 // Warn up the counters.
                 _ = this.perfCounters.PerfCounterGetProcessorInfo();
                 _ = this.perfCounters.PerfCounterGetMemoryInfoMb();
 
-<<<<<<< HEAD
-                        if (this.MemWarningUsageThresholdMb > 0)
-                        {
-                            this.allMemDataCommittedBytes.Data.Add(this.perfCounters.PerfCounterGetMemoryInfoMb());
-                        }
-
-                        if (this.MemoryWarningLimitPercent > 0)
-                        {
-                            this.allMemDataPercentUsed.Data.Add(
-                                ObserverManager.TupleGetTotalPhysicalMemorySizeAndPercentInUse().PercentInUse);
-                        }
-=======
                 while (this.stopwatch.Elapsed <= duration)
                 {
                     token.ThrowIfCancellationRequested();
@@ -344,7 +304,6 @@
                     {
                         this.AllCpuTimeData.Data.Add(this.perfCounters.PerfCounterGetProcessorInfo());
                     }
->>>>>>> db8b2c8c
 
                     if (this.MemWarningUsageThresholdMb > 0)
                     {
