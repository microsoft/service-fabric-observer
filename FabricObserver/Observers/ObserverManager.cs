﻿// ------------------------------------------------------------
// Copyright (c) Microsoft Corporation. All rights reserved.
// Licensed under the MIT License (MIT). See License.txt in the repo root for license information.
// ------------------------------------------------------------

using System;
using System.Collections.Generic;
using System.Fabric;
using System.Fabric.Health;
using System.IO;
using System.Linq;
using System.Runtime.InteropServices;
using System.Text;
using System.Threading;
using System.Threading.Tasks;
using FabricObserver.Observers.Interfaces;
using FabricObserver.Observers.Utilities;
using FabricObserver.Observers.Utilities.Telemetry;
using Microsoft.Extensions.DependencyInjection;
using FabricObserver.TelemetryLib;
using HealthReport = FabricObserver.Observers.Utilities.HealthReport;
using System.Fabric.Description;
using System.Runtime;

namespace FabricObserver.Observers
{
    // This class manages the lifetime of all observers from instantiation to "destruction",
    // and sequentially runs all observer instances in a never-ending while loop,
    // with optional sleeps, and reliable shutdown event handling.
    public class ObserverManager : IDisposable
    {
        // Folks often use their own version numbers. This is for internal diagnostic telemetry.
        private const string InternalVersionNumber = "3.1.18";
        private readonly string nodeName;
        private readonly List<ObserverBase> observers;
<<<<<<< HEAD
        private readonly CancellationToken token;
        private readonly TimeSpan ForcedGCInterval = TimeSpan.FromMinutes(15);
        private readonly TimeSpan OperationalTelemetryRunInterval = TimeSpan.FromDays(1);
        private volatile bool shutdownSignaled;
        private CancellationTokenSource cts;
        private CancellationTokenSource linkedSFRuntimeObserverTokenSource;
        private bool disposed;
=======
        private readonly TimeSpan OperationalTelemetryRunInterval = TimeSpan.FromDays(1);
        private readonly TimeSpan ForcedGCInterval = TimeSpan.FromMinutes(15);
        private readonly CancellationToken token;
>>>>>>> fa9b6189
        private readonly IEnumerable<ObserverBase> serviceCollection;
        private volatile bool shutdownSignaled;
        private bool disposed;
        private bool isConfigurationUpdateInProgress;
        private CancellationTokenSource cts;
        private CancellationTokenSource linkedSFRuntimeObserverTokenSource;
        private DateTime StartDateTime;

<<<<<<< HEAD
=======
        // Folks often use their own version numbers. This is for internal diagnostic telemetry.
        private const string InternalVersionNumber = "3.1.18";

>>>>>>> fa9b6189
        private bool TaskCancelled =>
            linkedSFRuntimeObserverTokenSource?.Token.IsCancellationRequested ?? token.IsCancellationRequested;

        public static FabricClient FabricClientInstance
        {
            get; set;
        }

        private static int ObserverExecutionLoopSleepSeconds
        {
            get; set;
        } = ObserverConstants.ObserverRunLoopSleepTimeSeconds;

        public static StatelessServiceContext FabricServiceContext
        {
            get; set;
        }

        private static ITelemetryProvider TelemetryClient
        {
            get; set;
        }

        public static bool TelemetryEnabled
        {
            get; set;
        }

        private static bool FabricObserverOperationalTelemetryEnabled
        {
            get; set;
        }

        public static bool ObserverWebAppDeployed
        {
            get; set;
        }

        public static bool EtwEnabled
        {
            get; set;
        }

        public string ApplicationName
        {
            get; set;
        }

        public static HealthState ObserverFailureHealthStateLevel
        {
            get; set;
        } = HealthState.Unknown;

        /// <summary>
        /// This is for observers that support parallelized monitor loops. 
        /// AppObserver, ContainerObserver, FabricSystemObserver.
        /// </summary>
        public static ParallelOptions ParallelOptions
        {
<<<<<<< HEAD
            get; private set;
=======
            get; set;
>>>>>>> fa9b6189
        }

        public static bool EnableConcurrentExecution
        {
            get; set;
<<<<<<< HEAD
        } = HealthState.Unknown;
=======
        }
>>>>>>> fa9b6189

        private ObserverHealthReporter HealthReporter
        {
            get;
        }

        private string Fqdn
        {
            get; set;
        }

        private Logger Logger
        {
            get;
        }

        private TimeSpan ObserverExecutionTimeout 
        {
            get; set;
        } = TimeSpan.FromMinutes(30);

        private int MaxArchivedLogFileLifetimeDays
        {
            get;
        }

        private DateTime LastForcedGCDateTime
        {
            get; set;
        }

<<<<<<< HEAD
        private DateTime LastForcedGCDateTime
=======
        private DateTime LastTelemetrySendDate
>>>>>>> fa9b6189
        {
            get; set;
        }

        /// <summary>
        /// Initializes a new instance of the <see cref="ObserverManager"/> class.
        /// This is only used by unit tests.
        /// </summary>
        /// <param name="observer">Observer instance.</param>
        /// <param name="fabricClient">FabricClient instance</param>
        public ObserverManager(ObserverBase observer, FabricClient fabricClient)
        {
            cts = new CancellationTokenSource();
            token = cts.Token;
            Logger = new Logger("ObserverManagerSingleObserverRun");
            FabricClientInstance ??= fabricClient;
            HealthReporter = new ObserverHealthReporter(Logger, FabricClientInstance);

            // The unit tests expect file output from some observers.
            ObserverWebAppDeployed = true;

            observers = new List<ObserverBase>(new[]
            {
                observer
            });
        }

        /// <summary>
        /// Initializes a new instance of the <see cref="ObserverManager"/> class.
        /// </summary>
        /// <param name="serviceProvider">IServiceProvider for retrieving service instance.</param>
        /// <param name="fabricClient">FabricClient instance.</param>
        /// <param name="token">Cancellation token.</param>
        public ObserverManager(IServiceProvider serviceProvider, FabricClient fabricClient, CancellationToken token)
        {
            this.token = token;
            cts = new CancellationTokenSource();
            linkedSFRuntimeObserverTokenSource = CancellationTokenSource.CreateLinkedTokenSource(cts.Token, this.token);
            FabricClientInstance = fabricClient;
            FabricServiceContext = serviceProvider.GetRequiredService<StatelessServiceContext>();
            nodeName = FabricServiceContext.NodeContext.NodeName;
            FabricServiceContext.CodePackageActivationContext.ConfigurationPackageModifiedEvent += CodePackageActivationContext_ConfigurationPackageModifiedEvent;

            // Observer Logger setup.
            string logFolderBasePath;
            string observerLogPath = GetConfigSettingValue(ObserverConstants.ObserverLogPathParameter, null);

            if (!string.IsNullOrEmpty(observerLogPath))
            {
                logFolderBasePath = observerLogPath;
            }
            else
            {
                string logFolderBase = Path.Combine(Environment.CurrentDirectory, "observer_logs");
                logFolderBasePath = logFolderBase;
            }

            if (int.TryParse(GetConfigSettingValue(ObserverConstants.MaxArchivedLogFileLifetimeDays, null), out int maxArchivedLogFileLifetimeDays))
            {
                MaxArchivedLogFileLifetimeDays = maxArchivedLogFileLifetimeDays;
            }

            // this logs error/warning/info messages for ObserverManager.
            Logger = new Logger("ObserverManager", logFolderBasePath, MaxArchivedLogFileLifetimeDays > 0 ? MaxArchivedLogFileLifetimeDays : 7);
            SetPropertiesFromConfigurationParameters();
            serviceCollection = serviceProvider.GetServices<ObserverBase>();

            // Populate the Observer list for the sequential run loop.
            int capacity = serviceCollection.Count(o => o.IsEnabled);

            if (capacity > 0)
            {
                observers = new List<ObserverBase>(capacity);
                observers.AddRange(serviceCollection.Where(o => o.IsEnabled));
            }
            else
            {
                Logger.LogWarning("There are no observers enabled. Aborting..");
                return;
            }

            HealthReporter = new ObserverHealthReporter(Logger, FabricClientInstance);

            ParallelOptions = new ParallelOptions
            {
                MaxDegreeOfParallelism = EnableConcurrentExecution && Environment.ProcessorCount >= 4 ? -1 : 1,
                CancellationToken = linkedSFRuntimeObserverTokenSource?.Token ?? token,
                TaskScheduler = TaskScheduler.Default
            };
        }

        public async Task StartObserversAsync()
        {
            try
            {
                StartDateTime = DateTime.UtcNow;

                // Nothing to do here.
                if (observers == null || observers.Count == 0)
                {
                    return;
                }

                // Continue running until a shutdown signal is sent
                Logger.LogInfo("Starting Observers loop.");

                // Observers run sequentially. See RunObservers impl.
                while (true)
                {
                    if (!isConfigurationUpdateInProgress && (shutdownSignaled || token.IsCancellationRequested))
                    {
                        await ShutDownAsync().ConfigureAwait(false);
                        break;
                    }

                    _ = await RunObserversAsync().ConfigureAwait(false);

                    // Identity-agnostic internal operational telemetry sent to Service Fabric team (only) for use in
                    // understanding generic behavior of FH in the real world (no PII). This data is sent once a day and will be retained for no more
                    // than 90 days.
                    if (FabricObserverOperationalTelemetryEnabled && DateTime.UtcNow.Subtract(LastTelemetrySendDate) >= OperationalTelemetryRunInterval)
                    {
                        try
                        {
                            using var telemetryEvents = new TelemetryEvents(
                                                                FabricClientInstance,
                                                                FabricServiceContext,
                                                                ServiceEventSource.Current,
                                                                token,
                                                                EtwEnabled);

                            var foData = GetFabricObserverInternalTelemetryData();

                            if (foData != null)
                            {
                                string filepath = Path.Combine(Logger.LogFolderBasePath, $"fo_operational_telemetry.log");

                                if (telemetryEvents.EmitFabricObserverOperationalEvent(foData, OperationalTelemetryRunInterval, filepath))
                                {
                                    LastTelemetrySendDate = DateTime.UtcNow;
                                    ResetInternalDataCounters();
                                }
                            }
                        }
                        catch
                        {
                            // Telemetry is non-critical and should not take down FO.
                            // TelemetryLib will log exception details to file in top level FO log folder.
                        }
                    }

                    // Force Gen0-Gen2 collection with compaction, including LOH. This runs every 15 minutes.
                    if (DateTime.UtcNow.Subtract(LastForcedGCDateTime) >= ForcedGCInterval)
                    {
                        GCSettings.LargeObjectHeapCompactionMode = GCLargeObjectHeapCompactionMode.CompactOnce;
                        GC.Collect(2, GCCollectionMode.Forced, true, true);
                        LastForcedGCDateTime = DateTime.UtcNow;
                    }

                    if (ObserverExecutionLoopSleepSeconds > 0)
                    {
                        await Task.Delay(TimeSpan.FromSeconds(ObserverExecutionLoopSleepSeconds), token);
                    }
                    else if (observers.Count == 1) // This protects against loop spinning when you run FO with one observer enabled and no sleep time set.
                    {
                        await Task.Delay(TimeSpan.FromSeconds(15), token);
                    }
                }
            }
            catch (Exception e) when (e is TaskCanceledException || e is OperationCanceledException)
            {
                if (!isConfigurationUpdateInProgress && (shutdownSignaled || token.IsCancellationRequested))
                {
                    await ShutDownAsync().ConfigureAwait(true);
                }
            }
            catch (Exception e)
            {
                var message =
                    $"Unhandled Exception in {ObserverConstants.ObserverManagerName} on node " +
                    $"{nodeName}. Taking down FO process. " +
                    $"Error info:{Environment.NewLine}{e}";

                Logger.LogError(message);

                // Telemetry.
                if (TelemetryEnabled)
                {
                    var telemetryData = new TelemetryData(FabricClientInstance, token)
                    {
                        Description = message,
                        HealthState = "Error",
                        Metric = $"{ObserverConstants.FabricObserverName}_ServiceHealth",
                        NodeName = nodeName,
                        ObserverName = ObserverConstants.ObserverManagerName,
                        Source = ObserverConstants.FabricObserverName
                    };

                    await TelemetryClient.ReportHealthAsync(telemetryData, token);
                }

                // ETW.
                if (EtwEnabled)
                {
                    Logger.LogEtw(
                            ObserverConstants.FabricObserverETWEventName,
                            new
                            {
                                Description = message,
                                HealthState = "Error",
                                Metric = $"{ObserverConstants.FabricObserverName}_ServiceHealth",
                                NodeName = nodeName,
                                ObserverName = ObserverConstants.ObserverManagerName,
                                Source = ObserverConstants.FabricObserverName
                            });
                }

                // Operational telemetry sent to FO developer for use in understanding generic behavior of FO in the real world (no PII)
                if (FabricObserverOperationalTelemetryEnabled)
                {
                    try
                    {
                        using var telemetryEvents = new TelemetryEvents(
                                                            FabricClientInstance,
                                                            FabricServiceContext,
                                                            ServiceEventSource.Current,
                                                            token,
                                                            EtwEnabled);

                        var foData = new FabricObserverCriticalErrorEventData
                        {
                            Source = ObserverConstants.ObserverManagerName,
                            ErrorMessage = e.Message,
                            ErrorStack = e.StackTrace,
                            CrashTime = DateTime.UtcNow.ToString("o"),
                            Version = InternalVersionNumber
                        };

                        string filepath = Path.Combine(Logger.LogFolderBasePath, $"fo_critical_error_telemetry.log");
                        _ = telemetryEvents.EmitFabricObserverCriticalErrorEvent(foData, filepath);
                    }
                    catch
                    {
                        // Telemetry is non-critical and should not take down FO.
                    }
                }

                // Don't swallow the exception.
                // Take down FO process. Fix the bug(s).
                throw;
            }
        }

        private void ResetInternalDataCounters()
        {
            // These props are only set for telemetry purposes. This does not remove err/warn state on an observer.
            foreach (var obs in observers)
            {
                obs.CurrentErrorCount = 0;
                obs.CurrentWarningCount = 0;
            }
        }

        // Clear all existing FO health events during shutdown or update event.
        public async Task StopObserversAsync(bool isShutdownSignaled = true, bool isConfigurationUpdateLinux = false)
        {
            string configUpdateLinux = string.Empty;

            if (isConfigurationUpdateLinux)
            {
                configUpdateLinux =
                    $" Note: This is due to a configuration update which requires an FO process restart on Linux (with UD walk (one by one) and safety checks).{Environment.NewLine}" +
                    "The reason FO needs to be restarted as part of a parameter-only upgrade is due to the Linux Capabilities set FO employs not persisting across application upgrades (by design) " +
                    "even when the upgrade is just a configuration parameter update. In order to re-create the Capabilities set, FO's setup script must be re-run by SF. Restarting FO is therefore required here.";
            }

            // If the node goes down, for example, or the app is gracefully closed, then clear all existing error or health reports supplied by FO.
            foreach (var obs in observers)
            {
                var healthReport = new HealthReport
                {
                    Code = FOErrorWarningCodes.Ok,
                    HealthMessage = $"Clearing existing FabricObserver Health Reports as the service is stopping or updating.{configUpdateLinux}.",
                    State = HealthState.Ok,
                    ReportType = HealthReportType.Application,
                    NodeName = obs.NodeName
                };

                if (obs.AppNames.Count(a => !string.IsNullOrWhiteSpace(a) && a.Contains("fabric:/")) > 0)
                {
                    foreach (var app in obs.AppNames)
                    {
                        try
                        {
                            Uri appName = new Uri(app);
                            var appHealth = await FabricClientInstance.HealthManager.GetApplicationHealthAsync(appName).ConfigureAwait(true);
                            var fabricObserverAppHealthEvents = appHealth.HealthEvents?.Where(s => s.HealthInformation.SourceId.Contains(obs.ObserverName));

                            if (isConfigurationUpdateInProgress)
                            {
                                fabricObserverAppHealthEvents = appHealth.HealthEvents?.Where(s => s.HealthInformation.SourceId.Contains(obs.ObserverName)
                                                                                        && s.HealthInformation.HealthState == HealthState.Warning
                                                                                        || s.HealthInformation.HealthState == HealthState.Error);
                            }

                            foreach (var evt in fabricObserverAppHealthEvents)
                            {
                                healthReport.AppName = appName;
                                healthReport.Property = evt.HealthInformation.Property;
                                healthReport.SourceId = evt.HealthInformation.SourceId;

                                var healthReporter = new ObserverHealthReporter(Logger, FabricClientInstance);
                                healthReporter.ReportHealthToServiceFabric(healthReport);

                                await Task.Delay(50).ConfigureAwait(true);
                            }
                        }
                        catch (FabricException)
                        {

                        }
                    }
                }
                else
                {
                    try
                    {
                        var nodeHealth = await FabricClientInstance.HealthManager.GetNodeHealthAsync(obs.NodeName).ConfigureAwait(true);
                        var fabricObserverNodeHealthEvents = nodeHealth.HealthEvents?.Where(s => s.HealthInformation.SourceId.Contains(obs.ObserverName));

                        if (isConfigurationUpdateInProgress)
                        {
                            fabricObserverNodeHealthEvents = nodeHealth.HealthEvents?.Where(s => s.HealthInformation.SourceId.Contains(obs.ObserverName)
                                                                                      && s.HealthInformation.HealthState == HealthState.Warning
                                                                                      || s.HealthInformation.HealthState == HealthState.Error);
                        }

                        healthReport.ReportType = HealthReportType.Node;

                        foreach (var evt in fabricObserverNodeHealthEvents)
                        {
                            healthReport.Property = evt.HealthInformation.Property;
                            healthReport.SourceId = evt.HealthInformation.SourceId;

                            var healthReporter = new ObserverHealthReporter(Logger, FabricClientInstance);
                            healthReporter.ReportHealthToServiceFabric(healthReport);

                            await Task.Delay(50).ConfigureAwait(true);
                        }

                    }
                    catch (FabricException)
                    {

                    }
                }

                obs.HasActiveFabricErrorOrWarning = false;
            }

            shutdownSignaled = isShutdownSignaled;

            if (!isConfigurationUpdateInProgress)
            {
                SignalAbortToRunningObserver();
            }
        }

        public void Dispose()
        {
            Dispose(true);
        }

        private void Dispose(bool disposing)
        {
            if (disposed)
            {
                return;
            }

            if (disposing)
            {
                FabricClientInstance?.Dispose();
                FabricClientInstance = null;
                linkedSFRuntimeObserverTokenSource?.Dispose();
                cts?.Dispose();
                FabricServiceContext.CodePackageActivationContext.ConfigurationPackageModifiedEvent -= CodePackageActivationContext_ConfigurationPackageModifiedEvent;
            }

            disposed = true;
        }

        private static bool IsObserverWebApiAppInstalled()
        {
            try
            {
                var deployedObsWebApps = FabricClientInstance.QueryManager.GetApplicationListAsync(new Uri("fabric:/FabricObserverWebApi")).GetAwaiter().GetResult();
                return deployedObsWebApps?.Count > 0;
            }
            catch (Exception e) when (e is FabricException || e is TimeoutException)
            {

            }

            return false;
        }

        private static string GetConfigSettingValue(string parameterName, ConfigurationSettings settings)
        {
            try
            {
                ConfigurationSettings configSettings = null;

                if (settings != null)
                {
                    configSettings = settings;
                }
                else
                {
                    configSettings = FabricServiceContext.CodePackageActivationContext?.GetConfigurationPackageObject("Config")?.Settings;
                }

                var section = configSettings?.Sections[ObserverConstants.ObserverManagerConfigurationSectionName];
                var parameter = section?.Parameters[parameterName];

                return parameter?.Value;
            }
            catch (Exception e) when (e is KeyNotFoundException || e is FabricElementNotFoundException)
            {

            }

            return null;
        }

        private async Task ShutDownAsync()
        {
            await StopObserversAsync().ConfigureAwait(true);

            if (cts != null)
            {
                cts.Dispose();
                cts = null;
            }

            // Flush and Dispose all NLog targets. No more logging.
            Logger.Flush();
            DataTableFileLogger.Flush();
            Logger.ShutDown();
            DataTableFileLogger.ShutDown();
        }

        /// <summary>
        /// This function gets FabricObserver's internal observer operational data for telemetry sent to Microsoft (no PII).
        /// Any data sent to Microsoft is also stored in a file in the observer_logs directory so you can see exactly what gets transmitted.
        /// You can enable/disable this at any time by setting EnableFabricObserverDiagnosticTelemetry to true/false in Settings.xml, ObserverManagerConfiguration section.
        /// </summary>
        private FabricObserverOperationalEventData GetFabricObserverInternalTelemetryData()
        {
            FabricObserverOperationalEventData telemetryData = null;

            try
            {
                // plugins
                bool hasPlugins = false;
                string pluginsDir = Path.Combine(FabricServiceContext.CodePackageActivationContext.GetDataPackageObject("Data").Path, "Plugins");

                if (!Directory.Exists(pluginsDir))
                {
                    hasPlugins = false;
                }
                else
                {
                    try
                    {
                        string[] pluginDlls = Directory.GetFiles(pluginsDir, "*.dll", SearchOption.AllDirectories);
                        hasPlugins = pluginDlls.Length > 0;
                    }
                    catch (Exception e) when (e is ArgumentException || e is IOException || e is UnauthorizedAccessException || e is PathTooLongException)
                    {

                    }
                }

                telemetryData = new FabricObserverOperationalEventData
                {
                    UpTime = DateTime.UtcNow.Subtract(StartDateTime).ToString(),
                    Version = InternalVersionNumber,
                    EnabledObserverCount = observers.Count(obs => obs.IsEnabled),
                    HasPlugins = hasPlugins,
<<<<<<< HEAD
=======
                    ParallelExecutionEnabled = EnableConcurrentExecution,
>>>>>>> fa9b6189
                    ObserverData = GetObserverData(),
                };
            }
            catch (Exception e) when (e is ArgumentException)
            {

            }

            return telemetryData;
        }

        private List<ObserverData> GetObserverData()
        {
            var observerData = new List<ObserverData>();
            var enabledObs = observers.Where(o => o.IsEnabled);
            string[] builtInObservers = new string[]
            {
                ObserverConstants.AppObserverName,
                ObserverConstants.AzureStorageUploadObserverName,
                ObserverConstants.CertificateObserverName,
                ObserverConstants.ContainerObserverName,
                ObserverConstants.DiskObserverName,
                ObserverConstants.FabricSystemObserverName,
                ObserverConstants.NetworkObserverName,
                ObserverConstants.NodeObserverName,
                ObserverConstants.OSObserverName,
                ObserverConstants.SFConfigurationObserverName
            };

            foreach (var obs in enabledObs)
            {
                // We don't need to have any information about plugins besides whether or not there are any.
                if (!builtInObservers.Any(o => o == obs.ObserverName))
                {
                    continue;
                }

                // These built-in (non-plugin) observers monitor apps and/or services.
                if (obs.ObserverName == ObserverConstants.AppObserverName ||
                    obs.ObserverName == ObserverConstants.ContainerObserverName ||
                    obs.ObserverName == ObserverConstants.NetworkObserverName ||
                    obs.ObserverName == ObserverConstants.FabricSystemObserverName)
                {
                    observerData.Add(
                        new AppServiceObserverData
                        {
                            ObserverName = obs.ObserverName,
                            MonitoredAppCount = obs.MonitoredAppCount,
                            MonitoredServiceProcessCount = obs.MonitoredServiceProcessCount,
                            ErrorCount = obs.CurrentErrorCount,
                            WarningCount = obs.CurrentWarningCount
                        });
                }
                else
                {
                    observerData.Add(
                        new ObserverData
                        {
                            ObserverName = obs.ObserverName,
                            ErrorCount = obs.CurrentErrorCount,
                            WarningCount = obs.CurrentWarningCount
                        });
                }
            }

            return observerData;
        }

        /// <summary>
        /// Event handler for application parameter updates (Un-versioned application parameter-only Application Upgrades).
        /// </summary>
        /// <param name="sender"></param>
        /// <param name="e">Contains the information necessary for setting new config params from updated package.</param>
        private async void CodePackageActivationContext_ConfigurationPackageModifiedEvent(object sender, PackageModifiedEventArgs<ConfigurationPackage> e)
        {
            Logger.LogWarning("Application Parameter upgrade started...");

            try
            {
                // For Linux, we need to restart the FO process due to the Linux Capabilities impl that enables us to run docker and netstat commands as elevated user (FO Linux should always be run as standard user on Linux).
                // During an upgrade event, SF touches the cap binaries which removes the cap settings so we need to run the FO app setup script again to reset them.
                if (RuntimeInformation.IsOSPlatform(OSPlatform.Linux))
                {
                    // Graceful stop.
                    await StopObserversAsync(true, true).ConfigureAwait(true);

                    // Bye.
                    Environment.Exit(42);
                }

                isConfigurationUpdateInProgress = true;
                await StopObserversAsync(false).ConfigureAwait(true);
                observers.Clear();

                // ObserverManager settings?
                this.SetPropertiesFromConfigurationParameters(e.NewPackage.Settings);

                foreach (var observer in serviceCollection)
                {
                    if (token.IsCancellationRequested)
                    {
                        return;
                    }

                    observer.ConfigurationSettings = new ConfigSettings(e.NewPackage.Settings, $"{observer.ObserverName}Configuration");

                    if (!observer.ConfigurationSettings.IsEnabled)
                    {
                        continue;
                    }

                    // The ObserverLogger instance (member of each observer type) checks its EnableVerboseLogging setting before writing Info events (it won't write if this setting is false, thus non-verbose).
                    // So, we set it here in case the parameter update includes a change to this config setting. 
                    if (e.NewPackage.Settings.Sections[$"{observer.ObserverName}Configuration"].Parameters.Contains(ObserverConstants.EnableVerboseLoggingParameter)
                        && e.OldPackage.Settings.Sections[$"{observer.ObserverName}Configuration"].Parameters.Contains(ObserverConstants.EnableVerboseLoggingParameter))
                    {
                        string newLoggingSetting = e.NewPackage.Settings.Sections[$"{observer.ObserverName}Configuration"].Parameters[ObserverConstants.EnableVerboseLoggingParameter].Value.ToLower();
                        string oldLoggingSetting = e.OldPackage.Settings.Sections[$"{observer.ObserverName}Configuration"].Parameters[ObserverConstants.EnableVerboseLoggingParameter].Value.ToLower();

                        if (newLoggingSetting != oldLoggingSetting)
                        {
                            observer.ObserverLogger.EnableVerboseLogging = observer.ConfigurationSettings.EnableVerboseLogging;
                        }
                    }

                    observers.Add(observer);
                }

                cts ??= new CancellationTokenSource();
                linkedSFRuntimeObserverTokenSource = CancellationTokenSource.CreateLinkedTokenSource(cts.Token, token);
            }
            catch (Exception err)
            {
                var healthReport = new HealthReport
                {
                    AppName = new Uri(FabricServiceContext.CodePackageActivationContext.ApplicationName),
                    Code = FOErrorWarningCodes.Ok,
                    ReportType = HealthReportType.Application,
                    HealthMessage = $"Error updating FabricObserver with new configuration settings:{Environment.NewLine}{err}",
                    NodeName = FabricServiceContext.NodeContext.NodeName,
                    State = HealthState.Ok,
                    Property = "Configuration_Upate_Error",
                    EmitLogEvent = true
                };

                HealthReporter.ReportHealthToServiceFabric(healthReport);
            }

            isConfigurationUpdateInProgress = false;
            Logger.LogWarning("Application Parameter upgrade completed...");
        }

        /// <summary>
        /// Sets ObserverManager's related properties/fields to their corresponding Settings.xml or ApplicationManifest.xml (Overrides)
        /// configuration settings (parameter values).
        /// </summary>
        private void SetPropertiesFromConfigurationParameters(ConfigurationSettings settings = null)
        {
            ApplicationName = FabricServiceContext.CodePackageActivationContext.ApplicationName;
            
            // Parallelization settings for capable hardware. \\

            if (bool.TryParse(GetConfigSettingValue(ObserverConstants.EnableConcurrentExecution, settings), out bool enableConcurrency))
            {
                EnableConcurrentExecution = enableConcurrency;
            }

            ParallelOptions = new ParallelOptions
            {
                // Parallelism only makes sense for capable CPU configurations. The minimum requirement is 4 logical processors; which would map to more than 1 available core.
                MaxDegreeOfParallelism = EnableConcurrentExecution && Environment.ProcessorCount >= 4 ? -1 : 1,
                CancellationToken = linkedSFRuntimeObserverTokenSource?.Token ?? token,
                TaskScheduler = TaskScheduler.Default
            };

            // ETW - Overridable
            if (bool.TryParse(GetConfigSettingValue(ObserverConstants.EnableETWProvider, settings), out bool etwEnabled))
            {
                EtwEnabled = etwEnabled;
            }

            // Maximum time, in seconds, that an observer can run - Override.
            if (int.TryParse(GetConfigSettingValue(ObserverConstants.ObserverExecutionTimeout, settings), out int timeoutSeconds))
            {
                ObserverExecutionTimeout = TimeSpan.FromSeconds(timeoutSeconds);
            }

            // ObserverManager verbose logging - Override.
            if (bool.TryParse(GetConfigSettingValue(ObserverConstants.EnableVerboseLoggingParameter, settings), out bool enableVerboseLogging))
            {
                Logger.EnableVerboseLogging = enableVerboseLogging;
            }

            if (int.TryParse(GetConfigSettingValue(ObserverConstants.ObserverLoopSleepTimeSeconds, settings), out int execFrequency))
            {
                ObserverExecutionLoopSleepSeconds = execFrequency;
            }

            // FQDN for use in warning or error hyperlinks in HTML output
            // This only makes sense when you have the FabricObserverWebApi app installed.
            string fqdn = GetConfigSettingValue(ObserverConstants.Fqdn, settings);

            if (!string.IsNullOrEmpty(fqdn))
            {
                Fqdn = fqdn;
            }

            // FabricObserver operational telemetry (No PII) - Override
            if (bool.TryParse(GetConfigSettingValue(ObserverConstants.EnableFabricObserverOperationalTelemetry, settings), out bool foTelemEnabled))
            {
                FabricObserverOperationalTelemetryEnabled = foTelemEnabled;
            }

            // ObserverWebApi.
            ObserverWebAppDeployed = bool.TryParse(GetConfigSettingValue(ObserverConstants.ObserverWebApiEnabled, settings), out bool obsWeb) && obsWeb && IsObserverWebApiAppInstalled();

            // ObserverFailure HealthState Level - Override \\

            string state = GetConfigSettingValue(ObserverConstants.ObserverFailureHealthStateLevelParameter, settings);

            if (string.IsNullOrWhiteSpace(state) || state?.ToLower() == "none")
            {
                ObserverFailureHealthStateLevel = HealthState.Unknown;
            }
            else if (Enum.TryParse(state, out HealthState healthState))
            {
                ObserverFailureHealthStateLevel = healthState;
            }

            // Telemetry (AppInsights, LogAnalytics, etc) - Override
            if (bool.TryParse(GetConfigSettingValue(ObserverConstants.TelemetryEnabled, settings), out bool telemEnabled))
            {
                TelemetryEnabled = telemEnabled;
            }

            if (!TelemetryEnabled)
            {
                return;
            }

            string telemetryProviderType = GetConfigSettingValue(ObserverConstants.TelemetryProviderType, settings);

            if (string.IsNullOrEmpty(telemetryProviderType))
            {
                TelemetryEnabled = false;

                return;
            }

            if (!Enum.TryParse(telemetryProviderType, out TelemetryProviderType telemetryProvider))
            {
                TelemetryEnabled = false;

                return;
            }

            switch (telemetryProvider)
            {
                case TelemetryProviderType.AzureLogAnalytics:
                    {
                        string logAnalyticsLogType = GetConfigSettingValue(ObserverConstants.LogAnalyticsLogTypeParameter, settings);
                        string logAnalyticsSharedKey = GetConfigSettingValue(ObserverConstants.LogAnalyticsSharedKeyParameter, settings);
                        string logAnalyticsWorkspaceId = GetConfigSettingValue(ObserverConstants.LogAnalyticsWorkspaceIdParameter, settings);

                        if (string.IsNullOrEmpty(logAnalyticsWorkspaceId) || string.IsNullOrEmpty(logAnalyticsSharedKey))
                        {
                            TelemetryEnabled = false;
                            return;
                        }

                        TelemetryClient = new LogAnalyticsTelemetry(
                                                logAnalyticsWorkspaceId,
                                                logAnalyticsSharedKey,
                                                logAnalyticsLogType,
                                                FabricClientInstance,
                                                token);

                        break;
                    }

                case TelemetryProviderType.AzureApplicationInsights:
                    {
                        string aiKey = GetConfigSettingValue(ObserverConstants.AiKey, settings);

                        if (string.IsNullOrEmpty(aiKey))
                        {
                            TelemetryEnabled = false;
                            return;
                        }

                        TelemetryClient = new AppInsightsTelemetry(aiKey);
                        break;
                    }

                default:
                    TelemetryEnabled = false;
                    break;
            }
        }


        /// <summary>
        /// This function will signal cancellation on the token passed to an observer's ObserveAsync. 
        /// This will eventually cause the observer to stop processing as this will throw an OperationCancelledException 
        /// in one of the observer's executing code paths.
        /// </summary>
        private void SignalAbortToRunningObserver()
        {
            Logger.LogInfo("Signalling task cancellation to currently running Observer.");

            try
            {
                cts?.Cancel();
            }
            catch (ObjectDisposedException)
            {

            }

            Logger.LogInfo("Successfully signaled cancellation to currently running Observer.");
        }

        /// <summary>
        /// Runs all observers in a sequential loop.
        /// </summary>
        /// <returns>A boolean value indicating success of a complete observer loop run.</returns>
        private async Task<bool> RunObserversAsync()
        {
            var exceptionBuilder = new StringBuilder();
            bool allExecuted = true;

            for (int i = 0; i < observers.Count; ++i)
            {
                var observer = observers[i];

                if (isConfigurationUpdateInProgress)
                {
                    return true;
                }

                try
                {
                    if (TaskCancelled || shutdownSignaled)
                    {
                        return true;
                    }

                    // Is it healthy?
                    if (observer.IsUnhealthy)
                    {
                        continue;
                    }

                    Logger.LogInfo($"Starting {observer.ObserverName}");
<<<<<<< HEAD
                    IsObserverRunning = true;
=======
>>>>>>> fa9b6189

                    // Synchronous call.
                    bool isCompleted = observer.ObserveAsync(linkedSFRuntimeObserverTokenSource?.Token ?? token).Wait(ObserverExecutionTimeout);

                    // The observer is taking too long (hung?), move on to next observer.
                    // Currently, this observer will not run again for the lifetime of this FO service instance.
                    if (!isCompleted && !(TaskCancelled || shutdownSignaled))
                    {
                        string observerHealthWarning = $"{observer.ObserverName} on node {nodeName} has exceeded its specified Maximum run time of {ObserverExecutionTimeout.TotalSeconds} seconds. " +
                                                       $"This means something is wrong with {observer.ObserverName}. It will not be run again. Please look into it.";

                        Logger.LogError(observerHealthWarning);
                        observer.IsUnhealthy = true;

                        // Telemetry.
                        if (TelemetryEnabled)
                        {
                            var telemetryData = new TelemetryData(FabricClientInstance, token)
                            {
                                Description = observerHealthWarning,
                                HealthState = "Error",
                                Metric = $"{observer.ObserverName}_HealthState",
                                NodeName = nodeName,
                                ObserverName = ObserverConstants.ObserverManagerName,
                                Source = ObserverConstants.FabricObserverName
                            };

                            await TelemetryClient?.ReportHealthAsync(telemetryData, token);
                        }

                        // ETW.
                        if (EtwEnabled)
                        {
                            Logger.LogEtw(
                                    ObserverConstants.FabricObserverETWEventName,
                                    new
                                    {
                                        Description = observerHealthWarning,
                                        HealthState = "Error",
                                        Metric = $"{observer.ObserverName}_HealthState",
                                        NodeName = nodeName,
                                        ObserverName = ObserverConstants.ObserverManagerName,
                                        Source = ObserverConstants.FabricObserverName
                                    });
                        }

                        // Put FO into Warning or Error (health state is configurable in Settings.xml)
                        if (ObserverFailureHealthStateLevel != HealthState.Unknown)
                        {
                            var healthReport = new HealthReport
                            {
                                AppName = new Uri($"fabric:/{ObserverConstants.FabricObserverName}"),
                                EmitLogEvent = false,
                                HealthMessage = observerHealthWarning,
                                HealthReportTimeToLive = TimeSpan.MaxValue,
                                Property = $"{observer.ObserverName}_HealthState",
                                ReportType = HealthReportType.Application,
                                State = ObserverFailureHealthStateLevel,
                                NodeName = this.nodeName,
                                Observer = ObserverConstants.ObserverManagerName,
                            };

                            // Generate a Service Fabric Health Report.
                            HealthReporter.ReportHealthToServiceFabric(healthReport);
                        }

                        continue;
                    }

                    Logger.LogInfo($"Successfully ran {observer.ObserverName}.");

                    if (!ObserverWebAppDeployed)
                    {
                        continue;
                    }

                    if (observer.HasActiveFabricErrorOrWarning)
                    {
                        var errWarnMsg = !string.IsNullOrEmpty(Fqdn) ? $"<a style=\"font-weight: bold; color: red;\" href=\"http://{Fqdn}/api/ObserverLog/{observer.ObserverName}/{observer.NodeName}/json\">One or more errors or warnings detected</a>." : $"One or more errors or warnings detected. Check {observer.ObserverName} logs for details.";
                        Logger.LogWarning($"{observer.ObserverName}: " + errWarnMsg);
                    }
                    else
                    {
                        // Delete the observer's instance log (local file with Warn/Error details per run)..
                        _ = observer.ObserverLogger.TryDeleteInstanceLogFile();

                        try
                        {
                            if (File.Exists(Logger.FilePath))
                            {
                                // Replace the ObserverManager.log text that doesn't contain the observer Warn/Error line(s).
                                await File.WriteAllLinesAsync(
                                            Logger.FilePath,
                                            File.ReadLines(Logger.FilePath)
                                                .Where(line => !line.Contains(observer.ObserverName)).ToList(), token);
                            }
                        }
                        catch (IOException)
                        {

                        }
                    }
                }
                catch (AggregateException ex)
                {
                    if (ex.InnerException is FabricException ||
                        ex.InnerException is OperationCanceledException ||
                        ex.InnerException is TaskCanceledException)
                    {
                        if (isConfigurationUpdateInProgress)
                        {
                            return true;
                        }

                        continue;
                    }

                    _ = exceptionBuilder.AppendLine($"Handled AggregateException from {observer.ObserverName}:{Environment.NewLine}{ex.InnerException}");
                    allExecuted = false;
                }
                catch (Exception e) when (e is FabricException || e is OperationCanceledException || e is TaskCanceledException || e is TimeoutException)
                {
                    if (isConfigurationUpdateInProgress)
                    {
                        return true;
                    }

                    _ = exceptionBuilder.AppendLine($"Handled Exception from {observer.ObserverName}:{Environment.NewLine}{e}");
                    allExecuted = false;
                }
                catch (Exception e)
                {
                    Logger.LogWarning($"Unhandled Exception from {observer.ObserverName}:{Environment.NewLine}{e}");
                    allExecuted = false;
                }
            }

            if (allExecuted)
            {
                Logger.LogInfo(ObserverConstants.AllObserversExecutedMessage);
            }
            else
            {
                Logger.LogWarning(exceptionBuilder.ToString());
                _ = exceptionBuilder.Clear();
            }

            return allExecuted;
        }
    }
}<|MERGE_RESOLUTION|>--- conflicted
+++ resolved
@@ -29,23 +29,11 @@
     // with optional sleeps, and reliable shutdown event handling.
     public class ObserverManager : IDisposable
     {
-        // Folks often use their own version numbers. This is for internal diagnostic telemetry.
-        private const string InternalVersionNumber = "3.1.18";
         private readonly string nodeName;
         private readonly List<ObserverBase> observers;
-<<<<<<< HEAD
-        private readonly CancellationToken token;
-        private readonly TimeSpan ForcedGCInterval = TimeSpan.FromMinutes(15);
-        private readonly TimeSpan OperationalTelemetryRunInterval = TimeSpan.FromDays(1);
-        private volatile bool shutdownSignaled;
-        private CancellationTokenSource cts;
-        private CancellationTokenSource linkedSFRuntimeObserverTokenSource;
-        private bool disposed;
-=======
         private readonly TimeSpan OperationalTelemetryRunInterval = TimeSpan.FromDays(1);
         private readonly TimeSpan ForcedGCInterval = TimeSpan.FromMinutes(15);
         private readonly CancellationToken token;
->>>>>>> fa9b6189
         private readonly IEnumerable<ObserverBase> serviceCollection;
         private volatile bool shutdownSignaled;
         private bool disposed;
@@ -54,12 +42,9 @@
         private CancellationTokenSource linkedSFRuntimeObserverTokenSource;
         private DateTime StartDateTime;
 
-<<<<<<< HEAD
-=======
         // Folks often use their own version numbers. This is for internal diagnostic telemetry.
         private const string InternalVersionNumber = "3.1.18";
 
->>>>>>> fa9b6189
         private bool TaskCancelled =>
             linkedSFRuntimeObserverTokenSource?.Token.IsCancellationRequested ?? token.IsCancellationRequested;
 
@@ -119,21 +104,13 @@
         /// </summary>
         public static ParallelOptions ParallelOptions
         {
-<<<<<<< HEAD
-            get; private set;
-=======
-            get; set;
->>>>>>> fa9b6189
+            get; set;
         }
 
         public static bool EnableConcurrentExecution
         {
             get; set;
-<<<<<<< HEAD
-        } = HealthState.Unknown;
-=======
-        }
->>>>>>> fa9b6189
+        }
 
         private ObserverHealthReporter HealthReporter
         {
@@ -165,11 +142,7 @@
             get; set;
         }
 
-<<<<<<< HEAD
-        private DateTime LastForcedGCDateTime
-=======
         private DateTime LastTelemetrySendDate
->>>>>>> fa9b6189
         {
             get; set;
         }
@@ -660,10 +633,7 @@
                     Version = InternalVersionNumber,
                     EnabledObserverCount = observers.Count(obs => obs.IsEnabled),
                     HasPlugins = hasPlugins,
-<<<<<<< HEAD
-=======
                     ParallelExecutionEnabled = EnableConcurrentExecution,
->>>>>>> fa9b6189
                     ObserverData = GetObserverData(),
                 };
             }
@@ -1018,10 +988,6 @@
                     }
 
                     Logger.LogInfo($"Starting {observer.ObserverName}");
-<<<<<<< HEAD
-                    IsObserverRunning = true;
-=======
->>>>>>> fa9b6189
 
                     // Synchronous call.
                     bool isCompleted = observer.ObserveAsync(linkedSFRuntimeObserverTokenSource?.Token ?? token).Wait(ObserverExecutionTimeout);
