--- conflicted
+++ resolved
@@ -1,96 +1,4 @@
 ﻿<Project Sdk="Microsoft.NET.Sdk">
-<<<<<<< HEAD
-	<PropertyGroup>
-		<ProjectGuid>{51AC2A69-B952-4766-8A1E-2C7752BC011A}</ProjectGuid>
-		<OutputType>Exe</OutputType>
-		<RootNamespace>FabricObserver</RootNamespace>
-		<AssemblyName>FabricObserver</AssemblyName>
-		<TargetFramework>netcoreapp3.1</TargetFramework>
-		<!-- ***NOTE***: If deploying to SF cluster directly from Visual Studio, you must use single target RID:
-         For Windows, use win-x64. For Linux, use linux-x64.
-        <RuntimeIdentifier>win-x64</RuntimeIdentifier> -->
-		<!-- For multi-target publish (say, from Azure Pipeline build or for when you build FO using supplied scripts), you can use multi-target RIDs: 
-         linux-x64;win-x64. -->
-		<RuntimeIdentifiers>linux-x64;win-x64</RuntimeIdentifiers>
-		<Copyright>Copyright © 2022</Copyright>
-		<Product>FabricObserver</Product>
-		<Version>3.2.4.831</Version>
-		<FileVersion>3.2.4.831</FileVersion>
-		<AutoGenerateBindingRedirects>true</AutoGenerateBindingRedirects>
-		<IsServiceFabricServiceProject>true</IsServiceFabricServiceProject>
-		<StartupObject>FabricObserver.Program</StartupObject>
-		<NoWarn>CA1822;$(NoWarn)</NoWarn>
-		<ResolveComReferenceSilent>true</ResolveComReferenceSilent>
-		<Platforms>x64</Platforms>
-	</PropertyGroup>
-	<ItemGroup>
-	  <Compile Remove="Connected Services\**" />
-	  <EmbeddedResource Remove="Connected Services\**" />
-	  <None Remove="Connected Services\**" />
-	</ItemGroup>
-	<ItemGroup>
-		<None Remove="ApplicationInsights.config" />
-	</ItemGroup>
-	<ItemGroup>
-		<PackageReference Include="Azure.Storage.Blobs" Version="12.14.1" />
-		<PackageReference Include="Microsoft.ServiceFabric.Services" Version="5.0.516" />
-		<PackageReference Include="Newtonsoft.Json" Version="13.0.2" />
-		<PackageReference Include="Octokit" Version="4.0.3" />
-		<PackageReference Include="System.Diagnostics.DiagnosticSource" Version="6.0.0" />
-		<PackageReference Include="System.Diagnostics.EventLog" Version="6.0.0" />
-		<PackageReference Include="System.IO" Version="4.3.0" />
-		<PackageReference Include="System.Numerics.Vectors" Version="4.5.0" />
-		<PackageReference Include="System.Runtime" Version="4.3.1" />
-		<PackageReference Include="System.Security.Cryptography.Algorithms" Version="4.3.1" />
-		<PackageReference Include="System.Security.Cryptography.Encoding" Version="4.3.0" />
-		<PackageReference Include="System.Security.Cryptography.Primitives" Version="4.3.0" />
-		<PackageReference Include="System.Security.Cryptography.X509Certificates" Version="4.3.2" />
-		<PackageReference Include="McMaster.NETCore.Plugins" Version="1.4.0" />
-		<Reference Include="..\Interop\Interop.WUApiLib.dll" />
-	</ItemGroup>
-	<ItemGroup>
-		<None Include="NLog.xsd">
-			<SubType>Designer</SubType>
-		</None>
-		<None Include="PackageRoot\Config\Settings.xml">
-			<SubType>Designer</SubType>
-		</None>
-		<None Include="PackageRoot\Config\AppObserver.config.json" />
-		<None Include="PackageRoot\Config\ContainerObserver.config.json" />
-		<None Include="PackageRoot\Config\NetworkObserver.config.json" />
-		<None Include="PackageRoot\ServiceManifest.xml" />
-	</ItemGroup>
-	<ItemGroup>
-		<Content Include="NLog.config">
-			<CopyToOutputDirectory>Always</CopyToOutputDirectory>
-		</Content>
-	</ItemGroup>
-	<ItemGroup>
-		<ProjectReference Include="..\FabricObserver.Extensibility\FabricObserver.Extensibility.csproj">
-			<Private>true</Private>
-		</ProjectReference>
-		<ProjectReference Include="..\TelemetryLib\TelemetryLib.csproj">
-			<Private>true</Private>
-		</ProjectReference>
-	</ItemGroup>
-	<ItemGroup>
-		<None Update="elevated_docker_stats">
-			<CopyToOutputDirectory>PreserveNewest</CopyToOutputDirectory>
-		</None>
-		<None Update="elevated_netstat">
-			<CopyToOutputDirectory>PreserveNewest</CopyToOutputDirectory>
-		</None>
-		<None Update="elevated_proc_fd">
-			<CopyToOutputDirectory>PreserveNewest</CopyToOutputDirectory>
-		</None>
-		<None Update="install_lvid_perfcounter.bat">
-			<CopyToOutputDirectory>PreserveNewest</CopyToOutputDirectory>
-		</None>
-		<None Update="setcaps.sh">
-			<CopyToOutputDirectory>PreserveNewest</CopyToOutputDirectory>
-		</None>
-	</ItemGroup>
-=======
   <PropertyGroup>
     <ProjectGuid>{51AC2A69-B952-4766-8A1E-2C7752BC011A}</ProjectGuid>
     <RootNamespace>FabricObserver</RootNamespace>
@@ -183,5 +91,4 @@
       <CopyToOutputDirectory>PreserveNewest</CopyToOutputDirectory>
     </None>
   </ItemGroup>
->>>>>>> 5518742d
 </Project>