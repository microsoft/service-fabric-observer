--- conflicted
+++ resolved
@@ -4,7 +4,6 @@
 // ------------------------------------------------------------
 
 using System;
-using System.Collections.Generic;
 using System.Fabric;
 using System.IO;
 using System.Linq;
@@ -14,14 +13,10 @@
 using FabricObserver.Observers;
 using McMaster.NETCore.Plugins;
 using Microsoft.Extensions.DependencyInjection;
-using Microsoft.ServiceFabric.Services.Communication.Runtime;
 using Microsoft.ServiceFabric.Services.Runtime;
-using Microsoft.ServiceFabric.Services.Remoting;
-using Microsoft.ServiceFabric.Services.Remoting.Runtime;
 
 namespace FabricObserver
 {
-    
     /// <summary>
     /// An instance of this class is created for each service instance by the Service Fabric runtime.
     /// </summary>
@@ -35,7 +30,6 @@
         {
 
         }
-
 
         /// <summary>
         /// This is the main entry point for your service instance.
@@ -58,19 +52,6 @@
         /// <param name="services">ServiceCollection collection instance.</param>
         private void ConfigureServices(IServiceCollection services)
         {
-<<<<<<< HEAD
-            _ = services.AddScoped(typeof(ObserverBase), s => new AppObserver(fabricClient, Context));
-            _ = services.AddScoped(typeof(ObserverBase), s => new AzureStorageUploadObserver(fabricClient, Context));
-            _ = services.AddScoped(typeof(ObserverBase), s => new CertificateObserver(fabricClient, Context));
-            _ = services.AddScoped(typeof(ObserverBase), s => new ContainerObserver(fabricClient, Context));
-            _ = services.AddScoped(typeof(ObserverBase), s => new DiskObserver(fabricClient, Context));
-            _ = services.AddScoped(typeof(ObserverBase), s => new FabricSystemObserver(fabricClient, Context));
-            _ = services.AddScoped(typeof(ObserverBase), s => new NetworkObserver(fabricClient, Context));
-            _ = services.AddScoped(typeof(ObserverBase), s => new NodeObserver(fabricClient, Context));
-            _ = services.AddScoped(typeof(ObserverBase), s => new OSObserver(fabricClient, Context));
-            _ = services.AddScoped(typeof(ObserverBase), s => new SFConfigurationObserver(fabricClient, Context));
-
-=======
             _ = services.AddScoped(typeof(ObserverBase), s => new AppObserver(Context));
             _ = services.AddScoped(typeof(ObserverBase), s => new AzureStorageUploadObserver(Context));
             _ = services.AddScoped(typeof(ObserverBase), s => new CertificateObserver(Context));
@@ -81,7 +62,6 @@
             _ = services.AddScoped(typeof(ObserverBase), s => new NodeObserver(Context));
             _ = services.AddScoped(typeof(ObserverBase), s => new OSObserver(Context));
             _ = services.AddScoped(typeof(ObserverBase), s => new SFConfigurationObserver(Context));
->>>>>>> 5f4d7c23
             _ = services.AddSingleton(typeof(StatelessServiceContext), Context);
 
             LoadObserversFromPlugins(services);
