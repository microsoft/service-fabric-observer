--- conflicted
+++ resolved
@@ -46,14 +46,11 @@
         private static readonly CancellationToken Token = new CancellationToken();
         private static readonly ICodePackageActivationContext CodePackageContext = null;
         private static readonly StatelessServiceContext TestServiceContext = null;
-<<<<<<< HEAD
-=======
         private static readonly Logger _logger = new Logger("TestLogger", EtwTestsLogFolder, 1)
         {
             EnableETWLogging = true,
             EnableVerboseLogging = true,
         };
->>>>>>> ac341cd2
 
         private static FabricClient FabricClient => FabricClientUtilities.FabricClientSingleton;
 
@@ -468,14 +465,7 @@
         [ClassCleanup]
         public static async Task TestClassCleanupAsync()
         {
-<<<<<<< HEAD
-            if (!IsSFRuntimePresentOnTestMachine)
-            {
-                return;
-            }
-=======
-            Assert.IsTrue(IsSFRuntimePresentOnTestMachine);
->>>>>>> ac341cd2
+            Assert.IsTrue(IsSFRuntimePresentOnTestMachine);
 
             // Remove any files generated.
             try
@@ -574,20 +564,6 @@
                 // Clean up the unzipped directory.
                 fabricClient.ApplicationManager.RemoveApplicationPackage(imageStoreConnectionString, packagePathInImageStore);
 
-<<<<<<< HEAD
-            // Delete services.
-            DeleteServiceDescription deleteServiceDescription1 = new DeleteServiceDescription(new Uri(serviceName1));
-            DeleteServiceDescription deleteServiceDescription2 = new DeleteServiceDescription(new Uri(serviceName2));
-            await fabricClient.ServiceManager.DeleteServiceAsync(deleteServiceDescription1);
-            await fabricClient.ServiceManager.DeleteServiceAsync(deleteServiceDescription2);
-
-            // Delete an application instance from the application type.
-            DeleteApplicationDescription deleteApplicationDescription = new DeleteApplicationDescription(new Uri(appName));
-            await fabricClient.ApplicationManager.DeleteApplicationAsync(deleteApplicationDescription);
-
-            // Un-provision the application type.
-            await fabricClient.ApplicationManager.UnprovisionApplicationAsync(appType, appVersion);
-=======
                 // Delete services.
                 var deleteServiceDescription1 = new DeleteServiceDescription(new Uri(serviceName1));
                 var deleteServiceDescription2 = new DeleteServiceDescription(new Uri(serviceName2));
@@ -601,7 +577,6 @@
                 // Un-provision the application type.
                 await fabricClient.ApplicationManager.UnprovisionApplicationAsync(appType, appVersion);
             }
->>>>>>> ac341cd2
         }
 
         private static async Task<bool> EnsureTestServicesExistAsync(string appName)
@@ -627,14 +602,10 @@
         public void AAAInitializeTestInfra()
         {
             Assert.IsTrue(IsLocalSFRuntimePresent());
-<<<<<<< HEAD
-            DeployHealthMetricsAppAsync().Wait();
-=======
 
             DeployHealthMetricsAppAsync().Wait();
             DeployTestApp42Async().Wait();
             DeployVotingAppAsync().Wait();
->>>>>>> ac341cd2
         }
 
         [TestMethod]
@@ -1144,12 +1115,8 @@
                 MonitorDuration = TimeSpan.FromSeconds(1),
                 JsonConfigPath = Path.Combine(Environment.CurrentDirectory, "PackageRoot", "Config", "AppObserver_warnings.config.json"),
                 EnableConcurrentMonitoring = true,
-<<<<<<< HEAD
-                CheckPrivateWorkingSet = true
-=======
                 CheckPrivateWorkingSet = true,
                 IsEtwProviderEnabled = true
->>>>>>> ac341cd2
             };
 
             await obs.ObserveAsync(Token);
@@ -1290,13 +1257,9 @@
 
             using var obs = new AppObserver(TestServiceContext)
             {
-<<<<<<< HEAD
-
-=======
                 MonitorDuration = TimeSpan.FromSeconds(1),
                 JsonConfigPath = Path.Combine(Environment.CurrentDirectory, "PackageRoot", "Config", "AppObserver.config.oldstyle_warnings.json"),
                 EnableConcurrentMonitoring = true
->>>>>>> ac341cd2
             };
 
             await obs.ObserveAsync(Token);
@@ -2070,11 +2033,7 @@
 
             ObserverManager.FabricServiceContext = TestServiceContext;
             ObserverManager.TelemetryEnabled = false;
-<<<<<<< HEAD
-            ObserverManager.EtwEnabled = false;
-=======
             ObserverManager.EtwEnabled = true;
->>>>>>> ac341cd2
 
             using var obs = new FabricSystemObserver(TestServiceContext)
             {
@@ -2110,11 +2069,7 @@
 
             ObserverManager.FabricServiceContext = TestServiceContext;
             ObserverManager.TelemetryEnabled = false;
-<<<<<<< HEAD
-            ObserverManager.EtwEnabled = false;
-=======
             ObserverManager.EtwEnabled = true;
->>>>>>> ac341cd2
 
             using var obs = new FabricSystemObserver(TestServiceContext)
             {
@@ -2308,10 +2263,6 @@
             ObserverManager.TelemetryEnabled = false;
             ObserverManager.EtwEnabled = false;
 
-<<<<<<< HEAD
-
-=======
->>>>>>> ac341cd2
             using var obs = new FabricSystemObserver(TestServiceContext)
             {
                 MonitorDuration = TimeSpan.FromSeconds(1),
@@ -2340,13 +2291,6 @@
         }
 
         [TestMethod]
-<<<<<<< HEAD
-        public void Active_Ports_Machine_Total_Greater_Than_Zero()
-        {
-            int ports = OSInfoProvider.Instance.GetActiveTcpPortCount();
-
-            // 0 would mean something failed in the impl or that there are no active TCP connections on the machine (unlikely).
-=======
         public void Active_TCP_Ports_Machine_Total_Greater_Than_Zero()
         {
             int ports = OSInfoProvider.Instance.GetActiveTcpPortCount();
@@ -2371,19 +2315,10 @@
             int ports = OSInfoProvider.Instance.GetActiveEphemeralPortCount();
 
             // 0 would mean something failed in the impl or that there are no active TCP connections in the dynamic range on the machine (highly unlikely).
->>>>>>> ac341cd2
             Assert.IsTrue(ports > 0);
         }
 
         [TestMethod]
-<<<<<<< HEAD
-        public void Active_TCP_Port_Count_Greater_Than_Ephemeral_Port_Count_Machine()
-        {
-            int total_tcp_ports = OSInfoProvider.Instance.GetActiveTcpPortCount();
-            int ephemeral_tcp_ports = OSInfoProvider.Instance.GetActiveEphemeralPortCount();
-            Assert.IsTrue(total_tcp_ports > ephemeral_tcp_ports);
-        }
-=======
         public void Active_TCP_Ports_Machine_Greater_Than_Active_Ephemeral_Ports_Machine()
         {
             int total_tcp_ports = OSInfoProvider.Instance.GetActiveTcpPortCount();
@@ -3037,6 +2972,5 @@
             Assert.IsFalse(obs.IsUnhealthy);
         }
         #endregion
->>>>>>> ac341cd2
     }
 }