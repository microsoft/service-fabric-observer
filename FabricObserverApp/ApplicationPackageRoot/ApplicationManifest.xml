﻿<?xml version="1.0" encoding="utf-8"?>
<!-- You can try the XML diff/merge tool XmlDiffPatchSF (located in this repo) to make upgrading your base configurations to the latest version much easier. -->
<<<<<<< HEAD
<ApplicationManifest xmlns:xsd="http://www.w3.org/2001/XMLSchema" xmlns:xsi="http://www.w3.org/2001/XMLSchema-instance" ApplicationTypeName="FabricObserverType" ApplicationTypeVersion="3.2.4.831" xmlns="http://schemas.microsoft.com/2011/01/fabric">
=======
<ApplicationManifest xmlns:xsd="http://www.w3.org/2001/XMLSchema" xmlns:xsi="http://www.w3.org/2001/XMLSchema-instance" ApplicationTypeName="FabricObserverType" ApplicationTypeVersion="3.2.5" xmlns="http://schemas.microsoft.com/2011/01/fabric">
>>>>>>> 5518742d
  <Parameters>
    <!-- ObserverManager Configuration -->
    <Parameter Name="ObserverManagerObserverLoopSleepTimeSeconds" DefaultValue="30" />
    <Parameter Name="ObserverManagerObserverExecutionTimeoutSeconds" DefaultValue="3600" />
    <Parameter Name="ObserverManagerEnableVerboseLogging" DefaultValue="false" />
    <!-- If you want to transmit ETW events to Kusto, for example, then enable this setting. Otherwise, set this to false. Please see ETW.md for related documentation. -->
    <Parameter Name="ObserverManagerEnableETWProvider" DefaultValue="true" />
    <!-- You only need to set this if you want to use a different EventSource provider name than the default, FabricObserverETWProvider.
         This is primarily useful for scenarios where you have multiple instances of FO running on a node and you want to ensure that each instance writes 
         ETW event data to different named sinks. This is more of an advanced scenario. In general, just leave this blank. -->
    <Parameter Name="ObserverManagerETWProviderName" DefaultValue="" />
    <!-- If you want to transmit telemetry events to ApplicationInsights or LogAnalytics, for example, then enable this setting. Otherwise, set this to false. -->
    <Parameter Name="ObserverManagerEnableTelemetryProvider" DefaultValue="true" />
    <!-- We would really appreciate it if you kept this set to true. The information we collect contains no PII and helps us understand how FO is doing in the wild. -->
    <Parameter Name="ObserverManagerEnableOperationalFOTelemetry" DefaultValue="true" />
    <!-- If an observer run fails due to timeout (ObserverExecutionTimeout is exceeded) or AppObserver can't monitor a service that runs at higher privilege, 
         for example, then this setting will put FO into Warning or Error state or just create a an Ok (info) health message.
         Supported values are Error, Warning, Ok or None (which means don't put FO into Warning or Error state or create an Ok health event (info)). -->
    <Parameter Name="ObserverManagerObserverFailureHealthStateLevel" DefaultValue="Warning" />
    <Parameter Name="ObserverLogPath" DefaultValue="fabric_observer_logs" />
    <!-- Observer Configuration Settings.
         Note: Add parameters for your Observer plugins here (e.g., [ObserverName]Enabled, etc.) so you can run
         versionless parameter-only application upgrades to modify them while FO is running. By design, any observer you make using our
         extensibility model will employ the same basic config parameters as all observers do. Please see Observers.md -->
    <Parameter Name="AppObserverEnabled" DefaultValue="true" />
    <Parameter Name="AzureStorageUploadObserverEnabled" DefaultValue="false" />
    <Parameter Name="CertificateObserverEnabled" DefaultValue="true" />
    <!-- Note: You must run FO as System or Admin user on Windows in order to run ContainerObserver on Windows. -->
    <Parameter Name="ContainerObserverEnabled" DefaultValue="false" />
    <Parameter Name="DiskObserverEnabled" DefaultValue="true" />
    <Parameter Name="FabricSystemObserverEnabled" DefaultValue="false" />
    <Parameter Name="NetworkObserverEnabled" DefaultValue="false" />
    <Parameter Name="NodeObserverEnabled" DefaultValue="true" />
    <Parameter Name="OSObserverEnabled" DefaultValue="true" />
    <Parameter Name="SFConfigurationObserverEnabled" DefaultValue="false" />
    <!-- Telemetry - AppInsights or LogAnalytics -->
    <Parameter Name="AppObserverEnableTelemetry" DefaultValue="false" />
    <Parameter Name="AzureStorageUploadObserverEnableTelemetry" DefaultValue="false" />
    <Parameter Name="CertificateObserverEnableTelemetry" DefaultValue="false" />
    <Parameter Name="ContainerObserverEnableTelemetry" DefaultValue="false" />
    <Parameter Name="DiskObserverEnableTelemetry" DefaultValue="false" />
    <Parameter Name="FabricSystemObserverEnableTelemetry" DefaultValue="false" />
    <Parameter Name="NetworkObserverEnableTelemetry" DefaultValue="false" />
    <Parameter Name="NodeObserverEnableTelemetry" DefaultValue="false" />
    <Parameter Name="OSObserverEnableTelemetry" DefaultValue="false" />
    <Parameter Name="SFConfigurationObserverEnableTelemetry" DefaultValue="false" />
    <!-- ETW - Custom EventSource Tracing. Each observer can emit ETW. You can decide which ones. 
         Make sure to enable ObserverManagerEnableETWProvider above if you plan on enabling ETW for some observer below. -->
    <Parameter Name="AppObserverEnableEtw" DefaultValue="true" />
    <Parameter Name="AzureStorageUploadObserverEnableEtw" DefaultValue="false" />
    <Parameter Name="CertificateObserverEnableEtw" DefaultValue="false" />
    <Parameter Name="ContainerObserverEnableEtw" DefaultValue="false" />
    <Parameter Name="DiskObserverEnableEtw" DefaultValue="false" />
    <Parameter Name="FabricSystemObserverEnableEtw" DefaultValue="false" />
    <Parameter Name="NetworkObserverEnableEtw" DefaultValue="false" />
    <Parameter Name="NodeObserverEnableEtw" DefaultValue="false" />
    <Parameter Name="OSObserverEnableEtw" DefaultValue="false" />
    <Parameter Name="SFConfigurationObserverEnableEtw" DefaultValue="false" />
    <!-- CSV Logging -->
    <Parameter Name="AppObserverEnableCSVDataLogging" DefaultValue="false" />
    <Parameter Name="ContainerObserverEnableCSVDataLogging" DefaultValue="false" />
    <Parameter Name="FabricSystemObserverEnableCSVDataLogging" DefaultValue="false" />
    <Parameter Name="NodeObserverEnableCSVDataLogging" DefaultValue="false" />
    <!-- Verbose Logging -->
    <Parameter Name="AppObserverEnableVerboseLogging" DefaultValue="false" />
    <Parameter Name="AzureStorageUploadObserverEnableVerboseLogging" DefaultValue="false" />
    <Parameter Name="CertificateObserverEnableVerboseLogging" DefaultValue="false" />
    <Parameter Name="ContainerObserverEnableVerboseLogging" DefaultValue="false" />
    <Parameter Name="DiskObserverEnableVerboseLogging" DefaultValue="false" />
    <Parameter Name="FabricSystemObserverEnableVerboseLogging" DefaultValue="false" />
    <Parameter Name="NetworkObserverEnableVerboseLogging" DefaultValue="false" />
    <Parameter Name="NodeObserverEnableVerboseLogging" DefaultValue="false" />
    <Parameter Name="OSObserverEnableVerboseLogging" DefaultValue="false" />
    <Parameter Name="SFConfigurationObserverEnableVerboseLogging" DefaultValue="false" />
    <!-- Monitor Durations (TimeSpan format, e.g., 00:00:00): How long an enabled observer should monitor resources (CPU and Memory) per target. This setting only applies to 3 observers.
         If you enable concurrent monitoring for AppObserver and you are running on capable hardware (>= 4 logical processors),
         then you should increase this value from 1 second to at most (1/2 the number of logical processors) seconds on the target machine.
         **However, if you monitor a *very* large number of services (> 200) AND you enable concurrent monitoring AND machines have capable CPU(s), then keep this value at 1 or 2.**
         Set this to 1 second if AppObserver is monitoring several services AND FO is running on a VM/Machine with insufficient number of logical processors (< 4). -->
    <Parameter Name="AppObserverMonitorDuration" DefaultValue="00:00:01" />
    <Parameter Name="FabricSystemObserverMonitorDuration" DefaultValue="00:00:01" />
    <Parameter Name="NodeObserverMonitorDuration" DefaultValue="00:00:04" />
    <!-- Run Intervals (TimeSpan format, e.g., 0.00:00:00): How often an enabled observer should run. -->
    <Parameter Name="AppObserverRunInterval" DefaultValue="" />
    <Parameter Name="AzureStorageUploadObserverRunInterval" DefaultValue="00:05:00" />
    <Parameter Name="CertificateObserverRunInterval" DefaultValue="1.00:00:00" />
    <Parameter Name="ContainerObserverRunInterval" DefaultValue="" />
    <Parameter Name="DiskObserverRunInterval" DefaultValue="00:15:00" />
    <Parameter Name="FabricSystemObserverRunInterval" DefaultValue="00:15:00" />
    <Parameter Name="NetworkObserverRunInterval" DefaultValue="" />
    <Parameter Name="NodeObserverRunInterval" DefaultValue="" />
    <Parameter Name="OSObserverRunInterval" DefaultValue="00:15:00" />
    <Parameter Name="SFConfigurationObserverRunInterval" DefaultValue="" />
    <!-- AppObserver -->
    <Parameter Name="AppObserverClusterOperationTimeoutSeconds" DefaultValue="120" />
    <!-- Note: CircularBufferCollection is not thread safe for writes. If you enable this AND enable concurrent monitoring, a ConcurrentQueue will be used. -->
    <Parameter Name="AppObserverUseCircularBuffer" DefaultValue="false" />
    <!-- Optional-If UseCircularBuffer = true -->
    <Parameter Name="AppObserverResourceUsageDataCapacity" DefaultValue="" />
    <!-- Configuration file name. -->
    <Parameter Name="AppObserverConfigurationFile" DefaultValue="AppObserver.config.json" />
    <!-- Process family tree monitoring: AppObserver monitors the resource usage by child processes of target services.
         NOTE: If you already know that your target services do *not* spawn child processes, then you should not enable this feature. -->
    <Parameter Name="AppObserverEnableChildProcessMonitoring" DefaultValue="false" />
    <!-- The maximum number of child process data items to include in a sorted list of top n consumers for some metric, where n is the value of this setting. -->
    <Parameter Name="AppObserverMaxChildProcTelemetryDataCount" DefaultValue="5" />
    <!-- Service process dumps (dumpProcessOnError/dumpProcessOnWarning setting).
         You need to set AppObserverEnableProcessDumps setting to true here AND set dumpProcessOnError or dumpProcessOnWarning to true in AppObserver.config.json
         if you want AppObserver to dump service processes when an Error or Warning threshold has been breached for some observed metric (e.g., memoryErrorLimitPercent/memoryWarningLimitPercent). -->
    <Parameter Name="AppObserverEnableProcessDumps" DefaultValue="false" />
    <!-- Supported values are: Mini, MiniPlus, Full. -->
    <Parameter Name="AppObserverProcessDumpType" DefaultValue="MiniPlus" />
    <!-- Max number of dumps to generate per service, per observed metric, within a supplied TimeSpan window. See AppObserverMaxDumpsTimeWindow. -->
    <Parameter Name="AppObserverMaxProcessDumps" DefaultValue="3" />
    <!-- Time window in which max dumps per process, per observed metric can occur. See AppObserverMaxProcessDumps. -->
    <Parameter Name="AppObserverMaxDumpsTimeWindow" DefaultValue="04:00:00" />
    <!-- Concurrency/Parallelism Support.
         Note: This will only add real value (substantial) on machines with capable hardware (>= 8 logical processors). FO will not attempt to do anything concurrently if
         the number of logical processors is less than 4, even if this is set to true. If you do run on capable hardware and want AppObserver to complete a run much faster than at sequential speed, then keep this enabled.
         You can control the level of concurrency by setting the AppObserverMaxConcurrentTasks setting. -->
    <Parameter Name="AppObserverEnableConcurrentMonitoring" DefaultValue="true" />
    <!-- The default value is 1/4 of detected logical processors (LPs). This would mean given 20 LPs, the number of threads that will be created will be at least 5 (and seldom more than that), if possible.
         You can set this to -1 (unlimited), or some integer value that makes sense based on your CPU configuration, how many services AppObserver is monitoring, how comfortable you are with FO process
         eating some additional CPU and Memory to complete the parallelized monitoring on a node with lots of services (>= 100). The impact of parallelization on nodes with less than 100 services is minimal.
         Please test and choose a value that suits your needs or simply leave this unset and go with the default. Please see Observers.md for more information. -->
    <Parameter Name="AppObserverMaxConcurrentTasks" DefaultValue="" />
    <!-- KVS LVID Usage Monitoring - Windows-only.
         NOTE: If you monitor stateful Actor services, then you should set this to true.
         This is a temporary monitor since SF will eventually employ an updated Windows ESE libray that supports long.MaxValue number of LVIDs. -->
    <Parameter Name="AppObserverEnableKvsLvidMonitoring" DefaultValue="false" />
    <!-- Process Working Set type for AppObserver to monitor. 
         Setting this to false will enable Full Working Set monitoring (Private + Shared process memory). 
         NOTE: If you have *several* service processes of the **same name**, setting this to true will add *significant* time-to-completion and increased CPU usage (small, but more than necessary) to AppObserver. 
         FO will automatically compute Shared + Private memory usage if it detects 50 or more same-named service processes, regardless of this setting.-->
    <Parameter Name="AppObserverMonitorPrivateWorkingSet" DefaultValue="true" />
    <!-- Windows-only. AppObserver can monitor services with resource governance limits set and put related services into Warning if they reach 90% of the specified limit (only Memory limit is supported in this release). 
         If you set RG Memory limits for your service code packages, then you should consider enabling this feature. Else, don't. -->
    <Parameter Name="AppObserverMonitorResourceGovernanceLimits" DefaultValue="false" />
    <!-- CertificateObserver-->
    <Parameter Name="DaysUntilClusterExpiryWarningThreshold" DefaultValue="42" />
    <Parameter Name="DaysUntilAppExpiryWarningThreshold" DefaultValue="42" />
    <!-- Required: These are JSON-style lists of strings, empty should be "[]", full should be "['mythumb1', 'mythumb2', etc...] or ['mycommon'1, 'mycommon2', etc...]" -->
    <Parameter Name="AppCertThumbprintsToObserve" DefaultValue="[]" />
    <Parameter Name="AppCertCommonNamesToObserve" DefaultValue="[]" />
    <!-- ContainerObserver -->
    <Parameter Name="ContainerObserverConfigurationFile" DefaultValue="ContainerObserver.config.json" />
    <!-- Concurrency/Parallelism Support 
         Note: If you do not monitor several containers, then enabling this is not super useful. -->
    <Parameter Name="ContainerObserverEnableConcurrentMonitoring" DefaultValue="false" />
    <Parameter Name="ContainerObserverMaxConcurrentTasks" DefaultValue="" />
    <!-- Disk Observer Warning/Error Thresholds -->
    <Parameter Name="DiskObserverDiskSpacePercentUsageWarningThreshold" DefaultValue="90" />
    <Parameter Name="DiskObserverDiskSpacePercentUsageErrorThreshold" DefaultValue="" />
    <Parameter Name="DiskObserverAverageQueueLengthErrorThreshold" DefaultValue="" />
    <Parameter Name="DiskObserverAverageQueueLengthWarningThreshold" DefaultValue="" />
    <!-- Folder size monitoring. If you want to monitor folder sizes, then enable this feature and provide full paths (and/or path env vars) as shown below. -->
    <Parameter Name="DiskObserverEnableFolderSizeMonitoring" DefaultValue="false" />
    <!-- Supply full path/threshold(in MB) pairs for Warning/Error level monitoring here. Format is "fullpath0, size0 | fullpath1, size1 | fullpath2, size2 ..." -->
    <Parameter Name="DiskObserverFolderPathsErrorThresholdsMb" DefaultValue="" />
    <Parameter Name="DiskObserverFolderPathsWarningThresholdsMb" DefaultValue="C:\fabric_observer_logs, 250 | D:\SomeFolder, 1024 | %SOMEFULLPATH%, 4096 | %SOMEPATH%\SubFolder, 1024" />
    <!-- FabricSystemObserver -->
    <Parameter Name="FabricSystemObserverUseCircularBuffer" DefaultValue="false" />
    <!-- Required-If UseCircularBuffer = True -->
    <Parameter Name="FabricSystemObserverResourceUsageDataCapacity" DefaultValue="" />
    <!-- KVS LVID Usage Monitoring - Windows-only.
         This is a temporary monitor since SF will eventually employ an updated Windows ESE libray that supports long.MaxValue number of LVIDs. -->
    <Parameter Name="FabricSystemObserverEnableKvsLvidMonitoring" DefaultValue="false" />
    <Parameter Name="FabricSystemObserverMonitorPrivateWorkingSet" DefaultValue="false" />
    <!-- FabricSystemObserver Warning/Error Thresholds -->
    <Parameter Name="FabricSystemObserverCpuErrorLimitPercent" DefaultValue="" />
    <Parameter Name="FabricSystemObserverCpuWarningLimitPercent" DefaultValue="" />
    <Parameter Name="FabricSystemObserverMemoryErrorLimitMb" DefaultValue="" />
    <Parameter Name="FabricSystemObserverMemoryWarningLimitMb" DefaultValue="4096" />
    <Parameter Name="FabricSystemObserverNetworkErrorActivePorts" DefaultValue="" />
    <Parameter Name="FabricSystemObserverNetworkWarningActivePorts" DefaultValue="" />
    <Parameter Name="FabricSystemObserverNetworkErrorEphemeralPorts" DefaultValue="" />
    <Parameter Name="FabricSystemObserverNetworkWarningEphemeralPorts" DefaultValue="7000" />
    <Parameter Name="FabricSystemObserverAllocatedHandlesErrorLimit" DefaultValue="" />
    <Parameter Name="FabricSystemObserverAllocatedHandlesWarningLimit" DefaultValue="" />
    <Parameter Name="FabricSystemObserverThreadCountErrorLimit" DefaultValue="" />
    <Parameter Name="FabricSystemObserverThreadCountWarningLimit" DefaultValue="500" />
    <!-- Whether to monitor Windows Event Log. -->
    <Parameter Name="FabricSystemObserverMonitorWindowsEventLog" DefaultValue="false" />
    <!-- NodeObserver -->
    <Parameter Name="NodeObserverUseCircularBuffer" DefaultValue="false" />
    <!-- Required-If UseCircularBuffer = True -->
    <Parameter Name="NodeObserverResourceUsageDataCapacity" DefaultValue="" />
    <Parameter Name="NodeObserverCpuErrorLimitPercent" DefaultValue="" />
    <Parameter Name="NodeObserverCpuWarningLimitPercent" DefaultValue="95" />
    <Parameter Name="NodeObserverMemoryErrorLimitMb" DefaultValue="" />
    <Parameter Name="NodeObserverMemoryWarningLimitMb" DefaultValue="" />
    <Parameter Name="NodeObserverMemoryErrorLimitPercent" DefaultValue="" />
    <Parameter Name="NodeObserverMemoryWarningLimitPercent" DefaultValue="90" />
    <Parameter Name="NodeObserverNetworkErrorActivePorts" DefaultValue="" />
    <Parameter Name="NodeObserverNetworkWarningActivePorts" DefaultValue="50000" />
    <Parameter Name="NodeObserverNetworkErrorFirewallRules" DefaultValue="" />
    <Parameter Name="NodeObserverNetworkWarningFirewallRules" DefaultValue="2500" />
    <Parameter Name="NodeObserverNetworkErrorEphemeralPorts" DefaultValue="" />
    <Parameter Name="NodeObserverNetworkWarningEphemeralPorts" DefaultValue="20000" />
    <Parameter Name="NodeObserverNetworkErrorEphemeralPortsPercentage" DefaultValue="" />
    <Parameter Name="NodeObserverNetworkWarningEphemeralPortsPercentage" DefaultValue="90" />
    <!-- The below settings only make sense for Linux. -->
    <Parameter Name="NodeObserverLinuxFileHandlesErrorLimitPercent" DefaultValue="" />
    <Parameter Name="NodeObserverLinuxFileHandlesWarningLimitPercent" DefaultValue="90" />
    <Parameter Name="NodeObserverLinuxFileHandlesErrorLimitTotal" DefaultValue="" />
    <Parameter Name="NodeObserverLinuxFileHandlesWarningLimitTotal" DefaultValue="" />
    <!-- OSObserver Windows AutoUpdate Settings Check. -->
    <Parameter Name="OSObserverEnableWindowsAutoUpdateCheck" DefaultValue="true" />
    <!-- NetworkObserver -->
    <Parameter Name="NetworkObserverConfigurationFile" DefaultValue="NetworkObserver.config.json" />
    <!-- AzureStorageUploadObserver -->
    <Parameter Name="AzureStorageUploadObserverBlobContainerName" DefaultValue="fodumps" />
    <!-- This can be an encrypted string or not. The decision is yours.
         For encrypting, please use the Invoke-ServiceFabricEncryptText PowerShell API to generate the encrypted string to use here.
         Any encrypted string must NOT contain line breaks or spaces. This is very important. If you copy/paste the encrypted string incorrectly, then FO will not upload dumps.
         See https://docs.microsoft.com/en-us/powershell/module/servicefabric/invoke-servicefabricencrypttext?view=azureservicefabricps
         for details. Follow the directions in the sample for creating an encryted secret. Note the use of thumbprint in the cmd. -->
    <Parameter Name="AzureStorageUploadObserverStorageConnectionString" DefaultValue="" />
    <!-- OR -->
    <Parameter Name="AzureStorageUploadObserverStorageAccountName" DefaultValue="" />
    <!-- This can be an encrypted string or not. If encrypted, then make sure there are no line breaks and no blank spaces between any characters. This is very important. -->
    <Parameter Name="AzureStorageUploadObserverStorageAccountKey" DefaultValue="" />
    <!-- Zip file compression level to use: Optimal, Fastest or NoCompression. Default is Optimal if this is not set. We do not recommend NoCompression. -->
    <Parameter Name="AzureStorageUploadObserverZipFileCompressionLevel" DefaultValue="Optimal" />
  </Parameters>
  <!-- Import the ServiceManifest from the ServicePackage. The ServiceManifestName and ServiceManifestVersion 
       should match the Name and Version attributes of the ServiceManifest element defined in the 
       ServiceManifest.xml file. -->
  <ServiceManifestImport>
<<<<<<< HEAD
    <ServiceManifestRef ServiceManifestName="FabricObserverPkg" ServiceManifestVersion="3.2.4.831" />
=======
    <ServiceManifestRef ServiceManifestName="FabricObserverPkg" ServiceManifestVersion="3.2.5" />
>>>>>>> 5518742d
    <ConfigOverrides>
      <ConfigOverride Name="Config">
        <Settings>
          <Section Name="AppObserverConfiguration">
            <Parameter Name="Enabled" Value="[AppObserverEnabled]" />
            <Parameter Name="EnableConcurrentMonitoring" Value="[AppObserverEnableConcurrentMonitoring]" />
            <Parameter Name="EnableKvsLvidMonitoring" Value="[AppObserverEnableKvsLvidMonitoring]" />
            <Parameter Name="MaxConcurrentTasks" Value="[AppObserverMaxConcurrentTasks]" />
            <Parameter Name="EnableCSVDataLogging" Value="[AppObserverEnableCSVDataLogging]" />
            <Parameter Name="EnableEtw" Value="[AppObserverEnableEtw]" />
            <Parameter Name="EnableTelemetry" Value="[AppObserverEnableTelemetry]" />
            <Parameter Name="EnableVerboseLogging" Value="[AppObserverEnableVerboseLogging]" />
            <Parameter Name="MonitorDuration" Value="[AppObserverMonitorDuration]" />
            <Parameter Name="RunInterval" Value="[AppObserverRunInterval]" />
            <Parameter Name="ConfigurationFileName" Value="[AppObserverConfigurationFile]" />
            <Parameter Name="MonitorPrivateWorkingSet" Value="[AppObserverMonitorPrivateWorkingSet]" />
            <Parameter Name="MonitorResourceGovernanceLimits" Value="[AppObserverMonitorResourceGovernanceLimits]" />
            <Parameter Name="ClusterOperationTimeoutSeconds" Value="[AppObserverClusterOperationTimeoutSeconds]" />
            <Parameter Name="UseCircularBuffer" Value="[AppObserverUseCircularBuffer]" />
            <!-- Required-If UseCircularBuffer = True -->
            <Parameter Name="ResourceUsageDataCapacity" Value="[AppObserverResourceUsageDataCapacity]" />
            <Parameter Name="EnableChildProcessMonitoring" Value="[AppObserverEnableChildProcessMonitoring]" />
            <Parameter Name="MaxChildProcTelemetryDataCount" Value="[AppObserverMaxChildProcTelemetryDataCount]" />
            <Parameter Name="EnableProcessDumps" Value="[AppObserverEnableProcessDumps]" />
            <Parameter Name="DumpType" Value="[AppObserverProcessDumpType]" />
            <Parameter Name="MaxDumps" Value="[AppObserverMaxProcessDumps]" />
            <Parameter Name="MaxDumpsTimeWindow" Value="[AppObserverMaxDumpsTimeWindow]" />
          </Section>
          <Section Name="CertificateObserverConfiguration">
            <Parameter Name="Enabled" Value="[CertificateObserverEnabled]" />
            <Parameter Name="EnableTelemetry" Value="[CertificateObserverEnableTelemetry]" />
            <Parameter Name="EnableEtw" Value="[CertificateObserverEnableEtw]" />
            <Parameter Name="EnableVerboseLogging" Value="[CertificateObserverEnableVerboseLogging]" />
            <Parameter Name="RunInterval" Value="[CertificateObserverRunInterval]" />
            <Parameter Name="DaysUntilClusterExpiryWarningThreshold" Value="[DaysUntilClusterExpiryWarningThreshold]" />
            <Parameter Name="DaysUntilAppExpiryWarningThreshold" Value="[DaysUntilAppExpiryWarningThreshold]" />
            <!-- Required: These are JSON-style lists of strings, empty should be "[]", full should be "['thumb1', 'thumb2']" -->
            <Parameter Name="AppCertThumbprintsToObserve" Value="[AppCertThumbprintsToObserve]" />
            <Parameter Name="AppCertCommonNamesToObserve" Value="[AppCertCommonNamesToObserve]" />
          </Section>
          <Section Name="DiskObserverConfiguration">
            <Parameter Name="Enabled" Value="[DiskObserverEnabled]" />
            <Parameter Name="EnableTelemetry" Value="[DiskObserverEnableTelemetry]" />
            <Parameter Name="EnableEtw" Value="[DiskObserverEnableEtw]" />
            <Parameter Name="EnableFolderSizeMonitoring" Value="[DiskObserverEnableFolderSizeMonitoring]" />
            <Parameter Name="EnableVerboseLogging" Value="[DiskObserverEnableVerboseLogging]" />
            <Parameter Name="RunInterval" Value="[DiskObserverRunInterval]" />
            <Parameter Name="DiskSpacePercentUsageErrorThreshold" Value="[DiskObserverDiskSpacePercentUsageErrorThreshold]" />
            <Parameter Name="DiskSpacePercentUsageWarningThreshold" Value="[DiskObserverDiskSpacePercentUsageWarningThreshold]" />
            <Parameter Name="AverageQueueLengthErrorThreshold" Value="[DiskObserverAverageQueueLengthErrorThreshold]" />
            <Parameter Name="AverageQueueLengthWarningThreshold" Value="[DiskObserverAverageQueueLengthWarningThreshold]" />
            <Parameter Name="FolderPathsErrorThresholdsMb" Value="[DiskObserverFolderPathsErrorThresholdsMb]" />
            <Parameter Name="FolderPathsWarningThresholdsMb" Value="[DiskObserverFolderPathsWarningThresholdsMb]" />
          </Section>
          <Section Name="FabricSystemObserverConfiguration">
            <Parameter Name="Enabled" Value="[FabricSystemObserverEnabled]" />
            <Parameter Name="EnableKvsLvidMonitoring" Value="[FabricSystemObserverEnableKvsLvidMonitoring]" />
            <Parameter Name="EnableCSVDataLogging" Value="[FabricSystemObserverEnableCSVDataLogging]" />
            <Parameter Name="EnableEtw" Value="[FabricSystemObserverEnableEtw]" />
            <Parameter Name="EnableTelemetry" Value="[FabricSystemObserverEnableTelemetry]" />
            <Parameter Name="EnableVerboseLogging" Value="[FabricSystemObserverEnableVerboseLogging]" />
            <Parameter Name="MonitorDuration" Value="[FabricSystemObserverMonitorDuration]" />
            <Parameter Name="RunInterval" Value="[FabricSystemObserverRunInterval]" />
            <Parameter Name="MonitorPrivateWorkingSet" Value="[FabricSystemObserverMonitorPrivateWorkingSet]" />
            <Parameter Name="UseCircularBuffer" Value="[FabricSystemObserverUseCircularBuffer]" />
            <!-- Required-If UseCircularBuffer = True -->
            <Parameter Name="ResourceUsageDataCapacity" Value="[FabricSystemObserverResourceUsageDataCapacity]" />
            <!-- Optional: SF Event Log can be noisy and full of non-error errors., 
                 so it's recommended that you only enable this for debugging purposes. This
                 only works if you deploy the FabricObserverWebApi service and enable it above (ObserverWebApiEnabled). -->
            <Parameter Name="MonitorWindowsEventLog" Value="[FabricSystemObserverMonitorWindowsEventLog]" />
            <Parameter Name="CpuErrorLimitPercent" Value="[FabricSystemObserverCpuErrorLimitPercent]" />
            <Parameter Name="CpuWarningLimitPercent" Value="[FabricSystemObserverCpuWarningLimitPercent]" />
            <Parameter Name="MemoryErrorLimitMb" Value="[FabricSystemObserverMemoryErrorLimitMb]" />
            <Parameter Name="MemoryWarningLimitMb" Value="[FabricSystemObserverMemoryWarningLimitMb]" />
            <Parameter Name="NetworkErrorActivePorts" Value="[FabricSystemObserverNetworkErrorActivePorts]" />
            <Parameter Name="NetworkWarningActivePorts" Value="[FabricSystemObserverNetworkWarningActivePorts]" />
            <Parameter Name="NetworkErrorEphemeralPorts" Value="[FabricSystemObserverNetworkErrorEphemeralPorts]" />
            <Parameter Name="NetworkWarningEphemeralPorts" Value="[FabricSystemObserverNetworkWarningEphemeralPorts]" />
            <Parameter Name="AllocatedHandlesErrorLimit" Value="[FabricSystemObserverAllocatedHandlesErrorLimit]" />
            <Parameter Name="AllocatedHandlesWarningLimit" Value="[FabricSystemObserverAllocatedHandlesWarningLimit]" />
            <Parameter Name="ThreadCountErrorLimit" Value="[FabricSystemObserverThreadCountErrorLimit]" />
            <Parameter Name="ThreadCountWarningLimit" Value="[FabricSystemObserverThreadCountWarningLimit]" />
          </Section>
          <Section Name="NetworkObserverConfiguration">
            <Parameter Name="Enabled" Value="[NetworkObserverEnabled]" />
            <Parameter Name="EnableTelemetry" Value="[NetworkObserverEnableTelemetry]" />
            <Parameter Name="EnableEtw" Value="[NetworkObserverEnableEtw]" />
            <Parameter Name="EnableVerboseLogging" Value="[NetworkObserverEnableVerboseLogging]" />
            <Parameter Name="RunInterval" Value="[NetworkObserverRunInterval]" />
            <Parameter Name="ConfigurationFileName" Value="[NetworkObserverConfigurationFile]" />
          </Section>
          <Section Name="NodeObserverConfiguration">
            <Parameter Name="Enabled" Value="[NodeObserverEnabled]" />
            <Parameter Name="EnableTelemetry" Value="[NodeObserverEnableTelemetry]" />
            <Parameter Name="EnableCSVDataLogging" Value="[NodeObserverEnableCSVDataLogging]" />
            <Parameter Name="EnableEtw" Value="[NodeObserverEnableEtw]" />
            <Parameter Name="EnableVerboseLogging" Value="[NodeObserverEnableVerboseLogging]" />
            <Parameter Name="MonitorDuration" Value="[NodeObserverMonitorDuration]" />
            <Parameter Name="RunInterval" Value="[NodeObserverRunInterval]" />
            <Parameter Name="UseCircularBuffer" Value="[NodeObserverUseCircularBuffer]" />
            <!-- Required-If UseCircularBuffer = True -->
            <Parameter Name="ResourceUsageDataCapacity" Value="[NodeObserverResourceUsageDataCapacity]" />
            <Parameter Name="CpuErrorLimitPercent" Value="[NodeObserverCpuErrorLimitPercent]" />
            <Parameter Name="CpuWarningLimitPercent" Value="[NodeObserverCpuWarningLimitPercent]" />
            <Parameter Name="MemoryErrorLimitMb" Value="[NodeObserverMemoryErrorLimitMb]" />
            <Parameter Name="MemoryWarningLimitMb" Value="[NodeObserverMemoryWarningLimitMb]" />
            <Parameter Name="MemoryErrorLimitPercent" Value="[NodeObserverMemoryErrorLimitPercent]" />
            <Parameter Name="MemoryWarningLimitPercent" Value="[NodeObserverMemoryWarningLimitPercent]" />
            <Parameter Name="NetworkErrorActivePorts" Value="[NodeObserverNetworkErrorActivePorts]" />
            <Parameter Name="NetworkWarningActivePorts" Value="[NodeObserverNetworkWarningActivePorts]" />
            <Parameter Name="NetworkErrorFirewallRules" Value="[NodeObserverNetworkErrorFirewallRules]" />
            <Parameter Name="NetworkWarningFirewallRules" Value="[NodeObserverNetworkWarningFirewallRules]" />
            <Parameter Name="NetworkErrorEphemeralPorts" Value="[NodeObserverNetworkErrorEphemeralPorts]" />
            <Parameter Name="NetworkWarningEphemeralPorts" Value="[NodeObserverNetworkWarningEphemeralPorts]" />
            <Parameter Name="NetworkErrorEphemeralPortsPercentage" Value="[NodeObserverNetworkErrorEphemeralPortsPercentage]" />
            <Parameter Name="NetworkWarningEphemeralPortsPercentage" Value="[NodeObserverNetworkWarningEphemeralPortsPercentage]" />
            <Parameter Name="LinuxFileHandlesErrorLimitPercent" Value="[NodeObserverLinuxFileHandlesErrorLimitPercent]" />
            <Parameter Name="LinuxFileHandlesWarningLimitPercent" Value="[NodeObserverLinuxFileHandlesWarningLimitPercent]" />
            <Parameter Name="LinuxFileHandlesErrorLimitTotal" Value="[NodeObserverLinuxFileHandlesErrorLimitTotal]" />
            <Parameter Name="LinuxFileHandlesWarningLimitTotal" Value="[NodeObserverLinuxFileHandlesWarningLimitTotal]" />
          </Section>
          <Section Name="OSObserverConfiguration">
            <Parameter Name="Enabled" Value="[OSObserverEnabled]" />
            <Parameter Name="EnableTelemetry" Value="[OSObserverEnableTelemetry]" />
            <Parameter Name="EnableEtw" Value="[OSObserverEnableEtw]" />
            <Parameter Name="EnableVerboseLogging" Value="[OSObserverEnableVerboseLogging]" />
            <Parameter Name="EnableWindowsAutoUpdateCheck" Value="[OSObserverEnableWindowsAutoUpdateCheck]" />
            <Parameter Name="RunInterval" Value="[OSObserverRunInterval]" />
          </Section>
          <Section Name="SFConfigurationObserverConfiguration">
            <Parameter Name="Enabled" Value="[SFConfigurationObserverEnabled]" />
            <Parameter Name="EnableTelemetry" Value="[SFConfigurationObserverEnableTelemetry]" />
            <Parameter Name="EnableEtw" Value="[SFConfigurationObserverEnableEtw]" />
            <Parameter Name="EnableVerboseLogging" Value="[SFConfigurationObserverEnableVerboseLogging]" />
            <Parameter Name="RunInterval" Value="[SFConfigurationObserverRunInterval]" />
          </Section>
          <Section Name="AzureStorageUploadObserverConfiguration">
            <Parameter Name="Enabled" Value="[AzureStorageUploadObserverEnabled]" />
            <Parameter Name="EnableTelemetry" Value="[AzureStorageUploadObserverEnableTelemetry]" />
            <Parameter Name="EnableEtw" Value="[AzureStorageUploadObserverEnableEtw]" />
            <Parameter Name="EnableVerboseLogging" Value="[AzureStorageUploadObserverEnableVerboseLogging]" />
            <Parameter Name="RunInterval" Value="[AzureStorageUploadObserverRunInterval]" />
            <Parameter Name="BlobContainerName" Value="[AzureStorageUploadObserverBlobContainerName]" />
            <!-- Azure Storage Auth: Either supply an encrypted Connection String or an account name and encrypted Account Key.
                 Note that you *can* use unencrypted strings. This is not recommended, but the decision is yours. If you choose to do this,
                 then you must set IsEncrypted to false both in the below settings and the corresponding settings in Settings.xml. -->
            <Parameter Name="AzureStorageConnectionString" Value="[AzureStorageUploadObserverStorageConnectionString]" IsEncrypted="true" />
            <!-- OR use Account Name/Account Key pair if NOT using Connection String.. -->
            <Parameter Name="AzureStorageAccountName" Value="[AzureStorageUploadObserverStorageAccountName]" />
            <Parameter Name="AzureStorageAccountKey" Value="[AzureStorageUploadObserverStorageAccountKey]" IsEncrypted="true" />
            <!-- File compression level -->
            <Parameter Name="ZipFileCompressionLevel" Value="[AzureStorageUploadObserverZipFileCompressionLevel]" />
          </Section>
          <Section Name="ContainerObserverConfiguration">
            <Parameter Name="Enabled" Value="[ContainerObserverEnabled]" />
            <Parameter Name="EnableConcurrentMonitoring" Value="[ContainerObserverEnableConcurrentMonitoring]" />
            <Parameter Name="MaxConcurrentTasks" Value="[ContainerObserverMaxConcurrentTasks]" />
            <Parameter Name="EnableTelemetry" Value="[ContainerObserverEnableTelemetry]" />
            <Parameter Name="EnableEtw" Value="[ContainerObserverEnableEtw]" />
            <Parameter Name="EnableVerboseLogging" Value="[ContainerObserverEnableVerboseLogging]" />
            <Parameter Name="EnableCSVDataLogging" Value="[ContainerObserverEnableCSVDataLogging]" />
            <Parameter Name="RunInterval" Value="[ContainerObserverRunInterval]" />
            <Parameter Name="ConfigurationFileName" Value="[ContainerObserverConfigurationFile]" />
          </Section>
          <Section Name="ObserverManagerConfiguration">
            <Parameter Name="ObserverLoopSleepTimeSeconds" Value="[ObserverManagerObserverLoopSleepTimeSeconds]" />
            <Parameter Name="ObserverExecutionTimeout" Value="[ObserverManagerObserverExecutionTimeoutSeconds]" />
            <Parameter Name="EnableVerboseLogging" Value="[ObserverManagerEnableVerboseLogging]" />
            <Parameter Name="EnableETWProvider" Value="[ObserverManagerEnableETWProvider]" />
            <Parameter Name="ETWProviderName" Value="[ObserverManagerETWProviderName]" />
            <Parameter Name="EnableTelemetryProvider" Value="[ObserverManagerEnableTelemetryProvider]" />
            <Parameter Name="EnableFabricObserverOperationalTelemetry" Value="[ObserverManagerEnableOperationalFOTelemetry]" />
            <Parameter Name="ObserverFailureHealthStateLevel" Value="[ObserverManagerObserverFailureHealthStateLevel]" />
            <Parameter Name="ObserverLogPath" Value="[ObserverLogPath]" />
          </Section>
        </Settings>
      </ConfigOverride>
    </ConfigOverrides>
    <Policies>
      <!-- NOTE: On Windows and Linux, FO runs custom Setup scripts that must be run as elevated user. Do not remove this policy or change EntryPointType to Main, for example. 
           Either leave EntryPointType as Setup and run FO as a restricted user, or set EntryPointType to All or remove EntryPointType attribute altogether to run everything 
           as elevated user (Setup and FO service process). -->
      <RunAsPolicy CodePackageRef="Code" UserRef="SystemUser" EntryPointType="Setup" />
    </Policies>
  </ServiceManifestImport>
  <Principals>
    <Users>
      <User Name="SystemUser" AccountType="LocalSystem" />
    </Users>
  </Principals>
  <Certificates>
    <SecretsCertificate X509FindValue="" Name="" />
  </Certificates>
</ApplicationManifest><|MERGE_RESOLUTION|>--- conflicted
+++ resolved
@@ -1,10 +1,6 @@
 ﻿<?xml version="1.0" encoding="utf-8"?>
 <!-- You can try the XML diff/merge tool XmlDiffPatchSF (located in this repo) to make upgrading your base configurations to the latest version much easier. -->
-<<<<<<< HEAD
-<ApplicationManifest xmlns:xsd="http://www.w3.org/2001/XMLSchema" xmlns:xsi="http://www.w3.org/2001/XMLSchema-instance" ApplicationTypeName="FabricObserverType" ApplicationTypeVersion="3.2.4.831" xmlns="http://schemas.microsoft.com/2011/01/fabric">
-=======
 <ApplicationManifest xmlns:xsd="http://www.w3.org/2001/XMLSchema" xmlns:xsi="http://www.w3.org/2001/XMLSchema-instance" ApplicationTypeName="FabricObserverType" ApplicationTypeVersion="3.2.5" xmlns="http://schemas.microsoft.com/2011/01/fabric">
->>>>>>> 5518742d
   <Parameters>
     <!-- ObserverManager Configuration -->
     <Parameter Name="ObserverManagerObserverLoopSleepTimeSeconds" DefaultValue="30" />
@@ -234,11 +230,7 @@
        should match the Name and Version attributes of the ServiceManifest element defined in the 
        ServiceManifest.xml file. -->
   <ServiceManifestImport>
-<<<<<<< HEAD
-    <ServiceManifestRef ServiceManifestName="FabricObserverPkg" ServiceManifestVersion="3.2.4.831" />
-=======
     <ServiceManifestRef ServiceManifestName="FabricObserverPkg" ServiceManifestVersion="3.2.5" />
->>>>>>> 5518742d
     <ConfigOverrides>
       <ConfigOverride Name="Config">
         <Settings>
