﻿// ------------------------------------------------------------
// Copyright (c) Microsoft Corporation. All rights reserved.
// Licensed under the MIT License (MIT). See License.txt in the repo root for license information.
// ------------------------------------------------------------

using System;
using System.Diagnostics;
using System.Fabric;
using System.Fabric.Description;
using System.Fabric.Health;
using System.Fabric.Query;
using System.Linq;
using System.Text;
using System.Threading;
using System.Threading.Tasks;
using FabricObserver.Observers.Utilities;
using FabricObserver.Observers.Utilities.Telemetry;
using Polly;
using HealthReport = FabricObserver.Observers.Utilities.HealthReport;

namespace FabricObserver.Observers
{
    /// <summary>
    /// An observer plugin muse derive from ObserverBase and implement 2 abstract functions, ObserveAsync and ReportAsync.
    /// </summary>
    public class SampleNewObserver : ObserverBase
    {
        private readonly StringBuilder message;

        /// <summary>
        /// 
        /// </summary>
        /// <param name="fabricClient">FabricClient instance. This is managed by FabricObserver.</param>
        /// <param name="context">StatelessServiceContext instance. This is managed by FabricObserver.</param>
        public SampleNewObserver(FabricClient fabricClient, StatelessServiceContext context) : base(fabricClient, context)
        {
            message = new StringBuilder();
        }

        public override async Task ObserveAsync(CancellationToken token)
        {
            // If set, this observer will only run during the supplied interval.
            // See Settings.xml, CertificateObserverConfiguration section, RunInterval parameter for an example.
            if (RunInterval > TimeSpan.MinValue && DateTime.Now.Subtract(LastRunDateTime) < RunInterval)
            {
                return;
            }
            
            var stopwatch = Stopwatch.StartNew();
            int totalNumberOfDeployedServices = 0, totalNumberOfPartitions = 0, totalNumberOfReplicas = 0;
            int servicesInWarningError = 0, partitionsInWarningError = 0, replicasInWarningError = 0;

            await EmitNodeSnapshotEtwAsync(NodeName);
            
            // Let's make sure that we page through app lists that are huge (like 4MB result set (that's a lot of apps)).
            var deployedAppQueryDesc = new PagedDeployedApplicationQueryDescription(NodeName)
            {
                IncludeHealthState = false,
                MaxResults = 150
            };

            // Fabric retry. This is built into FabricObserver. Commented out here to showcase using a different retry approach using an external library, Polly.
            // Note how you handle external libraries that your plugin library requires by simply building this sample, which will place this plugin (SampleNewObserver.dll) and
            // Polly.dll - *and any of its dependencies* - into the FO package's PackageRoot/Data folder.
            /*var appList = await FabricClientRetryHelper.ExecuteFabricActionWithRetryAsync(
                                             () => FabricClientInstance.QueryManager.GetDeployedApplicationPagedListAsync(
                                                                                         deployedAppQueryDesc,
                                                                                         ConfigurationSettings.AsyncTimeout,
                                                                                         Token),
                                             Token);*/

            // Polly retry policy for when FabricException is thrown by its Execute predicate (GetDeployedApplicationPagedListAsync).
            // The purpose of using Polly here is to show how you deal with dependencies (put them all in the same folder where your
            // plugin dll lives, including the dependencies, if any, of the primary dependencies you employ).
            var policy = Policy.Handle<FabricException>()
                                   .Or<TimeoutException>()
                                   .WaitAndRetryAsync(
                                        new[]
                                        {
                                            TimeSpan.FromSeconds(1),
                                            TimeSpan.FromSeconds(3),
                                            TimeSpan.FromSeconds(5),
                                            TimeSpan.FromSeconds(10),
                                        });

            var appList = 
                await policy.ExecuteAsync(
                                () => FabricClientInstance.QueryManager.GetDeployedApplicationPagedListAsync(
                                        deployedAppQueryDesc,
                                        ConfigurationSettings.AsyncTimeout,
                                        Token));

            // DeployedApplicationList is a wrapper around List, but does not support AddRange.. Thus, cast it ToList and add to the temp list, then iterate through it.
            // In reality, this list will never be greater than, say, 1000 apps deployed to a node, but it's a good idea to be prepared since AppObserver supports
            // all-app service process monitoring with a very simple configuration pattern.
            var apps = appList.ToList();

            // The GetDeployedApplicationPagedList api will set a continuation token value if it knows it did not return all the results in one swoop.
            // Check that it is not null, and make a new query passing back the token it gave you.
            while (appList.ContinuationToken != null)
            {
                Token.ThrowIfCancellationRequested();

                deployedAppQueryDesc.ContinuationToken = appList.ContinuationToken;

                // This is how you can do retries without using an external library.
                /*appList = await FabricClientRetryHelper.ExecuteFabricActionWithRetryAsync(
                                        () => FabricClientInstance.QueryManager.GetDeployedApplicationPagedListAsync(
                                                deployedAppQueryDesc,
                                                ConfigurationSettings.AsyncTimeout,
                                                Token),
                                        Token);*/

                appList = await policy.ExecuteAsync(
                                        () => FabricClientInstance.QueryManager.GetDeployedApplicationPagedListAsync(
                                                deployedAppQueryDesc,
                                                ConfigurationSettings.AsyncTimeout,
                                                Token));

                apps.AddRange(appList.ToList());

                // Wait a second before grabbing the next batch of apps..
                await Task.Delay(TimeSpan.FromSeconds(1), Token);
            }

            var totalNumberOfDeployedSFApps = apps.Count;
            var appsInWarningError = apps.Count(a => a.HealthState == HealthState.Warning || a.HealthState == HealthState.Error);

            foreach (var app in apps)
            {
                var services = await FabricClientInstance.QueryManager.GetServiceListAsync(
                                        app.ApplicationName,
                                        null,
                                        AsyncClusterOperationTimeoutSeconds,
                                        token);

                totalNumberOfDeployedServices += services.Count;
                servicesInWarningError += services.Count(s => s.HealthState == HealthState.Warning || s.HealthState == HealthState.Error);

                foreach (var service in services)
                {
                    var partitions = await FabricClientInstance.QueryManager.GetPartitionListAsync(
                                            service.ServiceName,
                                            null,
                                            AsyncClusterOperationTimeoutSeconds,
                                            token);

                    totalNumberOfPartitions += partitions.Count;
                    partitionsInWarningError += partitions.Count(p => p.HealthState == HealthState.Warning || p.HealthState == HealthState.Error);

                    foreach (var partition in partitions)
                    {
                        var replicas = await FabricClientInstance.QueryManager.GetReplicaListAsync(
                                                partition.PartitionInformation.Id,
                                                null,
                                                AsyncClusterOperationTimeoutSeconds,
                                                token);

                        totalNumberOfReplicas += replicas.Count;
                        replicasInWarningError += replicas.Count(r => r.HealthState == HealthState.Warning || r.HealthState == HealthState.Error);
                    }
                }
            }

            message.AppendLine($"Total number of Applications: {totalNumberOfDeployedSFApps}");
            message.AppendLine($"Total number of Applications in Warning or Error: {appsInWarningError}");
            message.AppendLine($"Total number of Services: {totalNumberOfDeployedServices}");
            message.AppendLine($"Total number of Services in Warning or Error: {servicesInWarningError}");
            message.AppendLine($"Total number of Partitions: {totalNumberOfPartitions}");
            message.AppendLine($"Total number of Partitions in Warning or Error: {partitionsInWarningError}");
            message.AppendLine($"Total number of Replicas: {totalNumberOfReplicas}");
            message.AppendLine($"Total number of Replicas in Warning or Error: {replicasInWarningError}");

            // The time it took to run ObserveAsync; for use in computing HealthReport TTL.
            stopwatch.Stop();
            RunDuration = stopwatch.Elapsed;
            message.AppendLine($"Time it took to run {ObserverName}.ObserveAsync: {RunDuration.TotalSeconds} seconds.");

            await ReportAsync(token);
            LastRunDateTime = DateTime.Now;
        }

        /// <summary>
        /// Emits an ETW event containing Fabric node data.
        /// </summary>
        /// <param name="nodeName">Name of the target node. If absent (or null), then the local Fabric node.</param>
        /// <returns>Task</returns>
        private async Task EmitNodeSnapshotEtwAsync(string nodeName = null)
        {
            // This function isn't useful if you don't enable ETW for the plugin.
            if (!IsEtwEnabled)
            {
                return;
            }

            try
            {
                var nodes = await FabricClientInstance.QueryManager.GetNodeListAsync(nodeName ?? this.NodeName, ConfigurationSettings.AsyncTimeout, Token);

                if (nodes?.Count == 0)
                {
                    return;
                }

                Node node = nodes[0];
                string SnapshotId = Guid.NewGuid().ToString();
                string NodeName = node.NodeName, IpAddressOrFQDN = node.IpAddressOrFQDN, NodeType = node.NodeType, CodeVersion = node.CodeVersion, ConfigVersion = node.ConfigVersion;
                string NodeUpAt = node.NodeUpAt.ToString("o"), NodeDownAt = node.NodeDownAt.ToString("o");

                // These are obsolete.
                //string NodeUpTime = node.NodeUpTime.ToString(), NodeDownTime = node.NodeDownTime.ToString();

                string HealthState = node.HealthState.ToString(), UpgradeDomain = node.UpgradeDomain;
                string FaultDomain = node.FaultDomain.OriginalString, NodeId = node.NodeId.ToString(), NodeInstanceId = node.NodeInstanceId.ToString(), NodeStatus = node.NodeStatus.ToString();
                bool IsSeedNode = node.IsSeedNode;

                ObserverLogger.LogEtw(
                    ObserverConstants.FabricObserverETWEventName,
                    new
                    {
                        SnapshotId,
                        SnapshotTimestamp = DateTime.UtcNow.ToString("o"),
                        NodeName,
                        NodeType,
                        NodeId,
                        NodeInstanceId,
                        NodeStatus,
                        NodeUpAt,
                        NodeDownAt,
                        CodeVersion,
                        ConfigVersion,
                        HealthState,
                        IpAddressOrFQDN,
                        UpgradeDomain,
                        FaultDomain,
                        IsSeedNode
                    });
            }
            catch (Exception e) when (e is FabricException || e is TaskCanceledException || e is TimeoutException)
            {
                ObserverLogger.LogWarning($"Failed to generate node stats:{Environment.NewLine}{e}");
                // Retry or try again later..
            }
        }

        public override Task ReportAsync(CancellationToken token)
        {
            // Local log.
            ObserverLogger.LogInfo(message.ToString());

            /* Report to Fabric */

            var healthReporter = new ObserverHealthReporter(ObserverLogger);
            var healthReport = new HealthReport
            {
                Code = FOErrorWarningCodes.Ok,
                HealthMessage = message.ToString(),
                NodeName = NodeName,
                Observer = ObserverName,
                Property = "SomeUniquePropertyForMyHealthEvent",
<<<<<<< HEAD
                EntityType = EntityType.Node, // this is an FO 3.2.0.831 required change.
                //ReportType = HealthReportType.Node, // this is gone in FO 3.2.x.
=======
                EntityType = EntityType.Node,
>>>>>>> ac341cd2
                State = HealthState.Ok
            };

            healthReporter.ReportHealthToServiceFabric(healthReport);

            // Emit Telemetry - This will use whatever telemetry provider you have configured in FabricObserver Settings.xml.
            var telemetryData = new TelemetryData()
            {
                Code = FOErrorWarningCodes.Ok,
                Description = message.ToString(),
                HealthState = HealthState.Ok,
                NodeName = NodeName,
                ObserverName = ObserverName,
                Source = ObserverConstants.FabricObserverName
            };

            if (IsTelemetryEnabled)
            {
                TelemetryClient?.ReportHealthAsync(telemetryData, Token);
            }

            // ETW.
            if (IsEtwEnabled)
            {
                ObserverLogger.LogEtw(ObserverConstants.FabricObserverETWEventName, telemetryData);
            }

            message.Clear();
            return Task.CompletedTask;
        }
    }
}<|MERGE_RESOLUTION|>--- conflicted
+++ resolved
@@ -258,12 +258,7 @@
                 NodeName = NodeName,
                 Observer = ObserverName,
                 Property = "SomeUniquePropertyForMyHealthEvent",
-<<<<<<< HEAD
-                EntityType = EntityType.Node, // this is an FO 3.2.0.831 required change.
-                //ReportType = HealthReportType.Node, // this is gone in FO 3.2.x.
-=======
                 EntityType = EntityType.Node,
->>>>>>> ac341cd2
                 State = HealthState.Ok
             };
 
