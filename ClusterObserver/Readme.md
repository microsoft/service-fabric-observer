<<<<<<< HEAD
## ClusterObserver 2.2.0.831
#### This version requires SF Runtime >= 8.0 and targets .NET Core 3.1

[![Deploy to Azure](https://aka.ms/deploytoazurebutton)](https://portal.azure.com/#create/Microsoft.Template/uri/https%3A%2F%2Fraw.githubusercontent.com%2Fmicrosoft%2Fservice-fabric-observer%2Fmain%2FDocumentation%2FDeployment%2Fservice-fabric-cluster-observer.json)

ClusterObserver (CO) is a stateless singleton Service Fabric .NET Core 3.1 application that runs on one node in a cluster. CO observes cluster health (aggregated) 
=======
### ClusterObserver 2.2.0.960
#### This version requires SF Runtime >= 9.0 and targets .NET 6

[![Deploy to Azure](https://aka.ms/deploytoazurebutton)](https://portal.azure.com/#create/Microsoft.Template/uri/https%3A%2F%2Fraw.githubusercontent.com%2Fmicrosoft%2Fservice-fabric-observer%2Fnet6%2FDocumentation%2FDeployment%2Fservice-fabric-cluster-observer.json)

ClusterObserver (CO) is a stateless singleton Service Fabric .NET 6 service that runs on one node in a cluster. CO observes cluster health (aggregated) 
>>>>>>> ac341cd2
and sends telemetry when a cluster is in Error or Warning. CO shares a very small subset of FabricObserver's (FO) code. It is designed to be completely independent from FO sources, 
but lives in this repo (and SLN) because it is very useful to have both services deployed, especially for those who want cluster-level health observation and reporting in addition to 
the node-level user-defined resource monitoring, health event creation, and health reporting done by FO. FabricObserver is designed to generate Service Fabric health events based on user-defined resource usage Warning and Error thresholds which ClusterObserver sends to your log analytics and alerting service.

By design, CO will send an Ok health state report when a cluster goes from Warning or Error state to Ok.

CO only sends telemetry when something is wrong or when something that was previously wrong recovers. This limits the amount of data sent to your log analytics service. Like FabricObserver, you can implement whatever analytics backend 
you want by implementing the IObserverTelemetryProvider interface. As stated, this is already implemented for both Azure ApplicationInsights and Azure LogAnalytics. 

The core idea is that you use the aggregated cluster error/warning/Ok health state information from ClusterObserver to fire alerts and/or trigger some other action that gets your attention and/or some SF on-call's enagement via auto-creating a support incident (and an Ok signal would mean auto-mitigate the related incident/ticket).  

```As of version 2.2.0.831, ClusterObserver supports the FabricObserver extensibility model. This means you can extend the behavior of ClusterObserver by writing your own observer plugins just as you can do with FabricObserver.```

[FabricObserver plugin documentation](https://github.com/microsoft/service-fabric-observer/blob/main/Documentation/Plugins.md) applies to ClusterObserver as well. The difference, of course, is that you will copy your plugin dll and its dependencies into ClusterObserver\PackageRoot\Data folder.

You can change ClusterObserver configuration parameters by doing a versionless Application Parameter Upgrade. This means you can change settings for ClusterObserver without having to redeploy the application or any packages.  

Application Parameter Upgrade Example: 

* Open an Admin Powershell console.

* Connect to your Service Fabric cluster using Connect-ServiceFabricCluster command. 

* Create a variable that contains all the settings you want update:

```Powershell
$appParams = @{ "RunInterval" = "00:10:00"; "MaxTimeNodeStatusNotOk" = "04:00:00"; }
```

Then execute the application upgrade with

```Powershell
<<<<<<< HEAD
Start-ServiceFabricApplicationUpgrade -ApplicationName fabric:/ClusterObserver -ApplicationTypeVersion 2.2.0.831 -ApplicationParameter $appParams -Monitored -FailureAction rollback
=======
Start-ServiceFabricApplicationUpgrade -ApplicationName fabric:/ClusterObserver -ApplicationTypeVersion 2.2.0.960 -ApplicationParameter $appParams -Monitored -FailureAction rollback
>>>>>>> ac341cd2
```

### ClusterObserver Configuration 

#### Settings.xml:

```XML
<?xml version="1.0" encoding="utf-8" ?>
<Settings xmlns:xsd="http://www.w3.org/2001/XMLSchema" xmlns:xsi="http://www.w3.org/2001/XMLSchema-instance" xmlns="http://schemas.microsoft.com/2011/01/fabric">
    <Section Name="ObserverManagerConfiguration">
        <!-- Required: Amount of time, in seconds, to sleep before the next iteration of clusterobserver run loop. Internally, the run loop will sleep for 15 seconds if this
        setting is not greater than 0. -->
        <Parameter Name="ObserverLoopSleepTimeSeconds" Value="" MustOverride="true" />
        <!-- Required: Amount of time, in seconds, ClusterObserver is allowed to complete a run. If this time is exceeded, 
        then the offending observer will be marked as broken and will not run again. 
        Below setting represents 60 minutes. -->
        <Parameter Name="ObserverExecutionTimeout" Value="" MustOverride="true" />
        <!-- Required: Location on disk to store observer data, including ObserverManager. 
        ClusterObserver will write to its own directory on this path.
        **NOTE: For Linux runtime target, just supply the name of the directory (not a path with drive letter like you for Windows).** -->
        <Parameter Name="ObserverLogPath" Value="" MustOverride="true" />
        <!-- Required: Enabling this will generate noisy logs. Disabling it means only Warning and Error information 
        will be locally logged. This is the recommended setting. Note that file logging is generally
        only useful for FabricObserverWebApi, which is an optional log reader service that ships in this repo. -->
        <Parameter Name="EnableVerboseLogging" Value="" MustOverride="true" />
        <Parameter Name="ObserverFailureHealthStateLevel" Value="" MustOverride="true" />
        <Parameter Name="EnableETWProvider" Value="" MustOverride="true" />
        <Parameter Name="ETWProviderName" Value="" MustOverride="true" />
        <Parameter Name="EnableTelemetryProvider" Value="" MustOverride="true" />
        <Parameter Name="EnableOperationalTelemetry" Value="" MustOverride="true" />
	  
        <!-- Non-overridable. -->
	  
        <Parameter Name="AsyncOperationTimeoutSeconds" Value="120" />
        <!-- Required: Supported Values are AzureApplicationInsights or AzureLogAnalytics as these providers are implemented. -->
        <Parameter Name="TelemetryProvider" Value="AzureLogAnalytics" />
        <!-- Required-If TelemetryProvider is AzureApplicationInsights. -->
        <Parameter Name="AppInsightsInstrumentationKey" Value="" />
        <!-- Required-If TelemetryProvider is AzureLogAnalytics. Your Workspace Id. -->
        <Parameter Name="LogAnalyticsWorkspaceId" Value="" />
        <!-- Required-If TelemetryProvider is AzureLogAnalytics. Your Shared Key. -->
        <Parameter Name="LogAnalyticsSharedKey" Value="" />
        <!-- Required-If TelemetryProvider is AzureLogAnalytics. Log scope. Default is Application. -->
        <Parameter Name="LogAnalyticsLogType" Value="ClusterObserver" />
        <!-- Optional: Amount of time in seconds to wait before ObserverManager signals shutdown. -->
        <Parameter Name="ObserverShutdownGracePeriodInSeconds" Value="1" />
    </Section>
    <!-- ClusterObserver Configuration Settings. NOTE: These are overridable settings, see ApplicationManifest.xml. 
    The Values for these will be overriden by ApplicationManifest Parameter settings. Set DefaultValue for each
    overridable parameter in that file, not here, as the parameter DefaultValues in ApplicationManifest.xml will be used, by default. 
    This design is to enable unversioned application-parameter-only updates. This means you will be able to change
    any of the MustOverride parameters below at runtime by doing an ApplicationUpdate with ApplicationParameters flag. 
    See: https://docs.microsoft.com/en-us/azure/service-fabric/service-fabric-application-upgrade-advanced#upgrade-application-parameters-independently-of-version -->
    <Section Name="ClusterObserverConfiguration">
        <!-- Maximum amount of time to wait for an async operation to complete (e.g., any of the SF API calls..) -->
        <Parameter Name="AsyncOperationTimeoutSeconds" Value="" MustOverride="true" />
        <!-- Required: To enable or not enable, that is the question.-->
        <Parameter Name="Enabled" Value="" MustOverride="true" />
        <!-- Optional: Enabling this will generate noisy logs. Disabling it means only Warning and Error information 
        will be locally logged. This is the recommended setting. Note that file logging is generally
        only useful for FabricObserverWebApi, which is an optional log reader service that ships in this repo. -->
        <Parameter Name="EnableEtw" Value="" MustOverride="true"/>
        <Parameter Name="EnableVerboseLogging" Value="" MustOverride="true" />
        <!-- Optional: Emit health details for both Warning and Error for aggregated cluster health? 
        Aggregated Error evaluations will always be transmitted regardless of this setting. -->
        <Parameter Name="EmitHealthWarningEvaluationDetails" Value="" MustOverride="true" />
        <!-- Maximum amount of time a node can be in disabling/disabled/down state before
        emitting a Warning signal.-->
        <Parameter Name="MaxTimeNodeStatusNotOk" Value="" MustOverride="true" />
        <!-- How often to run ClusterObserver. This is a Timespan value, e.g., 00:10:00 means every 10 minutes, for example. -->
        <Parameter Name="RunInterval" Value="" MustOverride="true" />
        <!-- Report on currently executing Repair Jobs in the cluster. -->
        <Parameter Name="MonitorRepairJobs" Value="" MustOverride="true" />
        <!-- Monitor Cluster and Application Upgrades. -->
        <Parameter Name="MonitorUpgrades" Value="" MustOverride="true" />
    </Section>
    <!-- Plugin model sample. Just add the configuration info here that your observer needs.
    **NOTE**: You must name these Sections in the following way: [ObserverName]Configuration.
    Example: SampleNewObserverConfiguration, where SampleNewObserver is the type name of the observer plugin.
    See the SampleObserverPlugin project for a complete example of implementing an observer plugin. 
	   
    If you want to enable versionless parameter-only application upgrades, then add MustOverride to the Parameters you want to be 
    able to change without redeploying CO and add them to ApplicationManifest.xml just like for ClusterObserver.
	   
    All observers are enabled by default, so even you do not supply any parameters here (like, leave this commented out) your observer plugin will run.
    <Section Name="MyClusterObserverPluginConfiguration">
        <Parameter Name="Enabled" Value="true" />
        <Parameter Name="ClusterOperationTimeoutSeconds" Value="120" />
        <Parameter Name="EnableEtw" Value="false" />
        <Parameter Name="EnableVerboseLogging" Value="false" />
        <Parameter Name="RunInterval" Value=""  />
    </Section> -->
</Settings>
``` 

#### ApplicationManifest.xml: 

``` XML
<?xml version="1.0" encoding="utf-8"?>
<<<<<<< HEAD
<ApplicationManifest xmlns:xsd="http://www.w3.org/2001/XMLSchema" xmlns:xsi="http://www.w3.org/2001/XMLSchema-instance" ApplicationTypeName="ClusterObserverType" ApplicationTypeVersion="2.2.0.831" xmlns="http://schemas.microsoft.com/2011/01/fabric">
=======
<ApplicationManifest xmlns:xsd="http://www.w3.org/2001/XMLSchema" xmlns:xsi="http://www.w3.org/2001/XMLSchema-instance" ApplicationTypeName="ClusterObserverType" ApplicationTypeVersion="2.2.0.960" xmlns="http://schemas.microsoft.com/2011/01/fabric">
>>>>>>> ac341cd2
  <Parameters>
    <!-- ClusterObserverManager settings. -->
    <Parameter Name="ObserverManagerObserverLoopSleepTimeSeconds" DefaultValue="30" />
    <Parameter Name="ObserverManagerObserverExecutionTimeout" DefaultValue="3600" />
    <Parameter Name="ObserverManagerEnableVerboseLogging" DefaultValue="false" />
    <Parameter Name="ObserverManagerEnableETWProvider" DefaultValue="true" />
    <Parameter Name="ObserverManagerETWProviderName" DefaultValue="ClusterObserverETWProvider" />
    <Parameter Name="ObserverManagerEnableTelemetryProvider" DefaultValue="true" />
    <Parameter Name="ObserverManagerEnableOperationalTelemetry" DefaultValue="true" />
    <Parameter Name="ObserverManagerObserverFailureHealthStateLevel" DefaultValue="Warning" />
    <Parameter Name="ClusterObserverLogPath" DefaultValue="cluster_observer_logs" />
    <!-- ClusterObserver settings. -->
    <Parameter Name="ClusterObserverEnabled" DefaultValue="true" />
    <Parameter Name="ClusterObserverEnableETW" DefaultValue="true" />
    <Parameter Name="ClusterObserverEnableVerboseLogging" DefaultValue="false" />
    <Parameter Name="MaxTimeNodeStatusNotOk" DefaultValue="02:00:00" />
    <Parameter Name="EmitHealthWarningEvaluationDetails" DefaultValue="true" />
    <Parameter Name="ClusterObserverRunInterval" DefaultValue="" />
    <Parameter Name="ClusterObserverAsyncOperationTimeoutSeconds" DefaultValue="120" />
    <Parameter Name="MonitorRepairJobs" DefaultValue="true" />
    <Parameter Name="MonitorUpgrades" DefaultValue="true" />
    <!-- Plugin settings... -->
  </Parameters>
  <!-- Import the ServiceManifest from the ServicePackage. The ServiceManifestName and ServiceManifestVersion 
       should match the Name and Version attributes of the ServiceManifest element defined in the 
       ServiceManifest.xml file. -->
  <ServiceManifestImport>
<<<<<<< HEAD
    <ServiceManifestRef ServiceManifestName="ClusterObserverPkg" ServiceManifestVersion="2.2.0.831" />
=======
    <ServiceManifestRef ServiceManifestName="ClusterObserverPkg" ServiceManifestVersion="2.2.0.960" />
>>>>>>> ac341cd2
    <ConfigOverrides>
      <ConfigOverride Name="Config">
        <Settings>
          <Section Name="ObserverManagerConfiguration">
            <Parameter Name="EnableOperationalTelemetry" Value="[ObserverManagerEnableOperationalTelemetry]" />
            <Parameter Name="ObserverLoopSleepTimeSeconds" Value="[ObserverManagerObserverLoopSleepTimeSeconds]" />
            <Parameter Name="ObserverExecutionTimeout" Value="[ObserverManagerObserverExecutionTimeout]" />
            <Parameter Name="ObserverLogPath" Value="[ClusterObserverLogPath]" />
            <Parameter Name="EnableVerboseLogging" Value="[ObserverManagerEnableVerboseLogging]" />
            <Parameter Name="EnableETWProvider" Value="[ObserverManagerEnableETWProvider]" />
            <Parameter Name="ETWProviderName" Value="[ObserverManagerETWProviderName]" />
            <Parameter Name="EnableTelemetryProvider" Value="[ObserverManagerEnableTelemetryProvider]" />
            <Parameter Name="ObserverFailureHealthStateLevel" Value="[ObserverManagerObserverFailureHealthStateLevel]" />
          </Section>
          <Section Name="ClusterObserverConfiguration">
            <Parameter Name="Enabled" Value="[ClusterObserverEnabled]" />
            <Parameter Name="EnableEtw" Value="[ClusterObserverEnableETW]" />
            <Parameter Name="EnableVerboseLogging" Value="[ClusterObserverEnableVerboseLogging]" />
            <Parameter Name="EmitHealthWarningEvaluationDetails" Value="[EmitHealthWarningEvaluationDetails]" />
            <Parameter Name="MaxTimeNodeStatusNotOk" Value="[MaxTimeNodeStatusNotOk]" />
            <Parameter Name="RunInterval" Value="[ClusterObserverRunInterval]" />
            <Parameter Name="AsyncOperationTimeoutSeconds" Value="[ClusterObserverAsyncOperationTimeoutSeconds]" />
            <Parameter Name="MonitorRepairJobs" Value="[MonitorRepairJobs]" />
            <Parameter Name="MonitorUpgrades" Value="[MonitorUpgrades]" />
          </Section>
          <!-- Plugin sections.. -->
        </Settings>
      </ConfigOverride>
    </ConfigOverrides>
  </ServiceManifestImport>
</ApplicationManifest>
```

Example LogAnalytics Query  

![alt text](https://raw.githubusercontent.com/microsoft/service-fabric-observer/main/Documentation/Images/COQueryFileHandles.png "Example LogAnalytics query") 

You should configure FabricObserver to monitor ClusterObserver, of course. :)

## Operational Telemetry

ClusterObserver operational data is transmitted to Microsoft and contains information about ClusterObserver. 

**This information is only used by the Service Fabric team and will be retained for no more than 90 days.** 

Disabling / Enabling transmission of Operational Data: 

Transmission of operational data is controlled by a setting and can be easily turned off. ```EnableOperationalTelemetry``` setting in ```ApplicationManifest.xml``` controls transmission of Operational data. 

Setting the value to false as below will immediately stop the transmission of operational data: 

**\<Parameter Name="EnableOperationalTelemetry" DefaultValue="false" />** 

#### Questions we want to answer from data: 

- CO started successfully.
-	Health of CO 
       -   If CO crashes with an unhandled exception that can be caught, related error information will be sent to us (this will include the offending FO stack). This will help us improve quality. 
-	This telemetry is sent only once, after the deployed CO instance starts monitoring.

#### Operational data details: 

Here is a full example of exactly what is sent in one of these telemetry events, in this case, from an SFRP cluster: 

```JSON
{
    "EventName": "OperationalEvent",
    "TaskName": "ClusterObserver",
    "ClusterId": "00000000-1111-1111-0000-00f00d000d",
    "ClusterType": "SFRP",
<<<<<<< HEAD
    "COVersion": "2.2.0.831",
=======
    "COVersion": "2.2.0.960",
>>>>>>> ac341cd2
    "Timestamp": "2022-07-12T19:02:04.4287671Z",
    "OS": "Windows"
}
```

Let's take a look at the data and why we think it is useful to share with us. We'll go through each object property in the JSON above.
-	**EventName** - this is the name of the telemetry event.
-	**TaskName** - this specifies that the event is from ClusterObserver.
-	**ClusterId** - this is used to both uniquely identify a telemetry event and to correlate data that comes from a cluster.
-	**ClusterType** - this is the type of cluster: Standalone, SFRP or undefined.
-	**COVersion** - this is the internal version of CO (if you have your own version naming, we will only know what the CO code version is (not your specific CO app version name)).
-	**Timestamp** - this is the time, in UTC, when CO sent the telemetry.
-	**OS** - this is the operating system CO is running on (Windows or Linux).

If the ClusterType is not SFRP then a TenantId (Guid) is sent for use in the same way we use ClusterId. 

We would greatly appreciate you sharing this information with us!


<|MERGE_RESOLUTION|>--- conflicted
+++ resolved
@@ -1,18 +1,9 @@
-<<<<<<< HEAD
-## ClusterObserver 2.2.0.831
-#### This version requires SF Runtime >= 8.0 and targets .NET Core 3.1
-
-[![Deploy to Azure](https://aka.ms/deploytoazurebutton)](https://portal.azure.com/#create/Microsoft.Template/uri/https%3A%2F%2Fraw.githubusercontent.com%2Fmicrosoft%2Fservice-fabric-observer%2Fmain%2FDocumentation%2FDeployment%2Fservice-fabric-cluster-observer.json)
-
-ClusterObserver (CO) is a stateless singleton Service Fabric .NET Core 3.1 application that runs on one node in a cluster. CO observes cluster health (aggregated) 
-=======
 ### ClusterObserver 2.2.0.960
 #### This version requires SF Runtime >= 9.0 and targets .NET 6
 
 [![Deploy to Azure](https://aka.ms/deploytoazurebutton)](https://portal.azure.com/#create/Microsoft.Template/uri/https%3A%2F%2Fraw.githubusercontent.com%2Fmicrosoft%2Fservice-fabric-observer%2Fnet6%2FDocumentation%2FDeployment%2Fservice-fabric-cluster-observer.json)
 
 ClusterObserver (CO) is a stateless singleton Service Fabric .NET 6 service that runs on one node in a cluster. CO observes cluster health (aggregated) 
->>>>>>> ac341cd2
 and sends telemetry when a cluster is in Error or Warning. CO shares a very small subset of FabricObserver's (FO) code. It is designed to be completely independent from FO sources, 
 but lives in this repo (and SLN) because it is very useful to have both services deployed, especially for those who want cluster-level health observation and reporting in addition to 
 the node-level user-defined resource monitoring, health event creation, and health reporting done by FO. FabricObserver is designed to generate Service Fabric health events based on user-defined resource usage Warning and Error thresholds which ClusterObserver sends to your log analytics and alerting service.
@@ -45,11 +36,7 @@
 Then execute the application upgrade with
 
 ```Powershell
-<<<<<<< HEAD
-Start-ServiceFabricApplicationUpgrade -ApplicationName fabric:/ClusterObserver -ApplicationTypeVersion 2.2.0.831 -ApplicationParameter $appParams -Monitored -FailureAction rollback
-=======
 Start-ServiceFabricApplicationUpgrade -ApplicationName fabric:/ClusterObserver -ApplicationTypeVersion 2.2.0.960 -ApplicationParameter $appParams -Monitored -FailureAction rollback
->>>>>>> ac341cd2
 ```
 
 ### ClusterObserver Configuration 
@@ -149,11 +136,7 @@
 
 ``` XML
 <?xml version="1.0" encoding="utf-8"?>
-<<<<<<< HEAD
-<ApplicationManifest xmlns:xsd="http://www.w3.org/2001/XMLSchema" xmlns:xsi="http://www.w3.org/2001/XMLSchema-instance" ApplicationTypeName="ClusterObserverType" ApplicationTypeVersion="2.2.0.831" xmlns="http://schemas.microsoft.com/2011/01/fabric">
-=======
 <ApplicationManifest xmlns:xsd="http://www.w3.org/2001/XMLSchema" xmlns:xsi="http://www.w3.org/2001/XMLSchema-instance" ApplicationTypeName="ClusterObserverType" ApplicationTypeVersion="2.2.0.960" xmlns="http://schemas.microsoft.com/2011/01/fabric">
->>>>>>> ac341cd2
   <Parameters>
     <!-- ClusterObserverManager settings. -->
     <Parameter Name="ObserverManagerObserverLoopSleepTimeSeconds" DefaultValue="30" />
@@ -181,11 +164,7 @@
        should match the Name and Version attributes of the ServiceManifest element defined in the 
        ServiceManifest.xml file. -->
   <ServiceManifestImport>
-<<<<<<< HEAD
-    <ServiceManifestRef ServiceManifestName="ClusterObserverPkg" ServiceManifestVersion="2.2.0.831" />
-=======
     <ServiceManifestRef ServiceManifestName="ClusterObserverPkg" ServiceManifestVersion="2.2.0.960" />
->>>>>>> ac341cd2
     <ConfigOverrides>
       <ConfigOverride Name="Config">
         <Settings>
@@ -256,11 +235,7 @@
     "TaskName": "ClusterObserver",
     "ClusterId": "00000000-1111-1111-0000-00f00d000d",
     "ClusterType": "SFRP",
-<<<<<<< HEAD
-    "COVersion": "2.2.0.831",
-=======
     "COVersion": "2.2.0.960",
->>>>>>> ac341cd2
     "Timestamp": "2022-07-12T19:02:04.4287671Z",
     "OS": "Windows"
 }
