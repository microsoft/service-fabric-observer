﻿<Project Sdk="Microsoft.NET.Sdk">
  <PropertyGroup>
    <ProjectGuid>{5E990052-7B55-4AF1-BCD9-48DE6EA0E547}</ProjectGuid>
    <RootNamespace>ClusterObserver</RootNamespace>
    <AssemblyName>ClusterObserver</AssemblyName>
	<OutputType>Exe</OutputType>
	<TargetFramework>net6.0</TargetFramework>
	<Nullable>disable</Nullable>
	<IsServiceFabricServiceProject>True</IsServiceFabricServiceProject>
	<ServerGarbageCollection>False</ServerGarbageCollection>
	<RuntimeIdentifiers>win7-x64;linux-x64</RuntimeIdentifiers>
	<TargetLatestRuntimePatch>False</TargetLatestRuntimePatch>
	<Copyright>Copyright © 2022</Copyright>
	<Product>ClusterObserver</Product>
	<Version>2.1.15</Version>
	<FileVersion>2.1.15</FileVersion>
<<<<<<< HEAD
=======
    <!-- ***NOTE***: If deploying to SF cluster directly from Visual Studio, you must use single target RID:
         For Windows, use win-x64. For Linux, use linux-x64.
    <RuntimeIdentifier>win-x64</RuntimeIdentifier> -->
    <!-- For multi-target publish (say, from Azure Pipeline build), you can use multi-target RIDs: 
         linux-x64;win-x64. -->
    <RuntimeIdentifiers>linux-x64;win-x64</RuntimeIdentifiers>
>>>>>>> e17d2a61
    <AutoGenerateBindingRedirects>true</AutoGenerateBindingRedirects>
    <GenerateAssemblyInfo>false</GenerateAssemblyInfo>
    <StartupObject>ClusterObserver.Program</StartupObject>
    <Platforms>AnyCPU;x64</Platforms>
  </PropertyGroup>
  <ItemGroup>
    <Compile Remove="Utilities\ClusterIdentificationUtility.cs" />
  </ItemGroup>
  <ItemGroup>
    <None Remove="ApplicationInsights.config" />
  </ItemGroup>
  <ItemGroup>
	<PackageReference Include="Microsoft.Extensions.DependencyInjection" Version="5.0.2" />
	<PackageReference Include="Microsoft.Extensions.DependencyInjection.Abstractions" Version="5.0.0" />
    <PackageReference Include="Microsoft.ApplicationInsights" Version="2.17.0" />
    <PackageReference Include="Microsoft.AspNet.WebApi.Client" Version="5.2.7" />
	<PackageReference Include="Microsoft.ServiceFabric.Services" Version="6.0.1017" />
    <PackageReference Include="Microsoft.Win32.Registry" Version="5.0.0" />
    <PackageReference Include="Newtonsoft.Json" Version="13.0.1" />
    <PackageReference Include="Octokit" Version="0.50.0" />
	<PackageReference Include="McMaster.NETCore.Plugins" Version="1.4.0" />
  </ItemGroup>
  <ItemGroup>
    <ProjectReference Include="..\FabricObserver.Extensibility\FabricObserver.Extensibility.csproj" />
    <ProjectReference Include="..\TelemetryLib\TelemetryLib.csproj" />
  </ItemGroup>
  <ItemGroup>
    <Folder Include="PackageRoot\Data\Plugins\" />
  </ItemGroup>
</Project><|MERGE_RESOLUTION|>--- conflicted
+++ resolved
@@ -14,15 +14,6 @@
 	<Product>ClusterObserver</Product>
 	<Version>2.1.15</Version>
 	<FileVersion>2.1.15</FileVersion>
-<<<<<<< HEAD
-=======
-    <!-- ***NOTE***: If deploying to SF cluster directly from Visual Studio, you must use single target RID:
-         For Windows, use win-x64. For Linux, use linux-x64.
-    <RuntimeIdentifier>win-x64</RuntimeIdentifier> -->
-    <!-- For multi-target publish (say, from Azure Pipeline build), you can use multi-target RIDs: 
-         linux-x64;win-x64. -->
-    <RuntimeIdentifiers>linux-x64;win-x64</RuntimeIdentifiers>
->>>>>>> e17d2a61
     <AutoGenerateBindingRedirects>true</AutoGenerateBindingRedirects>
     <GenerateAssemblyInfo>false</GenerateAssemblyInfo>
     <StartupObject>ClusterObserver.Program</StartupObject>
