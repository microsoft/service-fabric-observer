﻿// ------------------------------------------------------------
// Copyright (c) Microsoft Corporation. All rights reserved.
// Licensed under the MIT License (MIT). See License.txt in the repo root for license information.
// ------------------------------------------------------------

using System;
using System.Collections.Generic;
using System.Fabric;
using System.Fabric.Description;
using System.Fabric.Health;
using System.IO;
using System.Linq;
using System.Threading;
using System.Threading.Tasks;
using ClusterObserver.Utilities;
using FabricObserver.Observers;
using FabricObserver.Observers.Interfaces;
using FabricObserver.Observers.Utilities;
using FabricObserver.Observers.Utilities.Telemetry;
using FabricObserver.TelemetryLib;
using FabricObserver.Utilities.ServiceFabric;
using Microsoft.Extensions.DependencyInjection;
using HealthReport = FabricObserver.Observers.Utilities.HealthReport;

namespace ClusterObserver
{
    public sealed class ClusterObserverManager : IDisposable
    {
        private static bool etwEnabled;
        private readonly string nodeName;
        private CancellationTokenSource linkedSFRuntimeObserverTokenSource;
        private readonly CancellationToken token;
        private int shutdownGracePeriodInSeconds = 2;
        private TimeSpan observerExecTimeout = TimeSpan.FromMinutes(30);
        private CancellationTokenSource cts;
        private volatile bool shutdownSignaled;
        private bool hasDisposed;
        private bool internalTelemetrySent;
        private bool appParamsUpdating;

        // Folks often use their own version numbers. This is for internal diagnostic telemetry.
<<<<<<< HEAD
        private const string InternalVersionNumber = "2.2.1.831";
=======
        private const string InternalVersionNumber = "2.2.1.960";
>>>>>>> 5518742d

        public bool EnableOperationalTelemetry
        {
            get; set;
        }

        public bool IsObserverRunning
        {
            get; set;
        }

        private static int ObserverExecutionLoopSleepSeconds 
        {
            get; set;
        } = ObserverConstants.ObserverRunLoopSleepTimeSeconds;

        public static int AsyncOperationTimeoutSeconds
        {
            get; private set;
        }

        public static FabricClient FabricClientInstance => FabricClientUtilities.FabricClientSingleton;

        public static StatelessServiceContext FabricServiceContext
        {
            get; set;
        }

        public static ITelemetryProvider TelemetryClient
        {
            get;
            private set;
        }

        public static bool TelemetryEnabled
        {
            get; set;
        }

        public static bool EtwEnabled
        {
            get => bool.TryParse(GetConfigSettingValue(ObserverConstants.EnableETWProvider, null), out etwEnabled) && etwEnabled;
            set => etwEnabled = value;
        }

        public static string LogPath
        {
            get; private set;
        }

        private Logger Logger
        {
            get;
        }

        private List<ObserverBase> Observers
        {
            get; set;
        }

        /// <summary>
        /// Initializes a new instance of the <see cref="ClusterObserverManager"/> class.
        /// </summary>
        public ClusterObserverManager(ServiceProvider serviceProvider, CancellationToken token)
        {
            this.token = token;
            cts = new CancellationTokenSource();
            linkedSFRuntimeObserverTokenSource = CancellationTokenSource.CreateLinkedTokenSource(cts.Token, this.token);
            _ = this.token.Register(() => { ShutdownHandler(this, null); });
            FabricServiceContext = serviceProvider.GetRequiredService<StatelessServiceContext>();
            nodeName = FabricServiceContext?.NodeContext.NodeName;
            FabricServiceContext.CodePackageActivationContext.ConfigurationPackageModifiedEvent += CodePackageActivationContext_ConfigurationPackageModifiedEvent;
            Observers = serviceProvider.GetServices<ObserverBase>().ToList();
            
            // Observer Logger setup.
            string logFolderBasePath;
            string observerLogPath = GetConfigSettingValue(ObserverConstants.ObserverLogPathParameter, null);

            if (!string.IsNullOrEmpty(observerLogPath))
            {
                logFolderBasePath = observerLogPath;
            }
            else
            {
                string logFolderBase = Path.Combine(Environment.CurrentDirectory, "cluster_observer_logs");
                logFolderBasePath = logFolderBase;
            }

            LogPath = logFolderBasePath;

            // This logs error/warning/info messages for ObserverManager.
            Logger = new Logger(ClusterObserverConstants.ClusterObserverManagerName, logFolderBasePath);
            SetPropertiesFromConfigurationParameters();
        }

        private static string GetConfigSettingValue(string parameterName, ConfigurationSettings settings, string sectionName = null)
        {
            try
            {
                ConfigurationSettings configSettings = null;

                if (sectionName == null)
                {
                    sectionName = ClusterObserverConstants.ObserverManagerConfigurationSectionName;
                }

                if (settings != null)
                {
                    configSettings = settings;
                }
                else
                {
                    configSettings = FabricServiceContext.CodePackageActivationContext?.GetConfigurationPackageObject("Config")?.Settings;
                }

                var section = configSettings?.Sections[sectionName];

                var parameter = section?.Parameters[parameterName];

                return parameter?.Value;
            }
            catch (Exception e) when (e is KeyNotFoundException || e is FabricElementNotFoundException)
            {

            }

            return null;
        }

        private async void ShutdownHandler(object sender, ConsoleCancelEventArgs consoleEvent)
        {
            if (hasDisposed)
            {
                return;
            }

            await Task.Delay(shutdownGracePeriodInSeconds).ConfigureAwait(true);

            shutdownSignaled = true;
            await StopAsync();
        }

        private void SetPropertiesFromConfigurationParameters(ConfigurationSettings settings = null)
        {
            // Observer
            if (int.TryParse(GetConfigSettingValue(ClusterObserverConstants.ObserverExecutionTimeoutParameter, settings), out int result))
            {
                observerExecTimeout = TimeSpan.FromSeconds(result);
            }

            // Logger
            if (bool.TryParse(GetConfigSettingValue(ObserverConstants.EnableVerboseLoggingParameter, settings), out bool enableVerboseLogging))
            {
                Logger.EnableVerboseLogging = enableVerboseLogging;
            }

            if (int.TryParse(GetConfigSettingValue(ClusterObserverConstants.ObserverLoopSleepTimeSecondsParameter, settings), out int execFrequency))
            {
                ObserverExecutionLoopSleepSeconds = execFrequency;
            }

            // Shutdown
            if (int.TryParse(GetConfigSettingValue(ClusterObserverConstants.ObserverShutdownGracePeriodInSecondsParameter, settings), out int gracePeriodInSeconds))
            {
                shutdownGracePeriodInSeconds = gracePeriodInSeconds;
            }

            if (int.TryParse(GetConfigSettingValue(ClusterObserverConstants.AsyncOperationTimeoutSeconds, settings), out int asyncTimeout))
            {
                AsyncOperationTimeoutSeconds = asyncTimeout;
            }

            // Internal diagnostic telemetry.
            if (bool.TryParse(GetConfigSettingValue(ClusterObserverConstants.OperationalTelemetryEnabledParameter, settings), out bool opsTelemEnabled))
            {
                EnableOperationalTelemetry = opsTelemEnabled;
            }
            
            // (Assuming Diagnostics/Analytics cloud service implemented) Telemetry.
            if (bool.TryParse(GetConfigSettingValue(ClusterObserverConstants.EnableTelemetryParameter, settings), out bool telemEnabled))
            {
                TelemetryEnabled = telemEnabled;
            }

            if (TelemetryEnabled)
            {
                string telemetryProviderType = GetConfigSettingValue(ClusterObserverConstants.TelemetryProviderTypeParameter, settings);

                if (string.IsNullOrEmpty(telemetryProviderType))
                {
                    TelemetryEnabled = false;
                    return;
                }

                if (!Enum.TryParse(telemetryProviderType, out TelemetryProviderType telemetryProvider))
                {
                    TelemetryEnabled = false;
                    return;
                }

                switch (telemetryProvider)
                {
                    case TelemetryProviderType.AzureLogAnalytics:
                    
                        string logAnalyticsLogType = GetConfigSettingValue(ObserverConstants.LogAnalyticsLogTypeParameter, settings) ?? "Application";
                        string logAnalyticsSharedKey = GetConfigSettingValue(ObserverConstants.LogAnalyticsSharedKeyParameter, settings);
                        string logAnalyticsWorkspaceId = GetConfigSettingValue(ObserverConstants.LogAnalyticsWorkspaceIdParameter, settings);

                        if (string.IsNullOrEmpty(logAnalyticsSharedKey) || string.IsNullOrEmpty(logAnalyticsWorkspaceId))
                        {
                            TelemetryEnabled = false;
                            return;
                        }

                        TelemetryClient = new LogAnalyticsTelemetry(
                                                logAnalyticsWorkspaceId,
                                                logAnalyticsSharedKey,
                                                logAnalyticsLogType);

                        break;
                    
                    case TelemetryProviderType.AzureApplicationInsights:
                    
                        string aiKey = GetConfigSettingValue(ObserverConstants.AiKey, settings);

                        if (string.IsNullOrEmpty(aiKey))
                        {
                            TelemetryEnabled = false;
                            return;
                        }

                        TelemetryClient = new AppInsightsTelemetry(aiKey);

                        break;
                }
            }
        }

        public async Task StartAsync()
        {
            try
            {
                // This data is sent once over the lifetime of the deployed service instance and will be retained for no more
                // than 90 days.
                if (EnableOperationalTelemetry && !internalTelemetrySent)
                {
                    try
                    {
                        using var telemetryEvents = new TelemetryEvents(nodeName);
                        ClusterObserverOperationalEventData coData = GetClusterObserverInternalTelemetryData();

                        if (coData != null)
                        {
                            string filepath = Path.Combine(Logger.LogFolderBasePath, $"co_operational_telemetry.log");

                            if (telemetryEvents.EmitClusterObserverOperationalEvent(coData, filepath))
                            {
                                internalTelemetrySent = true;
                            }
                        }
                    }
                    catch
                    {
                        // Telemetry is non-critical and should not take down CO.
                        // TelemetryLib will log exception details to file in top level FO log folder.
                    }
                }

                while (true)
                {
                    if (!appParamsUpdating && (shutdownSignaled || token.IsCancellationRequested))
                    {
                        Logger.LogInfo("Shutdown signaled. Stopping.");
                        await StopAsync();
                        break;
                    }

                    await RunAsync();
                    await Task.Delay(TimeSpan.FromSeconds(ObserverExecutionLoopSleepSeconds > 0 ? ObserverExecutionLoopSleepSeconds : 15), token);
                }
            }
            catch (Exception e) when (e is OperationCanceledException || e is TaskCanceledException)
            {
                if (!appParamsUpdating && (shutdownSignaled || token.IsCancellationRequested))
                {
                    await StopAsync();
                }
            }
            catch (Exception e)
            {
                string message = $"Unhandled Exception in ClusterObserver on node {nodeName}. Taking down CO process. Error info:{Environment.NewLine}{e}";
                Logger.LogError(message);

                // Telemetry.
                if (TelemetryEnabled)
                {
                    _ = TelemetryClient?.ReportHealthAsync(
                            "ClusterObserverServiceHealth",
                            HealthState.Warning,
                            message,
                            ClusterObserverConstants.ClusterObserverManagerName,
                            token);
                }

                // ETW.
                if (EtwEnabled)
                {
                    Logger.LogEtw(
                            ClusterObserverConstants.ClusterObserverETWEventName,
                            new
                            {
                                HealthState = "Warning",
                                HealthEventDescription = message,
                                Metric = "ClusterObserverServiceHealth",
                                Source = ClusterObserverConstants.ClusterObserverName
                            });
                }

                // Operational telemetry sent to FO developer for use in understanding generic behavior of FO in the real world (no PII)
                if (EnableOperationalTelemetry)
                {
                    try
                    {
                        using var telemetryEvents = new TelemetryEvents(nodeName);

                        var data = new CriticalErrorEventData
                        {
                            Source = ClusterObserverConstants.ClusterObserverManagerName,
                            ErrorMessage = e.Message,
                            ErrorStack = e.StackTrace,
                            CrashTime = DateTime.UtcNow.ToString("o"),
                            Version = InternalVersionNumber
                        };

                        string filepath = Path.Combine(Logger.LogFolderBasePath, $"co_critical_error_telemetry.log");
                        _ = telemetryEvents.EmitCriticalErrorEvent(data, ClusterObserverConstants.ClusterObserverName, filepath);
                    }
                    catch
                    {
                        // Telemetry is non-critical and should not take down FO.
                    }
                }

                // Don't swallow the unhandled exception. Fix the bug.
                throw;
            }
        }

        private ClusterObserverOperationalEventData GetClusterObserverInternalTelemetryData()
        {
            ClusterObserverOperationalEventData telemetryData = null;

            try
            {
                telemetryData = new ClusterObserverOperationalEventData
                {
                    Version = InternalVersionNumber
                };
            }
            catch (Exception e) when (e is ArgumentException)
            {

            }

            return telemetryData;
        }

        public async Task StopAsync()
        { 
            if (!shutdownSignaled)
            {
                shutdownSignaled = true;
            }

            await SignalAbortToRunningObserverAsync().ConfigureAwait(true);
        }

        private Task SignalAbortToRunningObserverAsync()
        {
            Logger.LogInfo("Signalling task cancellation to currently running Observer.");

            try
            {
                cts?.Cancel();
                IsObserverRunning = false;
            }
            catch (Exception e) when (e is AggregateException || e is ObjectDisposedException)
            {
                // This shouldn't happen, but if it does this info will be useful in identifying the bug..
                // Telemetry.
                if (TelemetryEnabled)
                {
                    _ = TelemetryClient?.ReportHealthAsync(
                            "ClusterObserverServiceHealth",
                            HealthState.Warning,
                            $"{e}",
                            ClusterObserverConstants.ClusterObserverManagerName,
                            token);
                }

                // ETW.
                if (EtwEnabled)
                {
                    Logger.LogEtw(
                        ClusterObserverConstants.ClusterObserverETWEventName,
                        new
                        {
                            HealthState = "Warning",
                            HealthEventDescription = $"{e}",
                            Metric = "ClusterObserverServiceHealth",
                            Source = ClusterObserverConstants.ClusterObserverName
                        });
                }
            }

            return Task.CompletedTask;
        }

        private async Task RunAsync()
        {
            foreach (var observer in Observers)
            {
                if (!observer.IsEnabled)
                {
                    continue;
                }

                try
                {
                    Logger.LogInfo($"Starting {observer.ObserverName}");
                    IsObserverRunning = true;

                    // Synchronous call.
                    bool isCompleted = observer.ObserveAsync(linkedSFRuntimeObserverTokenSource != null ? linkedSFRuntimeObserverTokenSource.Token : token).Wait(observerExecTimeout);

                    // The observer is taking too long (hung?)
                    if (!isCompleted)
                    {
                        string observerHealthWarning = $"{observer.ObserverName} has exceeded its specified run time of {observerExecTimeout.TotalSeconds} seconds. Aborting.";
                        await SignalAbortToRunningObserverAsync();

                        Logger.LogWarning(observerHealthWarning);

                        if (TelemetryEnabled)
                        {
                            _ = TelemetryClient?.ReportHealthAsync(
                                    "ObserverHealthReport",
                                    HealthState.Warning,
                                    observerHealthWarning,
                                    ClusterObserverConstants.ClusterObserverManagerName,
                                    token);
                        }

                        if (EtwEnabled)
                        {
                            Logger.LogEtw(
                                ClusterObserverConstants.ClusterObserverETWEventName,
                                new
                                {
                                    HealthState = "Warning",
                                    HealthEventDescription = observerHealthWarning,
                                    Metric = "ClusterObserverServiceHealth",
                                    Source = ClusterObserverConstants.ClusterObserverName
                                });
                        }
                    }

                }
                catch (AggregateException ae)
                {
                    foreach (var e in ae.Flatten().InnerExceptions)
                    {
                        if (e is OperationCanceledException || e is TaskCanceledException)
                        {
                            if (appParamsUpdating)
                            {
                                // Exit. CO is processing a versionless parameter-only application upgrade.
                                return;
                            }

                            // CO will fail. Gracefully.
                        }
                        else if (e is FabricException || e is TimeoutException)
                        {
                            // These are transient and will have already been logged.
                        }
                    }
                }
                catch (Exception e) when (!(e is OperationCanceledException || e is TaskCanceledException))
                {
                    string msg = $"Unhandled exception in ClusterObserverManager.RunObserverAync(). Taking down process. Error info:{Environment.NewLine}{e}";
                    Logger.LogError(msg);

                    if (TelemetryEnabled)
                    {
                        _ = TelemetryClient?.ReportHealthAsync(
                                "ObserverHealthReport",
                                HealthState.Warning,
                                msg,
                                ClusterObserverConstants.ClusterObserverManagerName,
                                token);
                    }

                    if (EtwEnabled)
                    {
                        Logger.LogEtw(
                            ClusterObserverConstants.ClusterObserverETWEventName,
                            new
                            {
                                HealthState = "Warning",
                                HealthEventDescription = msg,
                                Metric = "ClusterObserverServiceHealth",
                                Source = ClusterObserverConstants.ClusterObserverName
                            });
                    }

                    throw;
                }

                IsObserverRunning = false;
            }
        }

        /// <summary>
        /// App parameter config update handler. This will recreate CO instance with new ConfigSettings applied.
        /// </summary>
        /// <param name="sender"></param>
        /// <param name="e"></param>
        private async void CodePackageActivationContext_ConfigurationPackageModifiedEvent(object sender, PackageModifiedEventArgs<ConfigurationPackage> e)
        {
            appParamsUpdating = true;
            Logger.LogWarning("Application Parameter upgrade started...");

            try
            {
                
                await StopAsync();

                // Observer settings.
                foreach (var observer in Observers)
                {
                    if (token.IsCancellationRequested)
                    {
                        return;
                    }

                    observer.ConfigurationSettings = new ConfigSettings(e.NewPackage.Settings, $"{observer.ObserverName}Configuration");

                    // The ObserverLogger instance (member of each observer type) checks its EnableVerboseLogging setting before writing Info events (it won't write if this setting is false, thus non-verbose).
                    // So, we set it here in case the parameter update includes a change to this config setting. 
                    if (e.NewPackage.Settings.Sections[$"{observer.ObserverName}Configuration"].Parameters.Contains(ObserverConstants.EnableVerboseLoggingParameter)
                        && e.OldPackage.Settings.Sections[$"{observer.ObserverName}Configuration"].Parameters.Contains(ObserverConstants.EnableVerboseLoggingParameter))
                    {
                        string newLoggingSetting = e.NewPackage.Settings.Sections[$"{observer.ObserverName}Configuration"].Parameters[ObserverConstants.EnableVerboseLoggingParameter].Value.ToLower();
                        string oldLoggingSetting = e.OldPackage.Settings.Sections[$"{observer.ObserverName}Configuration"].Parameters[ObserverConstants.EnableVerboseLoggingParameter].Value.ToLower();

                        if (newLoggingSetting != oldLoggingSetting)
                        {
                            observer.ObserverLogger.EnableVerboseLogging = observer.ConfigurationSettings.EnableVerboseLogging;
                        }
                    }
                }

                // ClusterObserverManager settings.
                SetPropertiesFromConfigurationParameters(e.NewPackage.Settings);

                cts ??= new CancellationTokenSource();
                linkedSFRuntimeObserverTokenSource = CancellationTokenSource.CreateLinkedTokenSource(cts.Token, token);
            }
            catch (Exception err)
            {
                var healthReport = new HealthReport
                {
                    AppName = new Uri(FabricServiceContext.CodePackageActivationContext.ApplicationName),
                    Code = FOErrorWarningCodes.Ok,
                    EntityType = EntityType.Application,
                    HealthMessage = $"Error updating ClusterObserver with new configuration settings:{Environment.NewLine}{err}",
                    NodeName = FabricServiceContext.NodeContext.NodeName,
                    State = HealthState.Ok,
                    Property = "CO_Configuration_Upate_Error",
                    EmitLogEvent = true
                };

                ObserverHealthReporter healthReporter = new ObserverHealthReporter(Logger);
                healthReporter.ReportHealthToServiceFabric(healthReport);
            }

            Logger.LogWarning("Application Parameter upgrade completed...");
            appParamsUpdating = false;
        }

        private void Dispose(bool disposing)
        {
            if (hasDisposed)
            {
                return;
            }

            if (!disposing)
            {
                return;
            }

            if (IsObserverRunning)
            {
                StopAsync().GetAwaiter().GetResult();
            }

            if (cts != null)
            {
                cts.Dispose();
                cts = null;
            }

            // Flush and Dispose all NLog targets. No more logging.
            Logger.Flush();
            Logger.ShutDown();
            FabricServiceContext.CodePackageActivationContext.ConfigurationPackageModifiedEvent -= CodePackageActivationContext_ConfigurationPackageModifiedEvent;
            hasDisposed = true;
        }

        public void Dispose()
        {
            Dispose(true);
            GC.SuppressFinalize(this);
        }
    }
}<|MERGE_RESOLUTION|>--- conflicted
+++ resolved
@@ -39,11 +39,7 @@
         private bool appParamsUpdating;
 
         // Folks often use their own version numbers. This is for internal diagnostic telemetry.
-<<<<<<< HEAD
-        private const string InternalVersionNumber = "2.2.1.831";
-=======
         private const string InternalVersionNumber = "2.2.1.960";
->>>>>>> 5518742d
 
         public bool EnableOperationalTelemetry
         {
