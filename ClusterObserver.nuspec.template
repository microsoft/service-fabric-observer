<?xml version="1.0" encoding="utf-8"?>
<package xmlns="http://schemas.microsoft.com/packaging/2013/05/nuspec.xsd">
	<metadata minClientVersion="3.3.0">
		<id>%PACKAGE_ID%</id>
<<<<<<< HEAD
		<version>2.2.0.831</version>
		<releaseNotes>
- This is a relatively major release with significant changes. Many of these will be transparent to you except for the new service deployment model (removal of DefaultServices in ApplicationManifest.xml to support ARM deployment).
- Supports FabricObserver's Extensibility model: you can build and run ClusterObserver plugins.
- Employs FabricObserver.Extensibility for a significant portion of its functionality (duplicated code removed).
- Requires SF Runtime 8+ and .NET Core 3.1.
=======
		<version>2.2.1.960</version>
		<releaseNotes>
- Bug fix.
>>>>>>> ac341cd2
		</releaseNotes>
		<authors>Microsoft</authors>
		<license type="expression">MIT</license>
		<requireLicenseAcceptance>true</requireLicenseAcceptance>
		<title>Service Fabric ClusterObserver Application</title>
		<icon>icon.png</icon>
		<readme>conuget.md</readme>
		<language>en-US</language>
		<description>This package contains the Service Fabric ClusterObserver Application, a configurable Service Fabric stateless service that monitors aggregated cluster health and emits SF entity-specific telemetry. It is designed to be run in Service Fabric Windows and Linux clusters.</description>
		<contentFiles>
			<files include="**" buildAction="None" copyToOutput="true" />
		</contentFiles>
		<dependencies>
			<group targetFramework="netstandard2.0"></group>
			<group targetFramework="netcoreapp3.1">
				<dependency id="Microsoft.ServiceFabric.Services" version="5.0.516" />
			</group>
		</dependencies>
		<projectUrl>https://aka.ms/sf/FabricObserver</projectUrl>
		<tags>azure service-fabric cluster-observer utility watchdog-service observability</tags>
		<copyright>© Microsoft Corporation. All rights reserved.</copyright>
	</metadata>
	<files>
		<file src="**" target="contentFiles\any\any" />
		<file src="ClusterObserverPkg\Code\ClusterObserver.dll" target="lib\netcoreapp3.1" />
		<file src="ClusterObserverPkg\Code\FabricObserver.Extensibility.dll" target="lib\netstandard2.0" />
		<file src="ClusterObserverPkg\Code\TelemetryLib.dll" target="lib\netstandard2.0" />
		<file src="%ROOT_PATH%\icon.png" target="" />
		<file src="%ROOT_PATH%\conuget.md" target="" />
	</files>
</package><|MERGE_RESOLUTION|>--- conflicted
+++ resolved
@@ -2,18 +2,9 @@
 <package xmlns="http://schemas.microsoft.com/packaging/2013/05/nuspec.xsd">
 	<metadata minClientVersion="3.3.0">
 		<id>%PACKAGE_ID%</id>
-<<<<<<< HEAD
-		<version>2.2.0.831</version>
-		<releaseNotes>
-- This is a relatively major release with significant changes. Many of these will be transparent to you except for the new service deployment model (removal of DefaultServices in ApplicationManifest.xml to support ARM deployment).
-- Supports FabricObserver's Extensibility model: you can build and run ClusterObserver plugins.
-- Employs FabricObserver.Extensibility for a significant portion of its functionality (duplicated code removed).
-- Requires SF Runtime 8+ and .NET Core 3.1.
-=======
 		<version>2.2.1.960</version>
 		<releaseNotes>
 - Bug fix.
->>>>>>> ac341cd2
 		</releaseNotes>
 		<authors>Microsoft</authors>
 		<license type="expression">MIT</license>
