﻿// ------------------------------------------------------------
// Copyright (c) Microsoft Corporation. All rights reserved.
// Licensed under the MIT License (MIT). See License.txt in the repo root for license information.
// ------------------------------------------------------------

using System;
using System.IO;
using System.Runtime.InteropServices;
using System.Threading;
using FabricObserver.Observers.Interfaces;
using FabricObserver.Observers.Utilities.Telemetry;
using Newtonsoft.Json;
using NLog;
using NLog.Config;
using NLog.Targets;
using NLog.Time;

namespace FabricObserver.Observers.Utilities
{
    /// <summary>
    /// Local file logger.
    /// </summary>
    public sealed class Logger : IObserverLogger<ILogger>
    {
        private const int Retries = 5;
        private readonly string loggerName;

        // Text file logger for observers - info/warn/error.
        private ILogger OLogger
        {
            get; set;
        }

        private string FolderName
        {
            get;
        }

        private string Filename
        {
            get;
        }

        public bool EnableETWLogging
        {
            get; set;
        }

        public bool EnableVerboseLogging
        {
            get; set;
        }

        public string LogFolderBasePath
        {
            get; set;
        }

        public string FilePath
        {
            get;
            private set;
        }

        /// <summary>
        /// The maximum number of days that archive files will be stored.
        /// 0 means there is no limit set.
        /// </summary>
        private int MaxArchiveFileLifetimeDays
        {
            get;
        }

        /// <summary>
        /// Initializes a new instance of the <see cref="Utilities.Logger"/> class.
        /// </summary>
        /// <param name="observerName">Name of observer.</param>
        /// <param name="logFolderBasePath">Base folder path.</param>
        /// <param name="maxArchiveFileLifetimeDays">Optional: Maximum number of days to keep archive files on disk.</param>
        public Logger(string observerName, string logFolderBasePath = null, int maxArchiveFileLifetimeDays = 7)
        {
            FolderName = observerName;
            Filename = observerName + ".log";
            loggerName = observerName;
            MaxArchiveFileLifetimeDays = maxArchiveFileLifetimeDays;

            if (!string.IsNullOrWhiteSpace(logFolderBasePath))
            {
                LogFolderBasePath = logFolderBasePath;
            }

            InitializeLoggers();
        }

        public static void ShutDown()
        {
            LogManager.Shutdown();
        }

        public static void Flush()
        {
            LogManager.Flush();
        }

        public void LogTrace(string format, params object[] parameters)
        {
            OLogger.Trace(format, parameters);
        }

        public void LogInfo(string format, params object[] parameters)
        {
            if (!EnableVerboseLogging)
            {
                return;
            }

            OLogger.Info(format, parameters);
        }

        public void LogError(string format, params object[] parameters)
        {
            OLogger.Error(format, parameters);
        }

        public void LogWarning(string format, params object[] parameters)
        {
            OLogger.Warn(format, parameters);
        }

        /// <summary>
        /// Logs EventSource events and automatically determines Level based on object (T data) content inspection.
        /// </summary>
        /// <typeparam name="T">Anonymous/generic type.</typeparam>
        /// <param name="eventName">Name of the event.</param>
        /// <param name="data">Anonymous object instance.</param>
        public void LogEtw<T>(string eventName, T data)
        {
            if (!EnableETWLogging)
            {
                return;
            }

            // TelemetryData?
<<<<<<< HEAD
            if (data is TelemetryData)
            {
                if ((data as TelemetryData).HealthState == System.Fabric.Health.HealthState.Warning)
=======
            if (data is TelemetryData telemData)
            {
                if (telemData.HealthState == System.Fabric.Health.HealthState.Warning)
>>>>>>> e17d2a61
                {
                    ServiceEventSource.Current.DataTypeWriteWarning(eventName, data);
                    return;
                }

<<<<<<< HEAD
                if ((data as TelemetryData).HealthState == System.Fabric.Health.HealthState.Error)
=======
                if (telemData.HealthState == System.Fabric.Health.HealthState.Error)
>>>>>>> e17d2a61
                {
                    ServiceEventSource.Current.DataTypeWriteError(eventName, data);
                    return;
                }
<<<<<<< HEAD
            }

            // Some FO ETW events are written as anonymous .NET types (anonymous object intances with fields/properties)
            // housed in FabricObserverDataEvent events of FabricObserverETWProvider EventSource provider. This means they 
            // are JSON serializable for use in content inspection.
=======

                // Info event.
                ServiceEventSource.Current.DataTypeWriteInfo(eventName, data);
                return;
            }

            // Some FO ETW events are written as anonymous .NET types (anonymous object intances with fields/properties).
            // This means they are JSON-serializable for use in content inspection.
>>>>>>> e17d2a61
            string s = JsonConvert.SerializeObject(data);

            if (!string.IsNullOrWhiteSpace(s) && s.Contains("Warning"))
            {
                ServiceEventSource.Current.DataTypeWriteWarning(eventName, data);
                return;
            }

            if (!string.IsNullOrWhiteSpace(s) && s.Contains("Error"))
            {
                ServiceEventSource.Current.DataTypeWriteError(eventName, data);
                return;
            }

            // Info event.
            ServiceEventSource.Current.DataTypeWriteInfo(eventName, data);
        }

        public bool TryWriteLogFile(string path, string content)
        {
            if (string.IsNullOrEmpty(content))
            {
                return false;
            }

            for (var i = 0; i < Retries; i++)
            {
                try
                {
                    string directory = Path.GetDirectoryName(path);

                    if (!Directory.Exists(directory))
                    {
                        if (directory != null)
                        {
                            _ = Directory.CreateDirectory(directory);
                        }
                    }

                    File.WriteAllText(path, content);
                    return true;
                }
                catch (Exception e) when (e is ArgumentException || e is IOException || e is UnauthorizedAccessException)
                {

                }

                Thread.Sleep(1000);
            }

            return false;
        }

        public bool TryDeleteInstanceLogFile()
        {
            if (string.IsNullOrWhiteSpace(FilePath) || !File.Exists(FilePath))
            {
                return false;
            }

            try
            {
                Retry.Do(() => File.Delete(FilePath), TimeSpan.FromSeconds(1), CancellationToken.None);
                return true;
            }
            catch (AggregateException)
            {

            }
 
            return false;
        }

        private void InitializeLoggers()
        {
            // default log directory.
            string logFolderBase;

            // Log directory supplied in Settings.xml.
            if (!string.IsNullOrEmpty(LogFolderBasePath))
            {
                logFolderBase = LogFolderBasePath;

                if (RuntimeInformation.IsOSPlatform(OSPlatform.Windows))
                {
                    // Add current drive letter if not supplied for Windows path target.
                    if (!LogFolderBasePath.Substring(0, 3).Contains(":\\"))
                    {
                        string windrive = Environment.SystemDirectory.Substring(0, 3);
                        logFolderBase = windrive + LogFolderBasePath;
                    }
                }
                else
                {
                    // Remove supplied drive letter if Linux is the runtime target.
                    if (LogFolderBasePath.Substring(0, 3).Contains(":\\"))
                    {
                        logFolderBase = LogFolderBasePath.Remove(0, 3).Replace("\\", "/");
                    }
                }
            }
            else
            {
                if (RuntimeInformation.IsOSPlatform(OSPlatform.Windows))
                {
                    string windrive = Environment.SystemDirectory.Substring(0, 3);
                    logFolderBase = windrive + "fabric_observer_logs";
                }
                else
                {
                    logFolderBase = "/tmp/fabric_observer_logs";
                }
            }

            LogFolderBasePath = logFolderBase;
            string file = Path.Combine(logFolderBase, "fabric_observer.log");

            if (!string.IsNullOrWhiteSpace(FolderName) && !string.IsNullOrWhiteSpace(Filename))
            {
                string folderPath = Path.Combine(logFolderBase, FolderName);
                file = Path.Combine(folderPath, Filename);
            }

            FilePath = file;

            var targetName = loggerName + "LogFile";

            if (LogManager.Configuration == null)
            {
                LogManager.Configuration = new LoggingConfiguration();
            }

            if ((FileTarget)LogManager.Configuration?.FindTargetByName(targetName) == null)
            {
                var target = new FileTarget
                {
                    Name = targetName,
                    OptimizeBufferReuse = true,
                    ConcurrentWrites = true,
                    EnableFileDelete = true,
                    FileName = file,
                    Layout = "${longdate}--${uppercase:${level}}--${message}",
                    OpenFileCacheTimeout = 5,
                    ArchiveEvery = FileArchivePeriod.Day,
                    ArchiveNumbering = ArchiveNumberingMode.DateAndSequence,
                    MaxArchiveDays = MaxArchiveFileLifetimeDays <= 0 ? 7 : MaxArchiveFileLifetimeDays,
                    AutoFlush = true
                };

                LogManager.Configuration.AddTarget(loggerName + "LogFile", target);
                var ruleInfo = new LoggingRule(loggerName, NLog.LogLevel.Debug, target);
                LogManager.Configuration.LoggingRules.Add(ruleInfo);
                LogManager.ReconfigExistingLoggers();
            }

            TimeSource.Current = new AccurateUtcTimeSource();
            OLogger = LogManager.GetLogger(loggerName);

            // Clean out old log files. This is to ensure the supplied policy is enforced if FO is restarted before the MaxArchiveFileLifetimeDays has been reached.
            // This is because Logger FileTarget settings are not preserved across FO deployments.
            if (MaxArchiveFileLifetimeDays > 0)
            {
                TryCleanFolder(Path.Combine(logFolderBase, FolderName), "*.log", TimeSpan.FromDays(MaxArchiveFileLifetimeDays));
            }
        }

        public void TryCleanFolder(string folderPath, string searchPattern, TimeSpan maxAge)
        {
            if (!Directory.Exists(folderPath))
            {
                return;
            }

            string[] files = new string[] { };

            try
            {
                files = Directory.GetFiles(folderPath, searchPattern, SearchOption.AllDirectories);
            }
            catch (Exception e) when (e is ArgumentException || e is IOException || e is UnauthorizedAccessException)
            {
                return;
            }

            foreach (string file in files)
            {
                try
                {
                    if (DateTime.UtcNow.Subtract(File.GetCreationTime(file)) >= maxAge)
                    {
                        Retry.Do(() => File.Delete(file), TimeSpan.FromSeconds(1), CancellationToken.None);
                    }
                }
                catch (Exception e) when (e is ArgumentException || e is AggregateException)
                {
                    LogWarning($"Unable to delete file {file}:{Environment.NewLine}{e}");
                }
            }
        }
    }
}<|MERGE_RESOLUTION|>--- conflicted
+++ resolved
@@ -141,36 +141,19 @@
             }
 
             // TelemetryData?
-<<<<<<< HEAD
-            if (data is TelemetryData)
-            {
-                if ((data as TelemetryData).HealthState == System.Fabric.Health.HealthState.Warning)
-=======
             if (data is TelemetryData telemData)
             {
                 if (telemData.HealthState == System.Fabric.Health.HealthState.Warning)
->>>>>>> e17d2a61
                 {
                     ServiceEventSource.Current.DataTypeWriteWarning(eventName, data);
                     return;
                 }
 
-<<<<<<< HEAD
-                if ((data as TelemetryData).HealthState == System.Fabric.Health.HealthState.Error)
-=======
                 if (telemData.HealthState == System.Fabric.Health.HealthState.Error)
->>>>>>> e17d2a61
                 {
                     ServiceEventSource.Current.DataTypeWriteError(eventName, data);
                     return;
                 }
-<<<<<<< HEAD
-            }
-
-            // Some FO ETW events are written as anonymous .NET types (anonymous object intances with fields/properties)
-            // housed in FabricObserverDataEvent events of FabricObserverETWProvider EventSource provider. This means they 
-            // are JSON serializable for use in content inspection.
-=======
 
                 // Info event.
                 ServiceEventSource.Current.DataTypeWriteInfo(eventName, data);
@@ -179,7 +162,6 @@
 
             // Some FO ETW events are written as anonymous .NET types (anonymous object intances with fields/properties).
             // This means they are JSON-serializable for use in content inspection.
->>>>>>> e17d2a61
             string s = JsonConvert.SerializeObject(data);
 
             if (!string.IsNullOrWhiteSpace(s) && s.Contains("Warning"))
@@ -194,7 +176,6 @@
                 return;
             }
 
-            // Info event.
             ServiceEventSource.Current.DataTypeWriteInfo(eventName, data);
         }
 
