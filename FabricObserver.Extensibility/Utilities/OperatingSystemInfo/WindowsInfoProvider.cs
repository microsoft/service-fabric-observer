--- conflicted
+++ resolved
@@ -22,16 +22,6 @@
     public class WindowsInfoProvider : OSInfoProvider
     {
         private const string TcpProtocol = "tcp";
-<<<<<<< HEAD
-        private (int, int) windowsDynamicPortRange = (-1, -1);
-        private readonly List<NativeMethods.MIB_TCPROW_OWNER_PID> allTcpConnInfo;
-        private const int tcpPortOutputMaxCacheTimeSeconds = 15;
-        private const int dynamicRangeMaxCacheTimeMinutes = 15;
-        private DateTime LastPortCacheUpdate = DateTime.MinValue;
-        private DateTime LastDynamicRangeCacheUpdate = DateTime.MinValue;
-        private readonly object _lock = new object();
-        
-=======
         private const int portDataMaxCacheTimeSeconds = 45;
         private const int dynamicRangeMaxCacheTimeMinutes = 15;
         private readonly bool useNetstat = true;
@@ -46,12 +36,20 @@
         private DateTime LastDynamicRangeCacheUpdate = DateTime.MinValue;
         private DateTime LastCacheUpdate = DateTime.MinValue;
 
->>>>>>> ac341cd2
         public WindowsInfoProvider()
         {
             windowsDynamicPortRange = TupleGetDynamicPortRange();
 
-<<<<<<< HEAD
+            if (useNetstat)
+            {
+                netstatOutput = new ConcurrentDictionary<int, string>();
+            }
+            else
+            {
+                win32TcpConnInfo = new List<(ushort LocalPort, uint OwningProcessId, MIB_TCP_STATE State)>();
+            }
+        }
+
         public override Task<OSInfo> GetOSInfoAsync(CancellationToken cancellationToken)
         {
             ManagementObjectSearcher win32OsInfo = null;
@@ -68,294 +66,6 @@
 
                 using (ManagementObjectCollection.ManagementObjectEnumerator enumerator = results.GetEnumerator())
                 {
-                    while (enumerator.MoveNext())
-                    {
-                        cancellationToken.ThrowIfCancellationRequested();
-                        ManagementObject mObj = (ManagementObject)enumerator.Current;
-
-                        try
-                        {
-                            object captionObj = mObj.Properties["Caption"].Value;
-                            object versionObj = mObj.Properties["Version"].Value;
-                            object statusObj = mObj.Properties["Status"].Value;
-                            object osLanguageObj = mObj.Properties["OSLanguage"].Value;
-                            object numProcsObj = mObj.Properties["NumberOfProcesses"].Value;
-                            object freePhysicalObj = mObj.Properties["FreePhysicalMemory"].Value;
-                            object freeVirtualTotalObj = mObj.Properties["FreeVirtualMemory"].Value;
-                            object totalVirtualObj = mObj.Properties["TotalVirtualMemorySize"].Value;
-                            object totalVisibleObj = mObj.Properties["TotalVisibleMemorySize"].Value;
-                            object installDateObj = mObj.Properties["InstallDate"].Value;
-                            object lastBootDateObj = mObj.Properties["LastBootUpTime"].Value;
-
-                            osInfo.Name = captionObj?.ToString();
-
-                            if (int.TryParse(numProcsObj?.ToString(), out int numProcesses))
-                            {
-                                osInfo.NumberOfProcesses = numProcesses;
-                            }
-                            else
-                            {
-                                osInfo.NumberOfProcesses = -1;
-                            }
-
-                            osInfo.Status = statusObj?.ToString();
-                            osInfo.Language = osLanguageObj?.ToString();
-                            osInfo.Version = versionObj?.ToString();
-                            osInfo.InstallDate = ManagementDateTimeConverter.ToDateTime(installDateObj?.ToString()).ToUniversalTime().ToString("o");
-                            osInfo.LastBootUpTime = ManagementDateTimeConverter.ToDateTime(lastBootDateObj?.ToString()).ToUniversalTime().ToString("o");
-                            osInfo.FreePhysicalMemoryKB = ulong.TryParse(freePhysicalObj?.ToString(), out ulong freePhysical) ? freePhysical : 0;
-                            osInfo.FreeVirtualMemoryKB = ulong.TryParse(freeVirtualTotalObj?.ToString(), out ulong freeVirtual) ? freeVirtual : 0;
-                            osInfo.TotalVirtualMemorySizeKB = ulong.TryParse(totalVirtualObj?.ToString(), out ulong totalVirtual) ? totalVirtual : 0;
-                            osInfo.TotalVisibleMemorySizeKB = ulong.TryParse(totalVisibleObj?.ToString(), out ulong totalVisible) ? totalVisible : 0;
-                        }
-                        catch (ManagementException me)
-                        {
-                            Logger.LogInfo($"Handled ManagementException in GetOSInfoAsync retrieval:{Environment.NewLine}{me.Message}");
-                        }
-                        catch (Exception e)
-                        {
-                            Logger.LogWarning($"Exception in GetOSInfoAsync:{Environment.NewLine}{e.Message}");
-                        }
-                        finally
-                        {
-                            mObj?.Dispose();
-                            mObj = null;
-                        }
-                    }
-                }
-            }
-            finally
-            {
-                results?.Dispose();
-                results = null;
-                win32OsInfo?.Dispose();
-                win32OsInfo = null;
-            }
-
-            return Task.FromResult(osInfo);
-        }
-
-        // Not implemented. No Windows support.
-        public override int GetMaximumConfiguredFileHandlesCount()
-        {
-            return -1;
-        }
-
-        // Not implemented. No Windows support.
-        public override int GetTotalAllocatedFileHandlesCount()
-        {
-            return -1;
-        }
-
-        public override (long TotalMemoryGb, long MemoryInUseMb, double PercentInUse) TupleGetSystemMemoryInfo()
-        {
-            try
-            {
-                NativeMethods.MEMORYSTATUSEX memoryInfo = NativeMethods.GetSystemMemoryInfo();
-                ulong totalMemoryBytes = memoryInfo.ullTotalPhys;
-                ulong availableMemoryBytes = memoryInfo.ullAvailPhys;
-                ulong inUse = totalMemoryBytes - availableMemoryBytes;
-                float used = (float)inUse / totalMemoryBytes;
-                float usedPct = used * 100;
-
-                return ((long)totalMemoryBytes / 1024 / 1024 / 1024, (long)inUse / 1024 / 1024, usedPct);
-            }
-            catch (Win32Exception we)
-            {
-                Logger.LogWarning($"TupleGetMemoryInfo: Failure (native) computing memory data:{Environment.NewLine}{we.Message}");
-=======
-            if (useNetstat)
-            {
-                netstatOutput = new ConcurrentDictionary<int, string>();
-            }
-            else
-            {
-                win32TcpConnInfo = new List<(ushort LocalPort, uint OwningProcessId, MIB_TCP_STATE State)>();
->>>>>>> ac341cd2
-            }
-
-            return (0, 0, 0);
-        }
-
-<<<<<<< HEAD
-        public override (int LowPort, int HighPort) TupleGetDynamicPortRange()
-        {
-            if (DateTime.UtcNow.Subtract(LastDynamicRangeCacheUpdate) < TimeSpan.FromMinutes(dynamicRangeMaxCacheTimeMinutes))
-            {
-                return windowsDynamicPortRange;
-            }
-
-            lock (_lock)
-            {
-                if (DateTime.UtcNow.Subtract(LastDynamicRangeCacheUpdate) < TimeSpan.FromMinutes(dynamicRangeMaxCacheTimeMinutes))
-                {
-                    return windowsDynamicPortRange;
-                }
-
-                using (var process = new Process())
-                {
-                    try
-                    {
-                        string error = string.Empty, output = string.Empty;
-
-                        var ps = new ProcessStartInfo
-                        {
-                            Arguments = $"/c netsh int ipv4 show dynamicportrange {TcpProtocol} | find /i \"port\"",
-                            FileName = $"{Environment.GetFolderPath(Environment.SpecialFolder.System)}\\cmd.exe",
-                            UseShellExecute = false,
-                            WindowStyle = ProcessWindowStyle.Hidden,
-                            RedirectStandardError = true,
-                            RedirectStandardOutput = true
-                        };
-
-                        process.ErrorDataReceived += (sender, e) => 
-                        { 
-                            error += e.Data; 
-                        };
-
-                        process.OutputDataReceived += (sender, e) => 
-                        { 
-                            if (!string.IsNullOrWhiteSpace(e.Data)) 
-                            { 
-                                output += e.Data + Environment.NewLine; 
-                            } 
-                        };
-
-                        process.StartInfo = ps;
-
-                        if (!process.Start())
-                        {
-                            return (-1, -1);
-                        }
-
-                        // Start async reads.
-                        process.BeginErrorReadLine();
-                        process.BeginOutputReadLine();
-
-                        if (process.WaitForExit(60000))
-                        {
-                            Match match = Regex.Match(
-                                            output,
-                                            @"Start Port\s+:\s+(?<startPort>\d+).+?Number of Ports\s+:\s+(?<numberOfPorts>\d+)",
-                                            RegexOptions.Singleline | RegexOptions.IgnoreCase);
-
-                            string startPort = match.Groups["startPort"].Value;
-                            string portCount = match.Groups["numberOfPorts"].Value;
-                            int exitStatus = process.ExitCode;
-
-                            if (exitStatus != 0)
-                            {
-                                Logger.LogWarning(
-                                    "TupleGetDynamicPortRange: netsh failure. " +
-                                    $"Unable to determine dynamic port range (will return (-1, -1)):{Environment.NewLine}{error}");
-
-                                return (-1, -1);
-                            }
-
-                            if (int.TryParse(startPort, out int lowPortRange) && int.TryParse(portCount, out int count))
-                            {
-                                int highPortRange = lowPortRange + count;
-                                LastDynamicRangeCacheUpdate = DateTime.UtcNow;
-
-                                return (lowPortRange, highPortRange);
-                            }
-                        }
-                    }
-                    catch (Exception e) when (
-                                     e is ArgumentException ||
-                                     e is IOException ||
-                                     e is InvalidOperationException ||
-                                     e is RegexMatchTimeoutException ||
-                                     e is Win32Exception ||
-                                     e is SystemException)
-                    {
-                        Logger.LogWarning($"Handled Exception in TupleGetDynamicPortRange (will return (-1, -1)):{Environment.NewLine}{e.Message}");
-                    }
-                }
-            }
-
-            return (-1, -1);
-        }
-
-        public override int GetActiveEphemeralPortCount(int processId = -1, string configPath = null)
-        {
-            int count;
-
-            try
-            {
-                count = Retry.Do(() => GetTcpPortCount(processId, ephemeral: true), TimeSpan.FromSeconds(3), CancellationToken.None);
-            }
-            catch (AggregateException ae)
-            {
-                Logger.LogWarning($"Failed all retries (3) for GetActiveEphemeralPortCount (will return -1):{Environment.NewLine}{ae.Flatten().Message}");
-                count = -1;
-            }
-
-            return count;
-        }
-
-        public override double GetActiveEphemeralPortCountPercentage(int processId = -1, string configPath = null)
-        {
-            double usedPct = 0.0;
-            int count = GetActiveEphemeralPortCount(processId);
-
-            // Something went wrong.
-            if (count <= 0)
-            {
-                return usedPct;
-            }
-
-            (int LowPort, int HighPort) = TupleGetDynamicPortRange();
-            int totalEphemeralPorts = HighPort - LowPort;
-
-            if (totalEphemeralPorts > 0)
-            {
-                usedPct = (double) (count* 100) / totalEphemeralPorts;
-            }
-
-            return usedPct;
-        }
-
-        public override int GetActiveTcpPortCount(int processId = -1, string configPath = null)
-        {
-            int count;
-
-            try
-            {
-                count = Retry.Do(() => GetTcpPortCount(processId, ephemeral: false), TimeSpan.FromSeconds(3), CancellationToken.None);
-            }
-            catch (AggregateException ae)
-            {
-                Logger.LogWarning($"Failed all retries (3) for GetActivePortCount (will return -1):{Environment.NewLine}{ae.Flatten().Message}");
-                count = -1;
-            }
-
-            return count;
-        }
-
-        private void UpdateTcpConnectionsCache()
-=======
-        public override Task<OSInfo> GetOSInfoAsync(CancellationToken cancellationToken)
->>>>>>> ac341cd2
-        {
-            if (DateTime.UtcNow.Subtract(LastPortCacheUpdate) < TimeSpan.FromSeconds(tcpPortOutputMaxCacheTimeSeconds))
-            {
-                return;
-            }
-
-            lock (_lock)
-            {
-                if (DateTime.UtcNow.Subtract(LastPortCacheUpdate) < TimeSpan.FromSeconds(tcpPortOutputMaxCacheTimeSeconds))
-                {
-<<<<<<< HEAD
-                    return;
-                }
-
-                allTcpConnInfo.Clear();
-                allTcpConnInfo.AddRange(NativeMethods.GetAllTcpConnections());
-                LastPortCacheUpdate = DateTime.UtcNow;
-            }
-=======
                     while (enumerator.MoveNext())
                     {
                         cancellationToken.ThrowIfCancellationRequested();
@@ -435,7 +145,6 @@
         {
             OSInfoLogger.LogWarning("Called GetTotalAllocatedFileHandlesCount on Windows. This is unsupported. Returning -1.");
             return -1;
->>>>>>> ac341cd2
         }
 
         public override (long TotalMemoryGb, long MemoryInUseMb, double PercentInUse) TupleGetSystemPhysicalMemoryInfo()
@@ -619,9 +328,6 @@
 
         public override int GetActiveTcpPortCount(int processId = -1, string configPath = null)
         {
-<<<<<<< HEAD
-            UpdateTcpConnectionsCache();
-=======
             int count;
 
             try
@@ -759,7 +465,6 @@
                     }
                 }
             }
->>>>>>> ac341cd2
 
             var tempLocalPortData = new List<(int Port, uint Pid)>();
             string findStrProc = string.Empty;
@@ -812,8 +517,6 @@
 
             return count;
         }
-<<<<<<< HEAD
-=======
 
         private void RefreshNetstatData()
         {
@@ -930,6 +633,5 @@
                 return (-1, -1);
             }
         }
->>>>>>> ac341cd2
     }
 }