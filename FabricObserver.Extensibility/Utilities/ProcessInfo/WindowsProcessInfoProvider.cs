﻿// ------------------------------------------------------------
// Copyright (c) Microsoft Corporation. All rights reserved.
// Licensed under the MIT License (MIT). See License.txt in the repo root for license information.
// ------------------------------------------------------------

using FabricObserver.Observers.Utilities.Telemetry;
using Microsoft.Win32.SafeHandles;
using System;
using System.Collections.Concurrent;
using System.Collections.Generic;
using System.ComponentModel;
using System.Diagnostics;
using System.Linq;
using System.Runtime.InteropServices;
using System.Threading;
using System.Threading.Tasks;

namespace FabricObserver.Observers.Utilities
{
    public class WindowsProcessInfoProvider : ProcessInfoProvider
    {
        private const int MaxDescendants = 50;
        private const int MaxSameNamedProcesses = 50;
        private const int MaxInstanceNameLengthTruncated = 64;
        private const string ProcessCategoryName = "Process";
        private const string ProcessMemoryCounterName = "Working Set - Private";
        private const string ProcessIDCounterName = "ID Process";
        private const string WinFabDbCategoryName = "Windows Fabric Database";
        private const string LvidCounterName = "Long-Value Maximum LID";
        private static readonly object lockObj = new();
        private static readonly object lockUpdate = new();
        private volatile bool hasWarnedProcessNameLength = false;
        private static PerformanceCounter memCounter = null;
        private static PerformanceCounter internalProcNameCounter = null;
        private static PerformanceCounter lvidCounter = null;
        private static PerformanceCounterCategory performanceCounterCategory = null;
        public readonly static ConcurrentDictionary<string, (string procName, int procId, DateTime processStartTime)> InstanceNameDictionary = new();

        private static PerformanceCounter ProcessWorkingSetCounter
        {
            get
            {
                if (memCounter == null)
                {
                    lock (lockObj)
                    {
                        if (memCounter == null)
                        {
                            memCounter = new(ProcessCategoryName, ProcessMemoryCounterName, true);
                        }
                    }
                }
                return memCounter;
            }
        }

        private static PerformanceCounter ProcNameCounter
        {
            get
            {
                if (internalProcNameCounter == null)
                {
                    lock (lockObj)
                    {
                        if (internalProcNameCounter == null)
                        {
                            internalProcNameCounter = new(ProcessCategoryName, ProcessIDCounterName, true);
                        }
                    }
                }
                return internalProcNameCounter;
            }
        }

        private static PerformanceCounter LvidCounter
        {
            get
            {
                if (lvidCounter == null)
                {
                    lock (lockObj)
                    {
                        if (lvidCounter == null)
                        {
                            lvidCounter = new(WinFabDbCategoryName, LvidCounterName, true);
                        }
                    }
                }
                return lvidCounter;
            }
        }

        private static PerformanceCounterCategory PerfCounterProcessCategory
        {
            get
            {
                if (performanceCounterCategory == null)
                {
                    lock (lockObj)
                    {
                        if (performanceCounterCategory == null)
                        {
                            performanceCounterCategory = new(ProcessCategoryName);
                        }
                    }
                }
                return performanceCounterCategory;
            }
        }

        public override float GetProcessWorkingSetMb(int processId, string procName, CancellationToken token, bool getPrivateWorkingSet = false)
        {
            if (string.IsNullOrWhiteSpace(procName) || processId <= 0)
            {
                return 0F;
            }

            if (NativeMethods.GetProcessNameFromId(processId) != procName) 
            { 
                return 0F; 
            }

            if (getPrivateWorkingSet)
            {
                // Private Working Set from Perf Counter (Working Set - Private). Very slow when there are lots of *same-named* processes.
                return GetProcessMemoryMbPerfCounter(procName, processId, token);
            }

            // Full Working Set (Private + Shared) from psapi.dll. Very fast.
            return GetProcessMemoryMbWin32(processId);
        }

        /// <summary>
        /// Gets the specified process's private memory usage, defined as the Commit Charge value in bytes for the process with the specified processId. 
        /// Commit Charge is the total amount of private memory that the memory manager has committed for a running process.)
        /// </summary>
        /// <param name="processId">The id of the process.</param>
        /// <returns>Current Private Bytes usage in Megabytes.</returns>
        public override float GetProcessPrivateBytesMb(int processId)
        {
            if (processId <= 0)
            {
                return 0F;
            }

            return GetProcessMemoryMbWin32(processId, getPrivateBytes: true);
        }

        public override float GetProcessAllocatedHandles(int processId, string configPath = null)
        {
            return GetProcessHandleCountWin32(processId);
        }

        public override List<(string ProcName, int Pid, DateTime ProcessStartTime)> GetChildProcessInfo(int parentPid, NativeMethods.SafeObjectHandle handleToSnapshot)
        {
            // Get descendant procs.
            List<(string ProcName, int Pid, DateTime ProcessStartTime)> childProcesses = TupleGetChildProcessesWin32(parentPid, handleToSnapshot);

            if (childProcesses == null || !childProcesses.Any())
            {
                return null;
            }

            if (childProcesses.Count >= MaxDescendants)
            {
                return childProcesses.Take(MaxDescendants).ToList();
            }

            // Get descendant proc at max depth = 5 and max number of descendants = 50. 
            for (int i = 0; i < childProcesses.Count; ++i)
            {
                List<(string ProcName, int Pid, DateTime ProcessStartTime)> c1 = TupleGetChildProcessesWin32(childProcesses[i].Pid, handleToSnapshot);

                if (c1 == null || !c1.Any())
                {
                    continue;
                }

                childProcesses.AddRange(c1);

                if (childProcesses.Count >= MaxDescendants)
                {
                    return childProcesses.Take(MaxDescendants).ToList();
                }

                for (int j = 0; j < c1.Count; ++j)
                {
                    List<(string ProcName, int Pid, DateTime ProcessStartTime)> c2 = TupleGetChildProcessesWin32(c1[j].Pid, handleToSnapshot);

                    if (c2 == null || !c2.Any())
                    {
                        continue;
                    }

                    childProcesses.AddRange(c2);

                    if (childProcesses.Count >= MaxDescendants)
                    {
                        return childProcesses.Take(MaxDescendants).ToList();
                    }

                    for (int k = 0; k < c2.Count; ++k)
                    {
                        List<(string ProcName, int Pid, DateTime ProcessStartTime)> c3 = TupleGetChildProcessesWin32(c2[k].Pid, handleToSnapshot);

                        if (c3 == null || !c3.Any())
                        {
                            continue;
                        }

                        childProcesses.AddRange(c3);

                        if (childProcesses.Count >= MaxDescendants)
                        {
                            return childProcesses.Take(MaxDescendants).ToList();
                        }

                        for (int l = 0; l < c3.Count; ++l)
                        {
                            List<(string ProcName, int Pid, DateTime ProcessStartTime)> c4 = TupleGetChildProcessesWin32(c3[l].Pid, handleToSnapshot);

                            if (c4 == null || !c4.Any())
                            {
                                continue;
                            }

                            childProcesses.AddRange(c4);

                            if (childProcesses.Count >= MaxDescendants)
                            {
                                return childProcesses.Take(MaxDescendants).ToList();
                            }
                        }
                    }
                }
            }

            if (childProcesses != null && childProcesses.Count > 1)
            {
                try
                {
                    childProcesses = childProcesses.DistinctBy(p => p.Pid).ToList();
                }
                catch (ArgumentException)
                {

                }
            }

            return childProcesses;
        }

        private static List<(string procName, int pid, DateTime ProcessStartTime)> 
            TupleGetChildProcessesWin32(int processId, NativeMethods.SafeObjectHandle handleToSnapshot)
        {
            try
            {
                string parentProcName = NativeMethods.GetProcessNameFromId(processId);
                List<(string procName, int procId, DateTime ProcessStartTime)> childProcs =
                    NativeMethods.GetChildProcesses(processId, parentProcName, handleToSnapshot);

                if (childProcs == null || childProcs.Count == 0)
                {
                    return null;
                }

                return childProcs;
            }

            catch (Win32Exception we) // e.g., process is no longer running.
            {
                ProcessInfoLogger.LogWarning($"Handled Exception in TupleGetChildProcessesWin32: {we.Message}. " +
                                             $"Error code: {we.NativeErrorCode}. Process Id: {processId}");
            }
            catch (Exception e)
            {
                // Log the full error(including stack trace) for debugging purposes.
                ProcessInfoLogger.LogError($"Unhandled Exception in TupleGetChildProcessesWin32:{Environment.NewLine}{e}");
                throw;
            }

            return null;
        }

        public override double GetProcessKvsLvidsUsagePercentage(string procName, CancellationToken token, int procId = 0)
        {
            if (string.IsNullOrWhiteSpace(procName) || token.IsCancellationRequested)
            {
                return -1;
            }

            string internalProcName = procName;

            try
            {
                // This is the case when the caller expects there could be multiple instances of the same process.
                if (procId > 0)
                {
                    int procCount = NativeMethods.GetSFUserServiceProcessCountByName(procName);

                    if (procCount == 0)
                    {
                        return 0;
                    }

                    try
                    {
                        internalProcName = GetInternalProcessName(procName, procId, token);

                        if (internalProcName == null)
                        {
                            return -1;
                        }
                    }
                    catch (InvalidOperationException e)
                    {
                        ProcessInfoLogger.LogWarning(
                            $"GetProcessKvsLvidsUsagePercentage (Returning -1): Handled Exception from GetInternalProcessName.{Environment.NewLine}" +
                            $"The specified process (name: {procName}, pid: {procId}) isn't the droid we're looking for: {e.Message}");

                        return -1;
                    }
                }

                /* Check to see if the supplied instance (process) exists in the category. */

                if (!PerformanceCounterCategory.InstanceExists(internalProcName, WinFabDbCategoryName))
                {
                    return -1;
                }

                /* A note on exception handling:
                   AppObserver and FSO check ObserverManager.IsLvidCounterEnabled before calling this function. Therefore, chances of encountering
                   an exception when creating the PC or when calling its NextValue function is highly unlikely. That said, exceptions happen...
                   The target counter is accessible to processes running as Network User (so, no UnauthorizedAccessException).
                   categoryName and counterName are never null (they are const strings).
                   Only two possible exceptions can happen here: IOE and Win32Exception. */

                lock (lockUpdate)
                {
                    LvidCounter.InstanceName = internalProcName;
                    float result = LvidCounter.NextValue();
                    double usedPct = (double)(result * 100) / int.MaxValue;

                    return usedPct;
                }
            }
            catch (InvalidOperationException ioe)
            {
                // The Counter layout for the Category specified is invalid? This can happen if a user messes around with Reg key values. Not likely.
                ProcessInfoLogger.LogWarning($"GetProcessKvsLvidsUsagePercentage: Handled InvalidOperationException: {ioe.Message}");
            }
            catch (Win32Exception we)
            {
                // Internal exception querying counter (Win32 code). There is nothing to do here. Log the details. Most likely transient.
                ProcessInfoLogger.LogWarning($"GetProcessKvsLvidsUsagePercentage: Handled Win32Exception: {we.Message}");
            }

            return -1;
        }

        private static int GetProcessHandleCountWin32(int processId)
        {
            SafeProcessHandle handle = null;

            try
            {
                uint handles = 0;
                handle = NativeMethods.GetSafeProcessHandle(processId);

                if (handle.IsInvalid || !NativeMethods.GetProcessHandleCount(handle, out handles))
                {
                    // The related Observer will have logged any privilege related failure.
                    if (Marshal.GetLastWin32Error() != 5)
                    {
                        ProcessInfoLogger.LogWarning($"GetProcessHandleCountWin32 for process id {processId}: Failed with Win32 error code {Marshal.GetLastWin32Error()}.");
                    }
                }

                return (int)handles;
            }
            catch (Exception e) when (e is ArgumentException or InvalidOperationException or Win32Exception)
            {
                // Access denied (FO is running as a less privileged user than the target process).
                if (e is Win32Exception && (e as Win32Exception).NativeErrorCode != 5)
                {
                    ProcessInfoLogger.LogWarning($"GetProcessHandleCountWin32: Exception getting working set for process {processId}:{Environment.NewLine}{e.Message}");
                }

                return 0;
            }
            finally
            {
                handle?.Dispose();
                handle = null;
            }
        }

        /// <summary>
        /// Gets memory usage for a process with specified processId. 
        /// </summary>
        /// <param name="processId">The id of the process.</param>
        /// <param name="getPrivateBytes">Whether or not to return Private Bytes (The Commit Charge value in bytes for this process. 
        /// Commit Charge is the total amount of private memory that the memory manager has committed for a running process.)</param>
        /// <returns>Process memory usage expressed as Megabytes.</returns>
        private static float GetProcessMemoryMbWin32(int processId, bool getPrivateBytes = false)
        {
            if (processId < 1)
            {
                ProcessInfoLogger.LogWarning($"GetProcessMemoryMbWin32: Process ID is an unsupported value ({processId}). Returning 0F.");
                return 0F;
            }

            SafeProcessHandle handle = null;

            try
            {
                NativeMethods.PROCESS_MEMORY_COUNTERS_EX memoryCounters;
                memoryCounters.cb = (uint)Marshal.SizeOf(typeof(NativeMethods.PROCESS_MEMORY_COUNTERS_EX));
                handle = NativeMethods.GetSafeProcessHandle(processId);

                if (handle.IsInvalid)
                {
                    throw new Win32Exception($"NativeMethods.GetSafeProcessHandle returned invalid handle: error {Marshal.GetLastWin32Error()}");
                }

                if (!NativeMethods.GetProcessMemoryInfo(handle, out memoryCounters, memoryCounters.cb))
                {
                    throw new Win32Exception($"NativeMethods.GetProcessMemoryInfo failed with Win32 error {Marshal.GetLastWin32Error()}");
                }

                if (getPrivateBytes)
                {
                    return memoryCounters.PrivateUsage.ToUInt64() / 1024 / 1024;
                }

                return memoryCounters.WorkingSetSize.ToUInt64() / 1024 / 1024;
            }
            catch (Exception e) when (e is ArgumentException or InvalidOperationException or Win32Exception)
            {
                string message = $"GetProcessMemoryMbWin32({processId}) failure: {e.Message}";
                ProcessInfoLogger.LogWarning(message);
                ProcessInfoLogger.LogEtw(
                    ObserverConstants.FabricObserverETWEventName,
                    new
                    {
                        Error = message,
                        EntityType = EntityType.Service.ToString(),
                        ProcessId = processId.ToString(),
                        GetPrivateBytes = getPrivateBytes,
                        Level = "Warning"
                    });

                return 0F;
            }
            finally
            {
                handle?.Dispose();
                handle = null;
            }
        }

        private float GetProcessMemoryMbPerfCounter(string procName, int procId, CancellationToken token, string perfCounterName = "Working Set - Private")
        {
            if (string.IsNullOrWhiteSpace(procName) || procId < 1)
            {
                string message = $"GetProcessMemoryMbPerfCounter: Unsupported process information provided ({procName ?? "null"}, {procId})";
                ProcessInfoLogger.LogWarning(message);
                ProcessInfoLogger.LogEtw(
                    ObserverConstants.FabricObserverETWEventName,
                    new
                    {
                        Level = "Warning",
                        Message = message,
                        EntityType = EntityType.Service.ToString(),
                        ProcessName = procName ?? "null",
                        ProcessId = procId.ToString()
                    });

                return 0F;
            }

            try
            {
                if (NativeMethods.GetProcessNameFromId(procId) != procName)
                {
                    return 0F;
                }
            }
            catch (Win32Exception ex) // Doesn't throw this anymore. Change this in (3.2.8).
            {
                // The related Observer will have logged any privilege related failure.
                if (ex.NativeErrorCode != 5)
                {
                    string message = $"GetProcessMemoryMbPerfCounter: The specified process (name: {procName}, pid: {procId}) isn't the droid we're looking for. " +
                                     $"Win32 error: {Marshal.GetLastWin32Error()}";

                    ProcessInfoLogger.LogWarning(message);
                    ProcessInfoLogger.LogEtw(
                        ObserverConstants.FabricObserverETWEventName,
                        new
                        {
                            Level = "Warning",
                            Message = message,
                            EntityType = EntityType.Service.ToString(),
                            ProcessName = procName,
                            ProcessId = procId.ToString()
                        });
                }

                return 0F;
            }

            // Handle the case where supplied process name exceeds the maximum length (64) supported by PerformanceCounter's InstanceName field (.NET Core).
            // This should be very rare given this is a Windows/.NET platform restriction and users should understand the limits of the platform they use. However,
            // the documentation is confusing: One (doc) says 128 chars is the max value. The other (source code comment) says 127. In reality, 
            // it is 64 for .NET Core, based on my tests.
            if (procName.Length >= MaxInstanceNameLengthTruncated)
            {
                // Only log this once to limit disk IO noise and log file size.
                if (!hasWarnedProcessNameLength)
                {
                    lock (lockObj)
                    {
                        if (!hasWarnedProcessNameLength)
                        {
                            ProcessInfoLogger.LogWarning(
                                $"GetProcessMemoryMbPerfCounter: Process name {procName} exceeds max length (64) for Performance Counter InstanceName (.NET Core) property. " +
                                $"Supplying Full Working Set (Private + Shared, Win32 API) value instead. " +
                                $"Will not log this again until FO restarts.");

                            hasWarnedProcessNameLength = true;
                        }
                    }
                }
                return GetProcessMemoryMbWin32(procId);
            }

            string internalProcName;

            try
            {
                internalProcName = GetInternalProcessName(procName, procId, token);

                if (internalProcName == null)
                {
                    return 0F;
                }
            }
#if RELEASE
            catch (InvalidOperationException)
            {
# endif
#if DEBUG
            catch (InvalidOperationException e)
            {
                // Most likely the process isn't the one we are looking for (current procId no longer maps to internal procName as contained in the same-named proc data cache).

                ProcessInfoLogger.LogWarning(
                    $"GetProcessMemoryMbPerfCounter (Returning 0): Handled Exception from GetInternalProcessName.{Environment.NewLine}" +
                    $"The specified process (name: {procName}, pid: {procId}) isn't the droid we're looking for: {e.Message}");
#endif
                return 0F;
            }

            try
            {
                lock (lockUpdate)
                {
                    ProcessWorkingSetCounter.InstanceName = internalProcName;
                    _ = ProcessWorkingSetCounter.RawValue;
                    Thread.Sleep(1000);

                    return ProcessWorkingSetCounter.NextValue() / 1024 / 1024;
                }
            }
            catch (Exception e) when (e is ArgumentException or InvalidOperationException or UnauthorizedAccessException or Win32Exception)
            {
                string message = $"Handled exception in GetProcessMemoryMbPerfCounter. Returning 0. Exception message: {e.Message}";
                ProcessInfoLogger.LogWarning(message);
                ProcessInfoLogger.LogEtw(
                    ObserverConstants.FabricObserverETWEventName,
                    new
                    {
                        Level = "Warning",
                        Message = message,
                        EntityType = EntityType.Service.ToString(),
                        ProcessName = procName,
                        ProcessId = procId.ToString()
                    });
            }
            catch (Exception e)
            {
                // Log the full error (including stack trace) for debugging purposes.
                ProcessInfoLogger.LogWarning($"Unhandled exception in GetProcessMemoryMbPerfCounter. Exception:{Environment.NewLine}{e}");
                throw;
            }

            return 0F;
        }

        private static string GetInternalProcessName(string procName, int pid, CancellationToken token)
        {
            if (token.IsCancellationRequested)
            {
                return null;
            }

            try
            {
                string pName = NativeMethods.GetProcessNameFromId(pid);

                if (pName == null || pName != procName)
                {
                    // The related Observer will have logged any privilege related failure.
                    ProcessInfoLogger.LogInfo($"GetInternalProcessName: Process Name ({procName}) is no longer mapped to supplied ID ({pid}).");
                    return null;
                }

<<<<<<< HEAD
                // TODO: Don't use .net Process here. Write a new NativeMethods function to do this with less overhead, with less CPU. (3.2.8)
                int procCount = Process.GetProcessesByName(procName).Length;
=======
                int procCount = NativeMethods.GetSFUserServiceProcessCountByName(procName);

                if (procCount == 0)
                {
                    ProcessInfoLogger.LogInfo($"GetInternalProcessName: Process Name ({procName}) is no longer mapped to supplied ID ({pid}).");
                    return null;
                }
>>>>>>> e12b7271

                if (procCount == 1)
                {
                    return procName;
                }

                if (procCount < MaxSameNamedProcesses)
                {
                    return GetInternalProcNameFromId(procName, pid, token);
                }
            }
            catch (Exception e) when (e is ArgumentException or InvalidOperationException or Win32Exception)
            {
#if DEBUG
                ProcessInfoLogger.LogWarning($"GetInternalProcessName Failure: {e.Message}. ProcName = {procName}, Pid = {pid}");
#endif
            }
            catch (Exception e) when (e is not (OperationCanceledException or TaskCanceledException))
            {
                // Log the full error (including stack trace) for debugging purposes. 
                ProcessInfoLogger.LogError(
                    $"Unhandled exception in GetInternalProcessName: Unable to determine internal process name for {procName} with id {pid}{Environment.NewLine}{e}");

                throw;
            }

            return procName;
        }

        private static string GetInternalProcNameFromId(string procName, int pid, CancellationToken token)
        {
            if (token.IsCancellationRequested)
            {
                return null;
            }

            try
            {
                if (InstanceNameDictionary != null && InstanceNameDictionary.Any(p => p.Value.procName == procName))
                {
<<<<<<< HEAD
                    string instanceName = InstanceNameDictionary[pid].instanceName;
                    DateTime processStartTime = InstanceNameDictionary[pid].processStartTime;

                    if (InstanceNameDictionary[pid].procName == procName && NativeMethods.GetProcessStartTime(pid).Equals(processStartTime)) 
                    { 
                        return InstanceNameDictionary[pid].instanceName;
=======
                    var instanceData = InstanceNameDictionary.Where(p => p.Value.procName == procName).ToArray();

                    if (instanceData.Any(p => p.Value.procId == pid))
                    {
                        for (int i = 0; i < instanceData.Length; ++i)
                        {
                            var instance = instanceData[i];
                            DateTime processStartTime = instance.Value.processStartTime;
                            string processName = instance.Value.procName;
                            string key = instance.Key;

                            if (instance.Value.procId == pid)
                            {
                                // Same process?
                                if (NativeMethods.GetProcessNameFromId(pid) == processName && NativeMethods.GetProcessStartTime(pid) == processStartTime)
                                {
                                    return instance.Key;
                                }

                                // Remove from cache.
                                _ = InstanceNameDictionary.TryRemove(key, out _);
                            }
                        }
>>>>>>> e12b7271
                    }

                    // If we get here, then none of the related processes are current. Remove all related existing instance names from the cache.
                    for (int i = 0; i < instanceData.Length; ++i)
                    {
                        var instance = instanceData[i];
                        string key = instance.Key;
                        _ = InstanceNameDictionary.TryRemove(key, out _);
                    }
                }

                var instances = PerfCounterProcessCategory.GetInstanceNames().Where(inst => inst == procName || inst.StartsWith($"{procName}#"));

                foreach (string instance in instances)
                {
                    token.ThrowIfCancellationRequested();

                    try
                    {
                        lock (lockUpdate)
                        {
                            ProcNameCounter.InstanceName = instance;
                            var sample = ProcNameCounter.NextSample();

                            if (pid != (int)sample.RawValue)
                            {
                                continue;
                            }

                            _ = InstanceNameDictionary.TryAdd(instance, (procName, pid, NativeMethods.GetProcessStartTime(pid)));
                            return instance;
                        }
                    }
                    catch (Exception e) when (e is InvalidOperationException or UnauthorizedAccessException or Win32Exception)
                    {

                    }
                }
            }
            catch (Exception e) when (e is ArgumentException or InvalidOperationException or UnauthorizedAccessException or Win32Exception)
            {

            }

            return null;
        }
    }
}<|MERGE_RESOLUTION|>--- conflicted
+++ resolved
@@ -1,751 +1,737 @@
-﻿// ------------------------------------------------------------
-// Copyright (c) Microsoft Corporation. All rights reserved.
-// Licensed under the MIT License (MIT). See License.txt in the repo root for license information.
-// ------------------------------------------------------------
-
-using FabricObserver.Observers.Utilities.Telemetry;
-using Microsoft.Win32.SafeHandles;
-using System;
-using System.Collections.Concurrent;
-using System.Collections.Generic;
-using System.ComponentModel;
-using System.Diagnostics;
-using System.Linq;
-using System.Runtime.InteropServices;
-using System.Threading;
-using System.Threading.Tasks;
-
-namespace FabricObserver.Observers.Utilities
-{
-    public class WindowsProcessInfoProvider : ProcessInfoProvider
-    {
-        private const int MaxDescendants = 50;
-        private const int MaxSameNamedProcesses = 50;
-        private const int MaxInstanceNameLengthTruncated = 64;
-        private const string ProcessCategoryName = "Process";
-        private const string ProcessMemoryCounterName = "Working Set - Private";
-        private const string ProcessIDCounterName = "ID Process";
-        private const string WinFabDbCategoryName = "Windows Fabric Database";
-        private const string LvidCounterName = "Long-Value Maximum LID";
-        private static readonly object lockObj = new();
-        private static readonly object lockUpdate = new();
-        private volatile bool hasWarnedProcessNameLength = false;
-        private static PerformanceCounter memCounter = null;
-        private static PerformanceCounter internalProcNameCounter = null;
-        private static PerformanceCounter lvidCounter = null;
-        private static PerformanceCounterCategory performanceCounterCategory = null;
-        public readonly static ConcurrentDictionary<string, (string procName, int procId, DateTime processStartTime)> InstanceNameDictionary = new();
-
-        private static PerformanceCounter ProcessWorkingSetCounter
-        {
-            get
-            {
-                if (memCounter == null)
-                {
-                    lock (lockObj)
-                    {
-                        if (memCounter == null)
-                        {
-                            memCounter = new(ProcessCategoryName, ProcessMemoryCounterName, true);
-                        }
-                    }
-                }
-                return memCounter;
-            }
-        }
-
-        private static PerformanceCounter ProcNameCounter
-        {
-            get
-            {
-                if (internalProcNameCounter == null)
-                {
-                    lock (lockObj)
-                    {
-                        if (internalProcNameCounter == null)
-                        {
-                            internalProcNameCounter = new(ProcessCategoryName, ProcessIDCounterName, true);
-                        }
-                    }
-                }
-                return internalProcNameCounter;
-            }
-        }
-
-        private static PerformanceCounter LvidCounter
-        {
-            get
-            {
-                if (lvidCounter == null)
-                {
-                    lock (lockObj)
-                    {
-                        if (lvidCounter == null)
-                        {
-                            lvidCounter = new(WinFabDbCategoryName, LvidCounterName, true);
-                        }
-                    }
-                }
-                return lvidCounter;
-            }
-        }
-
-        private static PerformanceCounterCategory PerfCounterProcessCategory
-        {
-            get
-            {
-                if (performanceCounterCategory == null)
-                {
-                    lock (lockObj)
-                    {
-                        if (performanceCounterCategory == null)
-                        {
-                            performanceCounterCategory = new(ProcessCategoryName);
-                        }
-                    }
-                }
-                return performanceCounterCategory;
-            }
-        }
-
-        public override float GetProcessWorkingSetMb(int processId, string procName, CancellationToken token, bool getPrivateWorkingSet = false)
-        {
-            if (string.IsNullOrWhiteSpace(procName) || processId <= 0)
-            {
-                return 0F;
-            }
-
-            if (NativeMethods.GetProcessNameFromId(processId) != procName) 
-            { 
-                return 0F; 
-            }
-
-            if (getPrivateWorkingSet)
-            {
-                // Private Working Set from Perf Counter (Working Set - Private). Very slow when there are lots of *same-named* processes.
-                return GetProcessMemoryMbPerfCounter(procName, processId, token);
-            }
-
-            // Full Working Set (Private + Shared) from psapi.dll. Very fast.
-            return GetProcessMemoryMbWin32(processId);
-        }
-
-        /// <summary>
-        /// Gets the specified process's private memory usage, defined as the Commit Charge value in bytes for the process with the specified processId. 
-        /// Commit Charge is the total amount of private memory that the memory manager has committed for a running process.)
-        /// </summary>
-        /// <param name="processId">The id of the process.</param>
-        /// <returns>Current Private Bytes usage in Megabytes.</returns>
-        public override float GetProcessPrivateBytesMb(int processId)
-        {
-            if (processId <= 0)
-            {
-                return 0F;
-            }
-
-            return GetProcessMemoryMbWin32(processId, getPrivateBytes: true);
-        }
-
-        public override float GetProcessAllocatedHandles(int processId, string configPath = null)
-        {
-            return GetProcessHandleCountWin32(processId);
-        }
-
-        public override List<(string ProcName, int Pid, DateTime ProcessStartTime)> GetChildProcessInfo(int parentPid, NativeMethods.SafeObjectHandle handleToSnapshot)
-        {
-            // Get descendant procs.
-            List<(string ProcName, int Pid, DateTime ProcessStartTime)> childProcesses = TupleGetChildProcessesWin32(parentPid, handleToSnapshot);
-
-            if (childProcesses == null || !childProcesses.Any())
-            {
-                return null;
-            }
-
-            if (childProcesses.Count >= MaxDescendants)
-            {
-                return childProcesses.Take(MaxDescendants).ToList();
-            }
-
-            // Get descendant proc at max depth = 5 and max number of descendants = 50. 
-            for (int i = 0; i < childProcesses.Count; ++i)
-            {
-                List<(string ProcName, int Pid, DateTime ProcessStartTime)> c1 = TupleGetChildProcessesWin32(childProcesses[i].Pid, handleToSnapshot);
-
-                if (c1 == null || !c1.Any())
-                {
-                    continue;
-                }
-
-                childProcesses.AddRange(c1);
-
-                if (childProcesses.Count >= MaxDescendants)
-                {
-                    return childProcesses.Take(MaxDescendants).ToList();
-                }
-
-                for (int j = 0; j < c1.Count; ++j)
-                {
-                    List<(string ProcName, int Pid, DateTime ProcessStartTime)> c2 = TupleGetChildProcessesWin32(c1[j].Pid, handleToSnapshot);
-
-                    if (c2 == null || !c2.Any())
-                    {
-                        continue;
-                    }
-
-                    childProcesses.AddRange(c2);
-
-                    if (childProcesses.Count >= MaxDescendants)
-                    {
-                        return childProcesses.Take(MaxDescendants).ToList();
-                    }
-
-                    for (int k = 0; k < c2.Count; ++k)
-                    {
-                        List<(string ProcName, int Pid, DateTime ProcessStartTime)> c3 = TupleGetChildProcessesWin32(c2[k].Pid, handleToSnapshot);
-
-                        if (c3 == null || !c3.Any())
-                        {
-                            continue;
-                        }
-
-                        childProcesses.AddRange(c3);
-
-                        if (childProcesses.Count >= MaxDescendants)
-                        {
-                            return childProcesses.Take(MaxDescendants).ToList();
-                        }
-
-                        for (int l = 0; l < c3.Count; ++l)
-                        {
-                            List<(string ProcName, int Pid, DateTime ProcessStartTime)> c4 = TupleGetChildProcessesWin32(c3[l].Pid, handleToSnapshot);
-
-                            if (c4 == null || !c4.Any())
-                            {
-                                continue;
-                            }
-
-                            childProcesses.AddRange(c4);
-
-                            if (childProcesses.Count >= MaxDescendants)
-                            {
-                                return childProcesses.Take(MaxDescendants).ToList();
-                            }
-                        }
-                    }
-                }
-            }
-
-            if (childProcesses != null && childProcesses.Count > 1)
-            {
-                try
-                {
-                    childProcesses = childProcesses.DistinctBy(p => p.Pid).ToList();
-                }
-                catch (ArgumentException)
-                {
-
-                }
-            }
-
-            return childProcesses;
-        }
-
-        private static List<(string procName, int pid, DateTime ProcessStartTime)> 
-            TupleGetChildProcessesWin32(int processId, NativeMethods.SafeObjectHandle handleToSnapshot)
-        {
-            try
-            {
-                string parentProcName = NativeMethods.GetProcessNameFromId(processId);
-                List<(string procName, int procId, DateTime ProcessStartTime)> childProcs =
-                    NativeMethods.GetChildProcesses(processId, parentProcName, handleToSnapshot);
-
-                if (childProcs == null || childProcs.Count == 0)
-                {
-                    return null;
-                }
-
-                return childProcs;
-            }
-
-            catch (Win32Exception we) // e.g., process is no longer running.
-            {
-                ProcessInfoLogger.LogWarning($"Handled Exception in TupleGetChildProcessesWin32: {we.Message}. " +
-                                             $"Error code: {we.NativeErrorCode}. Process Id: {processId}");
-            }
-            catch (Exception e)
-            {
-                // Log the full error(including stack trace) for debugging purposes.
-                ProcessInfoLogger.LogError($"Unhandled Exception in TupleGetChildProcessesWin32:{Environment.NewLine}{e}");
-                throw;
-            }
-
-            return null;
-        }
-
-        public override double GetProcessKvsLvidsUsagePercentage(string procName, CancellationToken token, int procId = 0)
-        {
-            if (string.IsNullOrWhiteSpace(procName) || token.IsCancellationRequested)
-            {
-                return -1;
-            }
-
-            string internalProcName = procName;
-
-            try
-            {
-                // This is the case when the caller expects there could be multiple instances of the same process.
-                if (procId > 0)
-                {
-                    int procCount = NativeMethods.GetSFUserServiceProcessCountByName(procName);
-
-                    if (procCount == 0)
-                    {
-                        return 0;
-                    }
-
-                    try
-                    {
-                        internalProcName = GetInternalProcessName(procName, procId, token);
-
-                        if (internalProcName == null)
-                        {
-                            return -1;
-                        }
-                    }
-                    catch (InvalidOperationException e)
-                    {
-                        ProcessInfoLogger.LogWarning(
-                            $"GetProcessKvsLvidsUsagePercentage (Returning -1): Handled Exception from GetInternalProcessName.{Environment.NewLine}" +
-                            $"The specified process (name: {procName}, pid: {procId}) isn't the droid we're looking for: {e.Message}");
-
-                        return -1;
-                    }
-                }
-
-                /* Check to see if the supplied instance (process) exists in the category. */
-
-                if (!PerformanceCounterCategory.InstanceExists(internalProcName, WinFabDbCategoryName))
-                {
-                    return -1;
-                }
-
-                /* A note on exception handling:
-                   AppObserver and FSO check ObserverManager.IsLvidCounterEnabled before calling this function. Therefore, chances of encountering
-                   an exception when creating the PC or when calling its NextValue function is highly unlikely. That said, exceptions happen...
-                   The target counter is accessible to processes running as Network User (so, no UnauthorizedAccessException).
-                   categoryName and counterName are never null (they are const strings).
-                   Only two possible exceptions can happen here: IOE and Win32Exception. */
-
-                lock (lockUpdate)
-                {
-                    LvidCounter.InstanceName = internalProcName;
-                    float result = LvidCounter.NextValue();
-                    double usedPct = (double)(result * 100) / int.MaxValue;
-
-                    return usedPct;
-                }
-            }
-            catch (InvalidOperationException ioe)
-            {
-                // The Counter layout for the Category specified is invalid? This can happen if a user messes around with Reg key values. Not likely.
-                ProcessInfoLogger.LogWarning($"GetProcessKvsLvidsUsagePercentage: Handled InvalidOperationException: {ioe.Message}");
-            }
-            catch (Win32Exception we)
-            {
-                // Internal exception querying counter (Win32 code). There is nothing to do here. Log the details. Most likely transient.
-                ProcessInfoLogger.LogWarning($"GetProcessKvsLvidsUsagePercentage: Handled Win32Exception: {we.Message}");
-            }
-
-            return -1;
-        }
-
-        private static int GetProcessHandleCountWin32(int processId)
-        {
-            SafeProcessHandle handle = null;
-
-            try
-            {
-                uint handles = 0;
-                handle = NativeMethods.GetSafeProcessHandle(processId);
-
-                if (handle.IsInvalid || !NativeMethods.GetProcessHandleCount(handle, out handles))
-                {
-                    // The related Observer will have logged any privilege related failure.
-                    if (Marshal.GetLastWin32Error() != 5)
-                    {
-                        ProcessInfoLogger.LogWarning($"GetProcessHandleCountWin32 for process id {processId}: Failed with Win32 error code {Marshal.GetLastWin32Error()}.");
-                    }
-                }
-
-                return (int)handles;
-            }
-            catch (Exception e) when (e is ArgumentException or InvalidOperationException or Win32Exception)
-            {
-                // Access denied (FO is running as a less privileged user than the target process).
-                if (e is Win32Exception && (e as Win32Exception).NativeErrorCode != 5)
-                {
-                    ProcessInfoLogger.LogWarning($"GetProcessHandleCountWin32: Exception getting working set for process {processId}:{Environment.NewLine}{e.Message}");
-                }
-
-                return 0;
-            }
-            finally
-            {
-                handle?.Dispose();
-                handle = null;
-            }
-        }
-
-        /// <summary>
-        /// Gets memory usage for a process with specified processId. 
-        /// </summary>
-        /// <param name="processId">The id of the process.</param>
-        /// <param name="getPrivateBytes">Whether or not to return Private Bytes (The Commit Charge value in bytes for this process. 
-        /// Commit Charge is the total amount of private memory that the memory manager has committed for a running process.)</param>
-        /// <returns>Process memory usage expressed as Megabytes.</returns>
-        private static float GetProcessMemoryMbWin32(int processId, bool getPrivateBytes = false)
-        {
-            if (processId < 1)
-            {
-                ProcessInfoLogger.LogWarning($"GetProcessMemoryMbWin32: Process ID is an unsupported value ({processId}). Returning 0F.");
-                return 0F;
-            }
-
-            SafeProcessHandle handle = null;
-
-            try
-            {
-                NativeMethods.PROCESS_MEMORY_COUNTERS_EX memoryCounters;
-                memoryCounters.cb = (uint)Marshal.SizeOf(typeof(NativeMethods.PROCESS_MEMORY_COUNTERS_EX));
-                handle = NativeMethods.GetSafeProcessHandle(processId);
-
-                if (handle.IsInvalid)
-                {
-                    throw new Win32Exception($"NativeMethods.GetSafeProcessHandle returned invalid handle: error {Marshal.GetLastWin32Error()}");
-                }
-
-                if (!NativeMethods.GetProcessMemoryInfo(handle, out memoryCounters, memoryCounters.cb))
-                {
-                    throw new Win32Exception($"NativeMethods.GetProcessMemoryInfo failed with Win32 error {Marshal.GetLastWin32Error()}");
-                }
-
-                if (getPrivateBytes)
-                {
-                    return memoryCounters.PrivateUsage.ToUInt64() / 1024 / 1024;
-                }
-
-                return memoryCounters.WorkingSetSize.ToUInt64() / 1024 / 1024;
-            }
-            catch (Exception e) when (e is ArgumentException or InvalidOperationException or Win32Exception)
-            {
-                string message = $"GetProcessMemoryMbWin32({processId}) failure: {e.Message}";
-                ProcessInfoLogger.LogWarning(message);
-                ProcessInfoLogger.LogEtw(
-                    ObserverConstants.FabricObserverETWEventName,
-                    new
-                    {
-                        Error = message,
-                        EntityType = EntityType.Service.ToString(),
-                        ProcessId = processId.ToString(),
-                        GetPrivateBytes = getPrivateBytes,
-                        Level = "Warning"
-                    });
-
-                return 0F;
-            }
-            finally
-            {
-                handle?.Dispose();
-                handle = null;
-            }
-        }
-
-        private float GetProcessMemoryMbPerfCounter(string procName, int procId, CancellationToken token, string perfCounterName = "Working Set - Private")
-        {
-            if (string.IsNullOrWhiteSpace(procName) || procId < 1)
-            {
-                string message = $"GetProcessMemoryMbPerfCounter: Unsupported process information provided ({procName ?? "null"}, {procId})";
-                ProcessInfoLogger.LogWarning(message);
-                ProcessInfoLogger.LogEtw(
-                    ObserverConstants.FabricObserverETWEventName,
-                    new
-                    {
-                        Level = "Warning",
-                        Message = message,
-                        EntityType = EntityType.Service.ToString(),
-                        ProcessName = procName ?? "null",
-                        ProcessId = procId.ToString()
-                    });
-
-                return 0F;
-            }
-
-            try
-            {
-                if (NativeMethods.GetProcessNameFromId(procId) != procName)
-                {
-                    return 0F;
-                }
-            }
-            catch (Win32Exception ex) // Doesn't throw this anymore. Change this in (3.2.8).
-            {
-                // The related Observer will have logged any privilege related failure.
-                if (ex.NativeErrorCode != 5)
-                {
-                    string message = $"GetProcessMemoryMbPerfCounter: The specified process (name: {procName}, pid: {procId}) isn't the droid we're looking for. " +
-                                     $"Win32 error: {Marshal.GetLastWin32Error()}";
-
-                    ProcessInfoLogger.LogWarning(message);
-                    ProcessInfoLogger.LogEtw(
-                        ObserverConstants.FabricObserverETWEventName,
-                        new
-                        {
-                            Level = "Warning",
-                            Message = message,
-                            EntityType = EntityType.Service.ToString(),
-                            ProcessName = procName,
-                            ProcessId = procId.ToString()
-                        });
-                }
-
-                return 0F;
-            }
-
-            // Handle the case where supplied process name exceeds the maximum length (64) supported by PerformanceCounter's InstanceName field (.NET Core).
-            // This should be very rare given this is a Windows/.NET platform restriction and users should understand the limits of the platform they use. However,
-            // the documentation is confusing: One (doc) says 128 chars is the max value. The other (source code comment) says 127. In reality, 
-            // it is 64 for .NET Core, based on my tests.
-            if (procName.Length >= MaxInstanceNameLengthTruncated)
-            {
-                // Only log this once to limit disk IO noise and log file size.
-                if (!hasWarnedProcessNameLength)
-                {
-                    lock (lockObj)
-                    {
-                        if (!hasWarnedProcessNameLength)
-                        {
-                            ProcessInfoLogger.LogWarning(
-                                $"GetProcessMemoryMbPerfCounter: Process name {procName} exceeds max length (64) for Performance Counter InstanceName (.NET Core) property. " +
-                                $"Supplying Full Working Set (Private + Shared, Win32 API) value instead. " +
-                                $"Will not log this again until FO restarts.");
-
-                            hasWarnedProcessNameLength = true;
-                        }
-                    }
-                }
-                return GetProcessMemoryMbWin32(procId);
-            }
-
-            string internalProcName;
-
-            try
-            {
-                internalProcName = GetInternalProcessName(procName, procId, token);
-
-                if (internalProcName == null)
-                {
-                    return 0F;
-                }
-            }
-#if RELEASE
-            catch (InvalidOperationException)
-            {
-# endif
-#if DEBUG
-            catch (InvalidOperationException e)
-            {
-                // Most likely the process isn't the one we are looking for (current procId no longer maps to internal procName as contained in the same-named proc data cache).
-
-                ProcessInfoLogger.LogWarning(
-                    $"GetProcessMemoryMbPerfCounter (Returning 0): Handled Exception from GetInternalProcessName.{Environment.NewLine}" +
-                    $"The specified process (name: {procName}, pid: {procId}) isn't the droid we're looking for: {e.Message}");
-#endif
-                return 0F;
-            }
-
-            try
-            {
-                lock (lockUpdate)
-                {
-                    ProcessWorkingSetCounter.InstanceName = internalProcName;
-                    _ = ProcessWorkingSetCounter.RawValue;
-                    Thread.Sleep(1000);
-
-                    return ProcessWorkingSetCounter.NextValue() / 1024 / 1024;
-                }
-            }
-            catch (Exception e) when (e is ArgumentException or InvalidOperationException or UnauthorizedAccessException or Win32Exception)
-            {
-                string message = $"Handled exception in GetProcessMemoryMbPerfCounter. Returning 0. Exception message: {e.Message}";
-                ProcessInfoLogger.LogWarning(message);
-                ProcessInfoLogger.LogEtw(
-                    ObserverConstants.FabricObserverETWEventName,
-                    new
-                    {
-                        Level = "Warning",
-                        Message = message,
-                        EntityType = EntityType.Service.ToString(),
-                        ProcessName = procName,
-                        ProcessId = procId.ToString()
-                    });
-            }
-            catch (Exception e)
-            {
-                // Log the full error (including stack trace) for debugging purposes.
-                ProcessInfoLogger.LogWarning($"Unhandled exception in GetProcessMemoryMbPerfCounter. Exception:{Environment.NewLine}{e}");
-                throw;
-            }
-
-            return 0F;
-        }
-
-        private static string GetInternalProcessName(string procName, int pid, CancellationToken token)
-        {
-            if (token.IsCancellationRequested)
-            {
-                return null;
-            }
-
-            try
-            {
-                string pName = NativeMethods.GetProcessNameFromId(pid);
-
-                if (pName == null || pName != procName)
-                {
-                    // The related Observer will have logged any privilege related failure.
-                    ProcessInfoLogger.LogInfo($"GetInternalProcessName: Process Name ({procName}) is no longer mapped to supplied ID ({pid}).");
-                    return null;
-                }
-
-<<<<<<< HEAD
-                // TODO: Don't use .net Process here. Write a new NativeMethods function to do this with less overhead, with less CPU. (3.2.8)
-                int procCount = Process.GetProcessesByName(procName).Length;
-=======
-                int procCount = NativeMethods.GetSFUserServiceProcessCountByName(procName);
-
-                if (procCount == 0)
-                {
-                    ProcessInfoLogger.LogInfo($"GetInternalProcessName: Process Name ({procName}) is no longer mapped to supplied ID ({pid}).");
-                    return null;
-                }
->>>>>>> e12b7271
-
-                if (procCount == 1)
-                {
-                    return procName;
-                }
-
-                if (procCount < MaxSameNamedProcesses)
-                {
-                    return GetInternalProcNameFromId(procName, pid, token);
-                }
-            }
-            catch (Exception e) when (e is ArgumentException or InvalidOperationException or Win32Exception)
-            {
-#if DEBUG
-                ProcessInfoLogger.LogWarning($"GetInternalProcessName Failure: {e.Message}. ProcName = {procName}, Pid = {pid}");
-#endif
-            }
-            catch (Exception e) when (e is not (OperationCanceledException or TaskCanceledException))
-            {
-                // Log the full error (including stack trace) for debugging purposes. 
-                ProcessInfoLogger.LogError(
-                    $"Unhandled exception in GetInternalProcessName: Unable to determine internal process name for {procName} with id {pid}{Environment.NewLine}{e}");
-
-                throw;
-            }
-
-            return procName;
-        }
-
-        private static string GetInternalProcNameFromId(string procName, int pid, CancellationToken token)
-        {
-            if (token.IsCancellationRequested)
-            {
-                return null;
-            }
-
-            try
-            {
-                if (InstanceNameDictionary != null && InstanceNameDictionary.Any(p => p.Value.procName == procName))
-                {
-<<<<<<< HEAD
-                    string instanceName = InstanceNameDictionary[pid].instanceName;
-                    DateTime processStartTime = InstanceNameDictionary[pid].processStartTime;
-
-                    if (InstanceNameDictionary[pid].procName == procName && NativeMethods.GetProcessStartTime(pid).Equals(processStartTime)) 
-                    { 
-                        return InstanceNameDictionary[pid].instanceName;
-=======
-                    var instanceData = InstanceNameDictionary.Where(p => p.Value.procName == procName).ToArray();
-
-                    if (instanceData.Any(p => p.Value.procId == pid))
-                    {
-                        for (int i = 0; i < instanceData.Length; ++i)
-                        {
-                            var instance = instanceData[i];
-                            DateTime processStartTime = instance.Value.processStartTime;
-                            string processName = instance.Value.procName;
-                            string key = instance.Key;
-
-                            if (instance.Value.procId == pid)
-                            {
-                                // Same process?
-                                if (NativeMethods.GetProcessNameFromId(pid) == processName && NativeMethods.GetProcessStartTime(pid) == processStartTime)
-                                {
-                                    return instance.Key;
-                                }
-
-                                // Remove from cache.
-                                _ = InstanceNameDictionary.TryRemove(key, out _);
-                            }
-                        }
->>>>>>> e12b7271
-                    }
-
-                    // If we get here, then none of the related processes are current. Remove all related existing instance names from the cache.
-                    for (int i = 0; i < instanceData.Length; ++i)
-                    {
-                        var instance = instanceData[i];
-                        string key = instance.Key;
-                        _ = InstanceNameDictionary.TryRemove(key, out _);
-                    }
-                }
-
-                var instances = PerfCounterProcessCategory.GetInstanceNames().Where(inst => inst == procName || inst.StartsWith($"{procName}#"));
-
-                foreach (string instance in instances)
-                {
-                    token.ThrowIfCancellationRequested();
-
-                    try
-                    {
-                        lock (lockUpdate)
-                        {
-                            ProcNameCounter.InstanceName = instance;
-                            var sample = ProcNameCounter.NextSample();
-
-                            if (pid != (int)sample.RawValue)
-                            {
-                                continue;
-                            }
-
-                            _ = InstanceNameDictionary.TryAdd(instance, (procName, pid, NativeMethods.GetProcessStartTime(pid)));
-                            return instance;
-                        }
-                    }
-                    catch (Exception e) when (e is InvalidOperationException or UnauthorizedAccessException or Win32Exception)
-                    {
-
-                    }
-                }
-            }
-            catch (Exception e) when (e is ArgumentException or InvalidOperationException or UnauthorizedAccessException or Win32Exception)
-            {
-
-            }
-
-            return null;
-        }
-    }
+﻿// ------------------------------------------------------------
+// Copyright (c) Microsoft Corporation. All rights reserved.
+// Licensed under the MIT License (MIT). See License.txt in the repo root for license information.
+// ------------------------------------------------------------
+
+using FabricObserver.Observers.Utilities.Telemetry;
+using Microsoft.Win32.SafeHandles;
+using System;
+using System.Collections.Concurrent;
+using System.Collections.Generic;
+using System.ComponentModel;
+using System.Diagnostics;
+using System.Linq;
+using System.Runtime.InteropServices;
+using System.Threading;
+using System.Threading.Tasks;
+
+namespace FabricObserver.Observers.Utilities
+{
+    public class WindowsProcessInfoProvider : ProcessInfoProvider
+    {
+        private const int MaxDescendants = 50;
+        private const int MaxSameNamedProcesses = 50;
+        private const int MaxInstanceNameLengthTruncated = 64;
+        private const string ProcessCategoryName = "Process";
+        private const string ProcessMemoryCounterName = "Working Set - Private";
+        private const string ProcessIDCounterName = "ID Process";
+        private const string WinFabDbCategoryName = "Windows Fabric Database";
+        private const string LvidCounterName = "Long-Value Maximum LID";
+        private static readonly object lockObj = new();
+        private static readonly object lockUpdate = new();
+        private volatile bool hasWarnedProcessNameLength = false;
+        private static PerformanceCounter memCounter = null;
+        private static PerformanceCounter internalProcNameCounter = null;
+        private static PerformanceCounter lvidCounter = null;
+        private static PerformanceCounterCategory performanceCounterCategory = null;
+        public readonly static ConcurrentDictionary<string, (string procName, int procId, DateTime processStartTime)> InstanceNameDictionary = new();
+
+        private static PerformanceCounter ProcessWorkingSetCounter
+        {
+            get
+            {
+                if (memCounter == null)
+                {
+                    lock (lockObj)
+                    {
+                        if (memCounter == null)
+                        {
+                            memCounter = new(ProcessCategoryName, ProcessMemoryCounterName, true);
+                        }
+                    }
+                }
+                return memCounter;
+            }
+        }
+
+        private static PerformanceCounter ProcNameCounter
+        {
+            get
+            {
+                if (internalProcNameCounter == null)
+                {
+                    lock (lockObj)
+                    {
+                        if (internalProcNameCounter == null)
+                        {
+                            internalProcNameCounter = new(ProcessCategoryName, ProcessIDCounterName, true);
+                        }
+                    }
+                }
+                return internalProcNameCounter;
+            }
+        }
+
+        private static PerformanceCounter LvidCounter
+        {
+            get
+            {
+                if (lvidCounter == null)
+                {
+                    lock (lockObj)
+                    {
+                        if (lvidCounter == null)
+                        {
+                            lvidCounter = new(WinFabDbCategoryName, LvidCounterName, true);
+                        }
+                    }
+                }
+                return lvidCounter;
+            }
+        }
+
+        private static PerformanceCounterCategory PerfCounterProcessCategory
+        {
+            get
+            {
+                if (performanceCounterCategory == null)
+                {
+                    lock (lockObj)
+                    {
+                        if (performanceCounterCategory == null)
+                        {
+                            performanceCounterCategory = new(ProcessCategoryName);
+                        }
+                    }
+                }
+                return performanceCounterCategory;
+            }
+        }
+
+        public override float GetProcessWorkingSetMb(int processId, string procName, CancellationToken token, bool getPrivateWorkingSet = false)
+        {
+            if (string.IsNullOrWhiteSpace(procName) || processId <= 0)
+            {
+                return 0F;
+            }
+
+            if (NativeMethods.GetProcessNameFromId(processId) != procName) 
+            { 
+                return 0F; 
+            }
+
+            if (getPrivateWorkingSet)
+            {
+                // Private Working Set from Perf Counter (Working Set - Private). Very slow when there are lots of *same-named* processes.
+                return GetProcessMemoryMbPerfCounter(procName, processId, token);
+            }
+
+            // Full Working Set (Private + Shared) from psapi.dll. Very fast.
+            return GetProcessMemoryMbWin32(processId);
+        }
+
+        /// <summary>
+        /// Gets the specified process's private memory usage, defined as the Commit Charge value in bytes for the process with the specified processId. 
+        /// Commit Charge is the total amount of private memory that the memory manager has committed for a running process.)
+        /// </summary>
+        /// <param name="processId">The id of the process.</param>
+        /// <returns>Current Private Bytes usage in Megabytes.</returns>
+        public override float GetProcessPrivateBytesMb(int processId)
+        {
+            if (processId <= 0)
+            {
+                return 0F;
+            }
+
+            return GetProcessMemoryMbWin32(processId, getPrivateBytes: true);
+        }
+
+        public override float GetProcessAllocatedHandles(int processId, string configPath = null)
+        {
+            return GetProcessHandleCountWin32(processId);
+        }
+
+        public override List<(string ProcName, int Pid, DateTime ProcessStartTime)> GetChildProcessInfo(int parentPid, NativeMethods.SafeObjectHandle handleToSnapshot)
+        {
+            // Get descendant procs.
+            List<(string ProcName, int Pid, DateTime ProcessStartTime)> childProcesses = TupleGetChildProcessesWin32(parentPid, handleToSnapshot);
+
+            if (childProcesses == null || !childProcesses.Any())
+            {
+                return null;
+            }
+
+            if (childProcesses.Count >= MaxDescendants)
+            {
+                return childProcesses.Take(MaxDescendants).ToList();
+            }
+
+            // Get descendant proc at max depth = 5 and max number of descendants = 50. 
+            for (int i = 0; i < childProcesses.Count; ++i)
+            {
+                List<(string ProcName, int Pid, DateTime ProcessStartTime)> c1 = TupleGetChildProcessesWin32(childProcesses[i].Pid, handleToSnapshot);
+
+                if (c1 == null || !c1.Any())
+                {
+                    continue;
+                }
+
+                childProcesses.AddRange(c1);
+
+                if (childProcesses.Count >= MaxDescendants)
+                {
+                    return childProcesses.Take(MaxDescendants).ToList();
+                }
+
+                for (int j = 0; j < c1.Count; ++j)
+                {
+                    List<(string ProcName, int Pid, DateTime ProcessStartTime)> c2 = TupleGetChildProcessesWin32(c1[j].Pid, handleToSnapshot);
+
+                    if (c2 == null || !c2.Any())
+                    {
+                        continue;
+                    }
+
+                    childProcesses.AddRange(c2);
+
+                    if (childProcesses.Count >= MaxDescendants)
+                    {
+                        return childProcesses.Take(MaxDescendants).ToList();
+                    }
+
+                    for (int k = 0; k < c2.Count; ++k)
+                    {
+                        List<(string ProcName, int Pid, DateTime ProcessStartTime)> c3 = TupleGetChildProcessesWin32(c2[k].Pid, handleToSnapshot);
+
+                        if (c3 == null || !c3.Any())
+                        {
+                            continue;
+                        }
+
+                        childProcesses.AddRange(c3);
+
+                        if (childProcesses.Count >= MaxDescendants)
+                        {
+                            return childProcesses.Take(MaxDescendants).ToList();
+                        }
+
+                        for (int l = 0; l < c3.Count; ++l)
+                        {
+                            List<(string ProcName, int Pid, DateTime ProcessStartTime)> c4 = TupleGetChildProcessesWin32(c3[l].Pid, handleToSnapshot);
+
+                            if (c4 == null || !c4.Any())
+                            {
+                                continue;
+                            }
+
+                            childProcesses.AddRange(c4);
+
+                            if (childProcesses.Count >= MaxDescendants)
+                            {
+                                return childProcesses.Take(MaxDescendants).ToList();
+                            }
+                        }
+                    }
+                }
+            }
+
+            if (childProcesses != null && childProcesses.Count > 1)
+            {
+                try
+                {
+                    childProcesses = childProcesses.DistinctBy(p => p.Pid).ToList();
+                }
+                catch (ArgumentException)
+                {
+
+                }
+            }
+
+            return childProcesses;
+        }
+
+        private static List<(string procName, int pid, DateTime ProcessStartTime)> 
+            TupleGetChildProcessesWin32(int processId, NativeMethods.SafeObjectHandle handleToSnapshot)
+        {
+            try
+            {
+                string parentProcName = NativeMethods.GetProcessNameFromId(processId);
+                List<(string procName, int procId, DateTime ProcessStartTime)> childProcs =
+                    NativeMethods.GetChildProcesses(processId, parentProcName, handleToSnapshot);
+
+                if (childProcs == null || childProcs.Count == 0)
+                {
+                    return null;
+                }
+
+                return childProcs;
+            }
+
+            catch (Win32Exception we) // e.g., process is no longer running.
+            {
+                ProcessInfoLogger.LogWarning($"Handled Exception in TupleGetChildProcessesWin32: {we.Message}. " +
+                                             $"Error code: {we.NativeErrorCode}. Process Id: {processId}");
+            }
+            catch (Exception e)
+            {
+                // Log the full error(including stack trace) for debugging purposes.
+                ProcessInfoLogger.LogError($"Unhandled Exception in TupleGetChildProcessesWin32:{Environment.NewLine}{e}");
+                throw;
+            }
+
+            return null;
+        }
+
+        public override double GetProcessKvsLvidsUsagePercentage(string procName, CancellationToken token, int procId = 0)
+        {
+            if (string.IsNullOrWhiteSpace(procName) || token.IsCancellationRequested)
+            {
+                return -1;
+            }
+
+            string internalProcName = procName;
+
+            try
+            {
+                // This is the case when the caller expects there could be multiple instances of the same process.
+                if (procId > 0)
+                {
+                    int procCount = NativeMethods.GetSFUserServiceProcessCountByName(procName);
+
+                    if (procCount == 0)
+                    {
+                        return 0;
+                    }
+
+                    try
+                    {
+                        internalProcName = GetInternalProcessName(procName, procId, token);
+
+                        if (internalProcName == null)
+                        {
+                            return -1;
+                        }
+                    }
+                    catch (InvalidOperationException e)
+                    {
+                        ProcessInfoLogger.LogWarning(
+                            $"GetProcessKvsLvidsUsagePercentage (Returning -1): Handled Exception from GetInternalProcessName.{Environment.NewLine}" +
+                            $"The specified process (name: {procName}, pid: {procId}) isn't the droid we're looking for: {e.Message}");
+
+                        return -1;
+                    }
+                }
+
+                /* Check to see if the supplied instance (process) exists in the category. */
+
+                if (!PerformanceCounterCategory.InstanceExists(internalProcName, WinFabDbCategoryName))
+                {
+                    return -1;
+                }
+
+                /* A note on exception handling:
+                   AppObserver and FSO check ObserverManager.IsLvidCounterEnabled before calling this function. Therefore, chances of encountering
+                   an exception when creating the PC or when calling its NextValue function is highly unlikely. That said, exceptions happen...
+                   The target counter is accessible to processes running as Network User (so, no UnauthorizedAccessException).
+                   categoryName and counterName are never null (they are const strings).
+                   Only two possible exceptions can happen here: IOE and Win32Exception. */
+
+                lock (lockUpdate)
+                {
+                    LvidCounter.InstanceName = internalProcName;
+                    float result = LvidCounter.NextValue();
+                    double usedPct = (double)(result * 100) / int.MaxValue;
+
+                    return usedPct;
+                }
+            }
+            catch (InvalidOperationException ioe)
+            {
+                // The Counter layout for the Category specified is invalid? This can happen if a user messes around with Reg key values. Not likely.
+                ProcessInfoLogger.LogWarning($"GetProcessKvsLvidsUsagePercentage: Handled InvalidOperationException: {ioe.Message}");
+            }
+            catch (Win32Exception we)
+            {
+                // Internal exception querying counter (Win32 code). There is nothing to do here. Log the details. Most likely transient.
+                ProcessInfoLogger.LogWarning($"GetProcessKvsLvidsUsagePercentage: Handled Win32Exception: {we.Message}");
+            }
+
+            return -1;
+        }
+
+        private static int GetProcessHandleCountWin32(int processId)
+        {
+            SafeProcessHandle handle = null;
+
+            try
+            {
+                uint handles = 0;
+                handle = NativeMethods.GetSafeProcessHandle(processId);
+
+                if (handle.IsInvalid || !NativeMethods.GetProcessHandleCount(handle, out handles))
+                {
+                    // The related Observer will have logged any privilege related failure.
+                    if (Marshal.GetLastWin32Error() != 5)
+                    {
+                        ProcessInfoLogger.LogWarning($"GetProcessHandleCountWin32 for process id {processId}: Failed with Win32 error code {Marshal.GetLastWin32Error()}.");
+                    }
+                }
+
+                return (int)handles;
+            }
+            catch (Exception e) when (e is ArgumentException or InvalidOperationException or Win32Exception)
+            {
+                // Access denied (FO is running as a less privileged user than the target process).
+                if (e is Win32Exception && (e as Win32Exception).NativeErrorCode != 5)
+                {
+                    ProcessInfoLogger.LogWarning($"GetProcessHandleCountWin32: Exception getting working set for process {processId}:{Environment.NewLine}{e.Message}");
+                }
+
+                return 0;
+            }
+            finally
+            {
+                handle?.Dispose();
+                handle = null;
+            }
+        }
+
+        /// <summary>
+        /// Gets memory usage for a process with specified processId. 
+        /// </summary>
+        /// <param name="processId">The id of the process.</param>
+        /// <param name="getPrivateBytes">Whether or not to return Private Bytes (The Commit Charge value in bytes for this process. 
+        /// Commit Charge is the total amount of private memory that the memory manager has committed for a running process.)</param>
+        /// <returns>Process memory usage expressed as Megabytes.</returns>
+        private static float GetProcessMemoryMbWin32(int processId, bool getPrivateBytes = false)
+        {
+            if (processId < 1)
+            {
+                ProcessInfoLogger.LogWarning($"GetProcessMemoryMbWin32: Process ID is an unsupported value ({processId}). Returning 0F.");
+                return 0F;
+            }
+
+            SafeProcessHandle handle = null;
+
+            try
+            {
+                NativeMethods.PROCESS_MEMORY_COUNTERS_EX memoryCounters;
+                memoryCounters.cb = (uint)Marshal.SizeOf(typeof(NativeMethods.PROCESS_MEMORY_COUNTERS_EX));
+                handle = NativeMethods.GetSafeProcessHandle(processId);
+
+                if (handle.IsInvalid)
+                {
+                    throw new Win32Exception($"NativeMethods.GetSafeProcessHandle returned invalid handle: error {Marshal.GetLastWin32Error()}");
+                }
+
+                if (!NativeMethods.GetProcessMemoryInfo(handle, out memoryCounters, memoryCounters.cb))
+                {
+                    throw new Win32Exception($"NativeMethods.GetProcessMemoryInfo failed with Win32 error {Marshal.GetLastWin32Error()}");
+                }
+
+                if (getPrivateBytes)
+                {
+                    return memoryCounters.PrivateUsage.ToUInt64() / 1024 / 1024;
+                }
+
+                return memoryCounters.WorkingSetSize.ToUInt64() / 1024 / 1024;
+            }
+            catch (Exception e) when (e is ArgumentException or InvalidOperationException or Win32Exception)
+            {
+                string message = $"GetProcessMemoryMbWin32({processId}) failure: {e.Message}";
+                ProcessInfoLogger.LogWarning(message);
+                ProcessInfoLogger.LogEtw(
+                    ObserverConstants.FabricObserverETWEventName,
+                    new
+                    {
+                        Error = message,
+                        EntityType = EntityType.Service.ToString(),
+                        ProcessId = processId.ToString(),
+                        GetPrivateBytes = getPrivateBytes,
+                        Level = "Warning"
+                    });
+
+                return 0F;
+            }
+            finally
+            {
+                handle?.Dispose();
+                handle = null;
+            }
+        }
+
+        private float GetProcessMemoryMbPerfCounter(string procName, int procId, CancellationToken token, string perfCounterName = "Working Set - Private")
+        {
+            if (string.IsNullOrWhiteSpace(procName) || procId < 1)
+            {
+                string message = $"GetProcessMemoryMbPerfCounter: Unsupported process information provided ({procName ?? "null"}, {procId})";
+                ProcessInfoLogger.LogWarning(message);
+                ProcessInfoLogger.LogEtw(
+                    ObserverConstants.FabricObserverETWEventName,
+                    new
+                    {
+                        Level = "Warning",
+                        Message = message,
+                        EntityType = EntityType.Service.ToString(),
+                        ProcessName = procName ?? "null",
+                        ProcessId = procId.ToString()
+                    });
+
+                return 0F;
+            }
+
+            try
+            {
+                if (NativeMethods.GetProcessNameFromId(procId) != procName)
+                {
+                    return 0F;
+                }
+            }
+            catch (Win32Exception ex) 
+            {
+                // The related Observer will have logged any privilege related failure.
+                if (ex.NativeErrorCode != 5)
+                {
+                    string message = $"GetProcessMemoryMbPerfCounter: The specified process (name: {procName}, pid: {procId}) isn't the droid we're looking for. " +
+                                     $"Win32 error: {Marshal.GetLastWin32Error()}";
+
+                    ProcessInfoLogger.LogWarning(message);
+                    ProcessInfoLogger.LogEtw(
+                        ObserverConstants.FabricObserverETWEventName,
+                        new
+                        {
+                            Level = "Warning",
+                            Message = message,
+                            EntityType = EntityType.Service.ToString(),
+                            ProcessName = procName,
+                            ProcessId = procId.ToString()
+                        });
+                }
+
+                return 0F;
+            }
+
+            // Handle the case where supplied process name exceeds the maximum length (64) supported by PerformanceCounter's InstanceName field (.NET Core).
+            // This should be very rare given this is a Windows/.NET platform restriction and users should understand the limits of the platform they use. However,
+            // the documentation is confusing: One (doc) says 128 chars is the max value. The other (source code comment) says 127. In reality, 
+            // it is 64 for .NET Core, based on my tests.
+            if (procName.Length >= MaxInstanceNameLengthTruncated)
+            {
+                // Only log this once to limit disk IO noise and log file size.
+                if (!hasWarnedProcessNameLength)
+                {
+                    lock (lockObj)
+                    {
+                        if (!hasWarnedProcessNameLength)
+                        {
+                            ProcessInfoLogger.LogWarning(
+                                $"GetProcessMemoryMbPerfCounter: Process name {procName} exceeds max length (64) for Performance Counter InstanceName (.NET Core) property. " +
+                                $"Supplying Full Working Set (Private + Shared, Win32 API) value instead. " +
+                                $"Will not log this again until FO restarts.");
+
+                            hasWarnedProcessNameLength = true;
+                        }
+                    }
+                }
+                return GetProcessMemoryMbWin32(procId);
+            }
+
+            string internalProcName;
+
+            try
+            {
+                internalProcName = GetInternalProcessName(procName, procId, token);
+
+                if (internalProcName == null)
+                {
+                    return 0F;
+                }
+            }
+#if RELEASE
+            catch (InvalidOperationException)
+            {
+# endif
+#if DEBUG
+            catch (InvalidOperationException e)
+            {
+                // Most likely the process isn't the one we are looking for (current procId no longer maps to internal procName as contained in the same-named proc data cache).
+
+                ProcessInfoLogger.LogWarning(
+                    $"GetProcessMemoryMbPerfCounter (Returning 0): Handled Exception from GetInternalProcessName.{Environment.NewLine}" +
+                    $"The specified process (name: {procName}, pid: {procId}) isn't the droid we're looking for: {e.Message}");
+#endif
+                return 0F;
+            }
+
+            try
+            {
+                lock (lockUpdate)
+                {
+                    ProcessWorkingSetCounter.InstanceName = internalProcName;
+                    _ = ProcessWorkingSetCounter.RawValue;
+                    Thread.Sleep(1000);
+
+                    return ProcessWorkingSetCounter.NextValue() / 1024 / 1024;
+                }
+            }
+            catch (Exception e) when (e is ArgumentException or InvalidOperationException or UnauthorizedAccessException or Win32Exception)
+            {
+                string message = $"Handled exception in GetProcessMemoryMbPerfCounter. Returning 0. Exception message: {e.Message}";
+                ProcessInfoLogger.LogWarning(message);
+                ProcessInfoLogger.LogEtw(
+                    ObserverConstants.FabricObserverETWEventName,
+                    new
+                    {
+                        Level = "Warning",
+                        Message = message,
+                        EntityType = EntityType.Service.ToString(),
+                        ProcessName = procName,
+                        ProcessId = procId.ToString()
+                    });
+            }
+            catch (Exception e)
+            {
+                // Log the full error (including stack trace) for debugging purposes.
+                ProcessInfoLogger.LogWarning($"Unhandled exception in GetProcessMemoryMbPerfCounter. Exception:{Environment.NewLine}{e}");
+                throw;
+            }
+
+            return 0F;
+        }
+
+        private static string GetInternalProcessName(string procName, int pid, CancellationToken token)
+        {
+            if (token.IsCancellationRequested)
+            {
+                return null;
+            }
+
+            try
+            {
+                string pName = NativeMethods.GetProcessNameFromId(pid);
+
+                if (pName == null || pName != procName)
+                {
+                    // The related Observer will have logged any privilege related failure.
+                    ProcessInfoLogger.LogInfo($"GetInternalProcessName: Process Name ({procName}) is no longer mapped to supplied ID ({pid}).");
+                    return null;
+                }
+
+                int procCount = NativeMethods.GetSFUserServiceProcessCountByName(procName);
+
+                if (procCount == 0)
+                {
+                    ProcessInfoLogger.LogInfo($"GetInternalProcessName: Process Name ({procName}) is no longer mapped to supplied ID ({pid}).");
+                    return null;
+                }
+
+                if (procCount == 1)
+                {
+                    return procName;
+                }
+
+                if (procCount < MaxSameNamedProcesses)
+                {
+                    return GetInternalProcNameFromId(procName, pid, token);
+                }
+            }
+            catch (Exception e) when (e is ArgumentException or InvalidOperationException or Win32Exception)
+            {
+#if DEBUG
+                ProcessInfoLogger.LogWarning($"GetInternalProcessName Failure: {e.Message}. ProcName = {procName}, Pid = {pid}");
+#endif
+            }
+            catch (Exception e) when (e is not (OperationCanceledException or TaskCanceledException))
+            {
+                // Log the full error (including stack trace) for debugging purposes. 
+                ProcessInfoLogger.LogError(
+                    $"Unhandled exception in GetInternalProcessName: Unable to determine internal process name for {procName} with id {pid}{Environment.NewLine}{e}");
+
+                throw;
+            }
+
+            return procName;
+        }
+
+        private static string GetInternalProcNameFromId(string procName, int pid, CancellationToken token)
+        {
+            if (token.IsCancellationRequested)
+            {
+                return null;
+            }
+
+            try
+            {
+                if (InstanceNameDictionary != null && InstanceNameDictionary.Any(p => p.Value.procName == procName))
+                {
+                    var instanceData = InstanceNameDictionary.Where(p => p.Value.procName == procName).ToArray();
+
+                    if (instanceData.Any(p => p.Value.procId == pid))
+                    {
+                        for (int i = 0; i < instanceData.Length; ++i)
+                        {
+                            var instance = instanceData[i];
+                            DateTime processStartTime = instance.Value.processStartTime;
+                            string processName = instance.Value.procName;
+                            string key = instance.Key;
+
+                            if (instance.Value.procId == pid)
+                            {
+                                // Same process?
+                                if (NativeMethods.GetProcessNameFromId(pid) == processName && NativeMethods.GetProcessStartTime(pid) == processStartTime)
+                                {
+                                    return instance.Key;
+                                }
+
+                                // Remove from cache.
+                                _ = InstanceNameDictionary.TryRemove(key, out _);
+                            }
+                        }
+                    }
+
+                    // If we get here, then none of the related processes are current. Remove all related existing instance names from the cache.
+                    for (int i = 0; i < instanceData.Length; ++i)
+                    {
+                        var instance = instanceData[i];
+                        string key = instance.Key;
+                        _ = InstanceNameDictionary.TryRemove(key, out _);
+                    }
+                }
+
+                var instances = PerfCounterProcessCategory.GetInstanceNames().Where(inst => inst == procName || inst.StartsWith($"{procName}#"));
+
+                foreach (string instance in instances)
+                {
+                    token.ThrowIfCancellationRequested();
+
+                    try
+                    {
+                        lock (lockUpdate)
+                        {
+                            ProcNameCounter.InstanceName = instance;
+                            var sample = ProcNameCounter.NextSample();
+
+                            if (pid != (int)sample.RawValue)
+                            {
+                                continue;
+                            }
+
+                            _ = InstanceNameDictionary.TryAdd(instance, (procName, pid, NativeMethods.GetProcessStartTime(pid)));
+                            return instance;
+                        }
+                    }
+                    catch (Exception e) when (e is InvalidOperationException or UnauthorizedAccessException or Win32Exception)
+                    {
+
+                    }
+                }
+            }
+            catch (Exception e) when (e is ArgumentException or InvalidOperationException or UnauthorizedAccessException or Win32Exception)
+            {
+
+            }
+
+            return null;
+        }
+    }
 }