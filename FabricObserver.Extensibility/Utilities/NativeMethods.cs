--- conflicted
+++ resolved
@@ -1,2483 +1,2409 @@
-﻿// ------------------------------------------------------------
-// Copyright (c) Microsoft Corporation. All rights reserved.
-// Licensed under the MIT License (MIT). See License.txt in the repo root for license information.
-// ------------------------------------------------------------
-
-using Microsoft.Win32.SafeHandles;
-using NLog.LayoutRenderers;
-using System;
-using System.Collections;
-using System.Collections.Generic;
-using System.ComponentModel;
-using System.IO;
-using System.Linq;
-using System.Net;
-using System.Runtime.InteropServices;
-using System.Runtime.InteropServices.ComTypes;
-using System.Security;
-using System.Text;
-
-namespace FabricObserver.Observers.Utilities
-{
-    /// <summary>
-    /// Win32 PInvoke helper methods. 
-    /// </summary>
-    [SuppressUnmanagedCodeSecurity]
-    public static class NativeMethods
-    {
-        private const int AF_INET = 2;
-        private const int AF_INET6 = 23;
-        private const int ERROR_SUCCESS = 0;
-        private const int STILL_ACTIVE = 259;
-        private const int ERROR_NO_MORE_ITEMS = 259;
-        private const int ERROR_INSUFFICIENT_BUFFER_SIZE = 122;
-        private const int MAX_PATH = 260;
-        private const int SystemProcessInformation = 5;
-        private static readonly Logger logger = new("NativeMethods");
-        private static readonly string[] ignoreProcessList = new string[]
-        {
-            "AggregatorHost.exe", "backgroundTaskHost.exe", "CcmExec.exe", "com.docker.service",
-            "conhost.exe", "csrss.exe", "dwm.exe", "esif_uf.exe", "fontdrvhost.exe",
-            "lsass.exe", "LsaIso.exe", "services.exe", "smss.exe", "svchost.exe",
-            "System", "System interrupts", "Secure System", "Registry",
-            "taskhostw.exe", "TextInputHost.exe", "wininit.exe", "winlogon.exe",
-            "WmiPrvSE.exe", "WUDFHost.exe", "vmcompute.exe", "vmms.exe", "vmwp.exe", "vmmem"
-        };
-        private static readonly string[] ignoreFabricSystemServicesList = new string[]
-        {
-            "EventStore.Service.exe", "Fabric.exe", "FabricHost.exe", "FabricApplicationGateway.exe", "FabricCAS.exe",
-            "FabricDCA.exe", "FabricDnsService.exe", "FabricFAS.exe", "FabricGateway.exe",
-            "FabricHost.exe", "FabricIS.exe", "FabricRM.exe", "FabricUS.exe"
-        };
-        private static object lockObj = new object();
-
-        [Flags]
-        public enum CreateToolhelp32SnapshotFlags : uint
-        {
-            /// <summary>
-            /// Indicates that the snapshot handle is to be inheritable.
-            /// </summary>
-            TH32CS_INHERIT = 0x80000000,
-
-            /// <summary>
-            /// Includes all heaps of the process specified in th32ProcessID in the snapshot.
-            /// To enumerate the heaps, see Heap32ListFirst.
-            /// </summary>
-            TH32CS_SNAPHEAPLIST = 0x00000001,
-
-            /// <summary>
-            /// Includes all modules of the process specified in th32ProcessID in the snapshot.
-            /// To enumerate the modules, see <see cref="Module32First(SafeObjectHandle,MODULEENTRY32*)"/>.
-            /// If the function fails with <see cref="Win32ErrorCode.ERROR_BAD_LENGTH"/>, retry the function until
-            /// it succeeds.
-            /// <para>
-            /// 64-bit Windows:  Using this flag in a 32-bit process includes the 32-bit modules of the process
-            /// specified in th32ProcessID, while using it in a 64-bit process includes the 64-bit modules.
-            /// To include the 32-bit modules of the process specified in th32ProcessID from a 64-bit process, use
-            /// the <see cref="TH32CS_SNAPMODULE32"/> flag.
-            /// </para>
-            /// </summary>
-            TH32CS_SNAPMODULE = 0x00000008,
-
-            /// <summary>
-            /// Includes all 32-bit modules of the process specified in th32ProcessID in the snapshot when called from
-            /// a 64-bit process.
-            /// This flag can be combined with <see cref="TH32CS_SNAPMODULE"/> or <see cref="TH32CS_SNAPALL"/>.
-            /// If the function fails with <see cref="Win32ErrorCode.ERROR_BAD_LENGTH"/>, retry the function until it
-            /// succeeds.
-            /// </summary>
-            TH32CS_SNAPMODULE32 = 0x00000010,
-
-            /// <summary>
-            /// Includes all processes in the system in the snapshot. To enumerate the processes, see
-            /// <see cref="Process32First(SafeObjectHandle,PROCESSENTRY32*)"/>.
-            /// </summary>
-            TH32CS_SNAPPROCESS = 0x00000002,
-
-            /// <summary>
-            /// Includes all threads in the system in the snapshot. To enumerate the threads, see
-            /// Thread32First.
-            /// <para>
-            /// To identify the threads that belong to a specific process, compare its process identifier to the
-            /// th32OwnerProcessID member of the THREADENTRY32 structure when
-            /// enumerating the threads.
-            /// </para>
-            /// </summary>
-            TH32CS_SNAPTHREAD = 0x00000004,
-
-            /// <summary>
-            /// Includes all processes and threads in the system, plus the heaps and modules of the process specified in
-            /// th32ProcessID.
-            /// </summary>
-            TH32CS_SNAPALL = TH32CS_SNAPHEAPLIST | TH32CS_SNAPMODULE | TH32CS_SNAPPROCESS | TH32CS_SNAPTHREAD,
-        }
-
-        [Flags]
-        public enum MINIDUMP_TYPE
-        {
-            MiniDumpNormal = 0x00000000,
-            MiniDumpWithDataSegs = 0x00000001,
-            MiniDumpWithFullMemory = 0x00000002,
-            MiniDumpWithHandleData = 0x00000004,
-            MiniDumpFilterMemory = 0x00000008,
-            MiniDumpScanMemory = 0x00000010,
-            MiniDumpWithUnloadedModules = 0x00000020,
-            MiniDumpWithIndirectlyReferencedMemory = 0x00000040,
-            MiniDumpFilterModulePaths = 0x00000080,
-            MiniDumpWithProcessThreadData = 0x00000100,
-            MiniDumpWithPrivateReadWriteMemory = 0x00000200,
-            MiniDumpWithoutOptionalData = 0x00000400,
-            MiniDumpWithFullMemoryInfo = 0x00000800,
-            MiniDumpWithThreadInfo = 0x00001000,
-            MiniDumpWithCodeSegs = 0x00002000,
-            MiniDumpWithoutAuxiliaryState = 0x00004000,
-            MiniDumpWithFullAuxiliaryState = 0x00008000,
-            MiniDumpWithPrivateWriteCopyMemory = 0x00010000,
-            MiniDumpIgnoreInaccessibleMemory = 0x00020000,
-            MiniDumpWithTokenInformation = 0x00040000,
-            MiniDumpWithModuleHeaders = 0x00080000,
-            MiniDumpFilterTriage = 0x00100000,
-            MiniDumpValidTypeFlags = 0x001fffff
-        }
-
-        [StructLayout(LayoutKind.Sequential)]
-        public struct PROCESS_MEMORY_COUNTERS_EX
-        {
-            public uint cb;
-            public uint PageFaultCount;
-            public UIntPtr PeakWorkingSetSize;
-            public UIntPtr WorkingSetSize;
-            public UIntPtr QuotaPeakPagedPoolUsage;
-            public UIntPtr QuotaPagedPoolUsage;
-            public UIntPtr QuotaPeakNonPagedPoolUsage;
-            public UIntPtr QuotaNonPagedPoolUsage;
-            public UIntPtr PagefileUsage;
-            public UIntPtr PeakPagefileUsage;
-            public UIntPtr PrivateUsage;
-        }
-
-        [StructLayout(LayoutKind.Sequential, CharSet = CharSet.Auto)]
-        public class MEMORYSTATUSEX
-        {
-            /// <summary>
-            /// Size of the structure, in bytes. You must set this member before calling GlobalMemoryStatusEx.
-            /// </summary>
-            public uint dwLength;
-
-            /// <summary>
-            /// Number between 0 and 100 that specifies the approximate percentage of physical memory that is in use (0 indicates no memory use and 100 indicates full memory use).
-            /// </summary>
-            public uint dwMemoryLoad;
-
-            /// <summary>
-            /// Total size of physical memory, in bytes.
-            /// </summary>
-            public ulong ullTotalPhys;
-
-            /// <summary>
-            /// Size of physical memory available, in bytes.
-            /// </summary>
-            public ulong ullAvailPhys;
-
-            /// <summary>
-            /// Size of the committed memory limit, in bytes. This is physical memory plus the size of the page file, minus a small overhead.
-            /// </summary>
-            public ulong ullTotalPageFile;
-
-            /// <summary>
-            /// Size of available memory to commit, in bytes. The limit is ullTotalPageFile.
-            /// </summary>
-            public ulong ullAvailPageFile;
-
-            /// <summary>
-            /// Total size of the user mode portion of the virtual address space of the calling process, in bytes.
-            /// </summary>
-            public ulong ullTotalVirtual;
-
-            /// <summary>
-            /// Size of unreserved and uncommitted memory in the user mode portion of the virtual address space of the calling process, in bytes.
-            /// </summary>
-            public ulong ullAvailVirtual;
-
-            /// <summary>
-            /// Size of unreserved and uncommitted memory in the extended portion of the virtual address space of the calling process, in bytes.
-            /// </summary>
-            public ulong ullAvailExtendedVirtual;
-
-            /// <summary>
-            /// Initializes a new instance of the <see cref="T:MEMORYSTATUSEX"/> class.
-            /// </summary>
-            public MEMORYSTATUSEX()
-            {
-                dwLength = (uint)Marshal.SizeOf(typeof(MEMORYSTATUSEX));
-            }
-        }
-
-        [StructLayout(LayoutKind.Sequential)]
-        public struct PerformanceInformation
-        {
-            /// <summary>The size of this structure, in bytes.</summary>
-            public uint cb;
-
-            /// <summary>The number of pages currently committed by the system. Note that committing
-            /// pages (using VirtualAlloc with MEM_COMMIT) changes this value immediately; however,
-            /// the physical memory is not charged until the pages are accessed.</summary>
-            public IntPtr CommitTotal;
-
-            /// <summary>The current maximum number of pages that can be committed by the system
-            /// without extending the paging file(s). This number can change if memory is added
-            /// or deleted, or if pagefiles have grown, shrunk, or been added. If the paging
-            /// file can be extended, this is a soft limit.</summary>
-            public IntPtr CommitLimit;
-
-            /// <summary>The maximum number of pages that were simultaneously in the committed state
-            /// since the last system reboot.</summary>
-            public IntPtr CommitPeak;
-
-            /// <summary>The amount of actual physical memory, in pages.</summary>
-            public IntPtr PhysicalTotal;
-
-            /// <summary>The amount of physical memory currently available, in pages. This is the
-            /// amount of physical memory that can be immediately reused without having to write
-            /// its contents to disk first. It is the sum of the size of the standby, free, and
-            /// zero lists.</summary>
-            public IntPtr PhysicalAvailable;
-
-            /// <summary>The amount of system cache memory, in pages. This is the size of the
-            /// standby list plus the system working set.</summary>
-            public IntPtr SystemCache;
-
-            /// <summary>The sum of the memory currently in the paged and nonpaged kernel pools, in pages.</summary>
-            public IntPtr KernelTotal;
-
-            /// <summary>The memory currently in the paged kernel pool, in pages.</summary>
-            public IntPtr KernelPaged;
-
-            /// <summary>The memory currently in the nonpaged kernel pool, in pages.</summary>
-            public IntPtr KernelNonpaged;
-
-            /// <summary>The size of a page, in bytes.</summary>
-            public IntPtr PageSize;
-
-            /// <summary>The current number of open handles.</summary>
-            public uint HandleCount;
-
-            /// <summary>The current number of processes.</summary>
-            public uint ProcessCount;
-
-            /// <summary>The current number of threads.</summary>
-            public uint ThreadCount;
-        }
-
-        [Flags]
-        public enum ProcessAccessFlags : uint
-        {
-            All = 0x001F0FFF,
-            Terminate = 0x00000001,
-            CreateThread = 0x00000002,
-            VirtualMemoryOperation = 0x00000008,
-            VirtualMemoryRead = 0x00000010,
-            VirtualMemoryWrite = 0x00000020,
-            DuplicateHandle = 0x00000040,
-            CreateProcess = 0x000000080,
-            SetQuota = 0x00000100,
-            SetInformation = 0x00000200,
-            QueryInformation = 0x00000400,
-            QueryLimitedInformation = 0x00001000,
-            Synchronize = 0x00100000
-        }
-
-        // Networking \\
-        // Credit: http://pinvoke.net/default.aspx/iphlpapi/GetExtendedTcpTable.html
-
-        public enum TCP_TABLE_CLASS
-        {
-            TCP_TABLE_BASIC_LISTENER,
-            TCP_TABLE_BASIC_CONNECTIONS,
-            TCP_TABLE_BASIC_ALL,
-            TCP_TABLE_OWNER_PID_LISTENER,
-            TCP_TABLE_OWNER_PID_CONNECTIONS,
-            TCP_TABLE_OWNER_PID_ALL,
-            TCP_TABLE_OWNER_MODULE_LISTENER,
-            TCP_TABLE_OWNER_MODULE_CONNECTIONS,
-            TCP_TABLE_OWNER_MODULE_ALL
-        }
-
-        public enum MIB_TCP_STATE
-        {
-            MIB_TCP_STATE_CLOSED = 1,
-            MIB_TCP_STATE_LISTEN = 2,
-            MIB_TCP_STATE_SYN_SENT = 3,
-            MIB_TCP_STATE_SYN_RCVD = 4,
-            MIB_TCP_STATE_ESTAB = 5,
-            MIB_TCP_STATE_FIN_WAIT1 = 6,
-            MIB_TCP_STATE_FIN_WAIT2 = 7,
-            MIB_TCP_STATE_CLOSE_WAIT = 8,
-            MIB_TCP_STATE_CLOSING = 9,
-            MIB_TCP_STATE_LAST_ACK = 10,
-            MIB_TCP_STATE_TIME_WAIT = 11,
-            MIB_TCP_STATE_DELETE_TCB = 12,
-            MIB_TCP_STATE_BOUND = 100
-        }
-
-        [StructLayout(LayoutKind.Sequential)]
-        public struct MIB_TCP6TABLE_OWNER_PID
-        {
-            public uint dwNumEntries;
-
-            [MarshalAs(UnmanagedType.ByValArray, ArraySubType = UnmanagedType.Struct, SizeConst = 1)]
-            public MIB_TCP6ROW_OWNER_PID[] table;
-        }
-
-        [StructLayout(LayoutKind.Sequential)]
-        public struct MIB_TCP6ROW_OWNER_PID
-        {
-            [MarshalAs(UnmanagedType.ByValArray, SizeConst = 16)]
-            public byte[] localAddr;
-            public uint localScopeId;
-
-            [MarshalAs(UnmanagedType.ByValArray, SizeConst = 4)]
-            public byte[] localPort;
-
-            [MarshalAs(UnmanagedType.ByValArray, SizeConst = 16)]
-            public byte[] remoteAddr;
-            public uint remoteScopeId;
-
-            [MarshalAs(UnmanagedType.ByValArray, SizeConst = 4)]
-            public byte[] remotePort;
-            public uint state;
-            public uint owningPid;
-
-            public uint ProcessId
-            {
-                get 
-                { 
-                    return owningPid; 
-                }
-            }
-
-            public long LocalScopeId
-            {
-                get 
-                {
-                    return localScopeId; 
-                }
-            }
-
-            public IPAddress LocalAddress
-            {
-                get 
-                { 
-                    return new IPAddress(localAddr, LocalScopeId); 
-                }
-            }
-
-            public ushort LocalPort
-            {
-                get 
-                { 
-                    return BitConverter.ToUInt16(localPort.Take(2).Reverse().ToArray(), 0); 
-                }
-            }
-
-            public long RemoteScopeId
-            {
-                get 
-                { 
-                    return remoteScopeId; 
-                }
-            }
-
-            public IPAddress RemoteAddress
-            {
-                get 
-                { 
-                    return new IPAddress(remoteAddr, RemoteScopeId); 
-                }
-            }
-
-            public ushort RemotePort
-            {
-                get 
-                { 
-                    return BitConverter.ToUInt16(remotePort.Take(2).Reverse().ToArray(), 0); 
-                }
-            }
-
-            public MIB_TCP_STATE State
-            {
-                get 
-                { 
-                    return (MIB_TCP_STATE)state; 
-                }
-            }
-        }
-
-        [StructLayout(LayoutKind.Sequential)]
-        public struct MIB_TCPTABLE_OWNER_PID
-        {
-            public uint dwNumEntries;
-
-            [MarshalAs(UnmanagedType.ByValArray, ArraySubType = UnmanagedType.Struct, SizeConst = 1)]
-            public MIB_TCPROW_OWNER_PID[] table;
-        }
-
-        [StructLayout(LayoutKind.Sequential)]
-        public struct MIB_TCPROW_OWNER_PID
-        {
-            public uint state;
-            public uint localAddr;
-
-            [MarshalAs(UnmanagedType.ByValArray, SizeConst = 4)]
-            public byte[] localPort;
-            public uint remoteAddr;
-
-            [MarshalAs(UnmanagedType.ByValArray, SizeConst = 4)]
-            public byte[] remotePort;
-            public uint owningPid;
-
-            public uint ProcessId
-            {
-                get 
-                { 
-                    return owningPid; 
-                }
-            }
-
-            public IPAddress LocalAddress
-            {
-                get 
-                { 
-                    return new IPAddress(localAddr); 
-                }
-            }
-
-            public ushort LocalPort
-            {
-                get
-                {
-                    return BitConverter.ToUInt16(new byte[2] { localPort[1], localPort[0] }, 0);
-                }
-            }
-
-            public IPAddress RemoteAddress
-            {
-                get 
-                { 
-                    return new IPAddress(remoteAddr); 
-                }
-            }
-
-            public ushort RemotePort
-            {
-                get
-                {
-                    return BitConverter.ToUInt16(new byte[2] { remotePort[1], remotePort[0] }, 0);
-                }
-            }
-
-            public MIB_TCP_STATE State
-            {
-                get 
-                { 
-                    return (MIB_TCP_STATE)state; 
-                }
-            }
-        }
-
-        [StructLayout(LayoutKind.Sequential, CharSet = CharSet.Auto)]
-        private struct PROCESSENTRY32
-        {
-            private const int MAX_PATH = 260;
-            internal uint dwSize;
-            internal uint cntUsage;
-            internal uint th32ProcessID;
-            internal IntPtr th32DefaultHeapID;
-            internal uint th32ModuleID;
-            internal uint cntThreads;
-            internal uint th32ParentProcessID;
-            internal int pcPriClassBase;
-            internal uint dwFlags;
-
-            [MarshalAs(UnmanagedType.ByValTStr, SizeConst = MAX_PATH)]
-            internal string szExeFile;
-        }
-
-        [StructLayout(LayoutKind.Sequential)]
-        private struct PSS_THREAD_INFORMATION
-        {
-            /// <summary>
-            /// <para>The count of threads in the snapshot.</para>
-            /// </summary>
-            internal uint ThreadsCaptured;
-
-            /// <summary>
-            /// <para>The length of the <c>CONTEXT</c> record captured, in bytes.</para>
-            /// </summary>
-            internal uint ContextLength;
-        }
-
-        [StructLayout(LayoutKind.Sequential, CharSet = CharSet.Unicode)]
-        private struct PSS_PROCESS_INFORMATION
-        {
-            /// <summary>
-            /// <para>The exit code of the process. If the process has not exited, this is set to <c>STILL_ACTIVE</c> (259).</para>
-            /// </summary>
-            internal uint ExitStatus;
-
-            /// <summary>
-            /// <para>The address to the process environment block (PEB). Reserved for use by the operating system.</para>
-            /// </summary>
-            internal IntPtr PebBaseAddress;
-
-            /// <summary>
-            /// <para>The affinity mask of the process.</para>
-            /// </summary>
-            internal UIntPtr AffinityMask;
-
-            /// <summary>
-            /// <para>The base priority level of the process.</para>
-            /// </summary>
-            internal int BasePriority;
-
-            /// <summary>
-            /// <para>The process ID.</para>
-            /// </summary>
-            internal uint ProcessId;
-
-            /// <summary>
-            /// <para>The parent process ID.</para>
-            /// </summary>
-            internal uint ParentProcessId;
-
-            /// <summary>
-            /// <para>Flags about the process. For more information, see PSS_PROCESS_FLAGS.</para>
-            /// </summary>
-            internal PSS_PROCESS_FLAGS Flags;
-
-            /// <summary>
-            /// <para>The time the process was created. For more information, see FILETIME.</para>
-            /// </summary>
-            internal FILETIME CreateTime;
-
-            /// <summary>
-            /// <para>If the process exited, the time of the exit. For more information, see FILETIME.</para>
-            /// </summary>
-            internal FILETIME ExitTime;
-
-            /// <summary>
-            /// <para>The amount of time the process spent executing in kernel-mode. For more information, see FILETIME.</para>
-            /// </summary>
-            internal FILETIME KernelTime;
-
-            /// <summary>
-            /// <para>The amount of time the process spent executing in user-mode. For more information, see FILETIME.</para>
-            /// </summary>
-            internal FILETIME UserTime;
-
-            /// <summary>
-            /// <para>The priority class.</para>
-            /// </summary>
-            internal uint PriorityClass;
-
-            /// <summary>
-            /// <para>A memory usage counter. See the GetProcessMemoryInfo function for more information.</para>
-            /// </summary>
-            internal UIntPtr PeakVirtualSize;
-
-            /// <summary>
-            /// <para>A memory usage counter. See the GetProcessMemoryInfo function for more information.</para>
-            /// </summary>
-            internal UIntPtr VirtualSize;
-
-            /// <summary>
-            /// <para>A memory usage counter. See the GetProcessMemoryInfo function for more information.</para>
-            /// </summary>
-            internal uint PageFaultCount;
-
-            /// <summary>
-            /// <para>A memory usage counter. See the GetProcessMemoryInfo function for more information.</para>
-            /// </summary>
-            internal UIntPtr PeakWorkingSetSize;
-
-            /// <summary>
-            /// <para>A memory usage counter. See the GetProcessMemoryInfo function for more information.</para>
-            /// </summary>
-            internal UIntPtr WorkingSetSize;
-
-            /// <summary>
-            /// <para>A memory usage counter. See the GetProcessMemoryInfo function for more information.</para>
-            /// </summary>
-            internal UIntPtr QuotaPeakPagedPoolUsage;
-
-            /// <summary>
-            /// <para>A memory usage counter. See the GetProcessMemoryInfo function for more information.</para>
-            /// </summary>
-            internal UIntPtr QuotaPagedPoolUsage;
-
-            /// <summary>
-            /// <para>A memory usage counter. See the GetProcessMemoryInfo function for more information.</para>
-            /// </summary>
-            internal UIntPtr QuotaPeakNonPagedPoolUsage;
-
-            /// <summary>
-            /// <para>A memory usage counter. See the GetProcessMemoryInfo function for more information.</para>
-            /// </summary>
-            internal UIntPtr QuotaNonPagedPoolUsage;
-
-            /// <summary>
-            /// <para>A memory usage counter. See the GetProcessMemoryInfo function for more information.</para>
-            /// </summary>
-            internal UIntPtr PagefileUsage;
-
-            /// <summary>
-            /// <para>A memory usage counter. See the GetProcessMemoryInfo function for more information.</para>
-            /// </summary>
-            internal UIntPtr PeakPagefileUsage;
-
-            /// <summary>
-            /// <para>A memory usage counter. See the GetProcessMemoryInfo function for more information.</para>
-            /// </summary>
-            internal UIntPtr PrivateUsage;
-
-            /// <summary>
-            /// <para>Reserved for use by the operating system.</para>
-            /// </summary>
-            internal uint ExecuteFlags;
-
-            /// <summary>
-            /// <para>The full path to the process executable. If the path exceeds the allocated buffer size, it is truncated.</para>
-            /// </summary>
-            [MarshalAs(UnmanagedType.ByValTStr, SizeConst = MAX_PATH)]
-            internal string ImageFileName;
-        }
-
-        // For PSCaptureSnapshot/PSQuerySnapshot \\
-        // Credit (MIT): https://github.com/dahall/Vanara/blob/master/PInvoke/Kernel32/ProcessSnapshot.cs, author: https://github.com/dahall
-        [Flags]
-        private enum PSS_CAPTURE_FLAGS : uint
-        {
-            /// <summary>Capture nothing.</summary>
-            PSS_CAPTURE_NONE = 0x00000000,
-
-            /// <summary>
-            /// Capture a snapshot of all cloneable pages in the process. The clone includes all MEM_PRIVATE regions, as well as all sections
-            /// (MEM_MAPPED and MEM_IMAGE) that are shareable. All Win32 sections created via CreateFileMapping are shareable.
-            /// </summary>
-            PSS_CAPTURE_VA_CLONE = 0x00000001,
-
-            /// <summary>(Do not use.)</summary>
-            PSS_CAPTURE_RESERVED_00000002 = 0x00000002,
-
-            /// <summary>Capture the handle table (handle values only).</summary>
-            PSS_CAPTURE_HANDLES = 0x00000004,
-
-            /// <summary>Capture name information for each handle.</summary>
-            PSS_CAPTURE_HANDLE_NAME_INFORMATION = 0x00000008,
-
-            /// <summary>Capture basic handle information such as HandleCount, PointerCount, GrantedAccess, etc.</summary>
-            PSS_CAPTURE_HANDLE_BASIC_INFORMATION = 0x00000010,
-
-            /// <summary>Capture type-specific information for supported object types: Process, Thread, Event, Mutant, Section.</summary>
-            PSS_CAPTURE_HANDLE_TYPE_SPECIFIC_INFORMATION = 0x00000020,
-
-            /// <summary>Capture the handle tracing table.</summary>
-            PSS_CAPTURE_HANDLE_TRACE = 0x00000040,
-
-            /// <summary>Capture thread information (IDs only).</summary>
-            PSS_CAPTURE_THREADS = 0x00000080,
-
-            /// <summary>Capture the context for each thread.</summary>
-            PSS_CAPTURE_THREAD_CONTEXT = 0x00000100,
-
-            /// <summary>Capture extended context for each thread (e.g. CONTEXT_XSTATE).</summary>
-            PSS_CAPTURE_THREAD_CONTEXT_EXTENDED = 0x00000200,
-
-            /// <summary>(Do not use.)</summary>
-            PSS_CAPTURE_RESERVED_00000400 = 0x00000400,
-
-            /// <summary>
-            /// Capture a snapshot of the virtual address space. The VA space is captured as an array of MEMORY_BASIC_INFORMATION structures.
-            /// This flag does not capture the contents of the pages.
-            /// </summary>
-            PSS_CAPTURE_VA_SPACE = 0x00000800,
-
-            /// <summary>
-            /// For MEM_IMAGE and MEM_MAPPED regions, dumps the path to the file backing the sections (identical to what GetMappedFileName
-            /// returns). For MEM_IMAGE regions, also dumps: The PROCESS_VM_READ access right is required on the process handle.
-            /// </summary>
-            PSS_CAPTURE_VA_SPACE_SECTION_INFORMATION = 0x00001000,
-
-            /// <summary/>
-            PSS_CAPTURE_IPT_TRACE = 0x00002000,
-
-            /// <summary>
-            /// The breakaway is optional. If the clone process fails to create as a breakaway, then it is created still inside the job. This
-            /// flag must be specified in combination with either PSS_CREATE_FORCE_BREAKAWAY and/or PSS_CREATE_BREAKAWAY.
-            /// </summary>
-            PSS_CREATE_BREAKAWAY_OPTIONAL = 0x04000000,
-
-            /// <summary>The clone is broken away from the parent process' job. This is equivalent to CreateProcess flag CREATE_BREAKAWAY_FROM_JOB.</summary>
-            PSS_CREATE_BREAKAWAY = 0x08000000,
-
-            /// <summary>The clone is forcefully broken away the parent process's job. This is only allowed for Tcb-privileged callers.</summary>
-            PSS_CREATE_FORCE_BREAKAWAY = 0x10000000,
-
-            /// <summary>
-            /// The facility should not use the process heap for any persistent or transient allocations. The use of the heap may be
-            /// undesirable in certain contexts such as creation of snapshots in the exception reporting path (where the heap may be corrupted).
-            /// </summary>
-            PSS_CREATE_USE_VM_ALLOCATIONS = 0x20000000,
-
-            /// <summary>
-            /// Measure performance of the facility. Performance counters can be retrieved via PssQuerySnapshot with the
-            /// PSS_QUERY_PERFORMANCE_COUNTERS information class of PSS_QUERY_INFORMATION_CLASS.
-            /// </summary>
-            PSS_CREATE_MEASURE_PERFORMANCE = 0x40000000,
-
-            /// <summary>
-            /// The virtual address (VA) clone process does not hold a reference to the underlying image. This will cause functions such as
-            /// QueryFullProcessImageName to fail on the VA clone process.
-            /// </summary>
-            PSS_CREATE_RELEASE_SECTION = 0x80000000
-        }
-
-        private enum PSS_QUERY_INFORMATION_CLASS
-        {
-            /// <summary>Returns a PSS_PROCESS_INFORMATION structure, with information about the original process.</summary>
-            PSS_QUERY_PROCESS_INFORMATION,
-
-            /// <summary>Returns a PSS_VA_CLONE_INFORMATION structure, with a handle to the VA clone.</summary>
-            PSS_QUERY_VA_CLONE_INFORMATION,
-
-            /// <summary>Returns a PSS_AUXILIARY_PAGES_INFORMATION structure, which contains the count of auxiliary pages captured.</summary>
-            PSS_QUERY_AUXILIARY_PAGES_INFORMATION,
-
-            /// <summary>Returns a PSS_VA_SPACE_INFORMATION structure, which contains the count of regions captured.</summary>
-            PSS_QUERY_VA_SPACE_INFORMATION,
-
-            /// <summary>Returns a PSS_HANDLE_INFORMATION structure, which contains the count of handles captured.</summary>
-            PSS_QUERY_HANDLE_INFORMATION,
-
-            /// <summary>Returns a PSS_THREAD_INFORMATION structure, which contains the count of threads captured.</summary>
-            PSS_QUERY_THREAD_INFORMATION,
-
-            /// <summary>
-            /// Returns a PSS_HANDLE_TRACE_INFORMATION structure, which contains a handle to the handle trace section, and its size.
-            /// </summary>
-            PSS_QUERY_HANDLE_TRACE_INFORMATION,
-
-            /// <summary>Returns a PSS_PERFORMANCE_COUNTERS structure, which contains various performance counters.</summary>
-            PSS_QUERY_PERFORMANCE_COUNTERS,
-        }
-
-        [Flags]
-        private enum PSS_THREAD_FLAGS
-        {
-            /// <summary>No flag.</summary>
-            PSS_THREAD_FLAGS_NONE = 0x0000,
-
-            /// <summary>The thread terminated.</summary>
-            PSS_THREAD_FLAGS_TERMINATED = 0x0001
-        }
-
-        [Flags]
-        private enum PSS_PROCESS_FLAGS
-        {
-            /// <summary>No flag.</summary>
-            PSS_PROCESS_FLAGS_NONE = 0x00000000,
-
-            /// <summary>The process is protected.</summary>
-            PSS_PROCESS_FLAGS_PROTECTED = 0x00000001,
-
-            /// <summary>The process is a 32-bit process running on a 64-bit native OS.</summary>
-            PSS_PROCESS_FLAGS_WOW64 = 0x00000002,
-
-            /// <summary>Undefined.</summary>
-            PSS_PROCESS_FLAGS_RESERVED_03 = 0x00000004,
-
-            /// <summary>Undefined.</summary>
-            PSS_PROCESS_FLAGS_RESERVED_04 = 0x00000008,
-
-            /// <summary>
-            /// The process is frozen; for example, a debugger is attached and broken into the process or a Store process is suspended by a
-            /// lifetime management service.
-            /// </summary>
-            PSS_PROCESS_FLAGS_FROZEN = 0x00000010
-        }
-
-        [StructLayout(LayoutKind.Sequential)]
-        private struct PSS_THREAD_ENTRY
-        {
-            /// <summary>
-            /// <para>The exit code of the process. If the process has not exited, this is set to <c>STILL_ACTIVE</c> (259).</para>
-            /// </summary>
-            public uint ExitStatus;
-
-            /// <summary>
-            /// <para>The address of the thread environment block (TEB). Reserved for use by the operating system.</para>
-            /// </summary>
-            public IntPtr TebBaseAddress;
-
-            /// <summary>
-            /// <para>The process ID.</para>
-            /// </summary>
-            public uint ProcessId;
-
-            /// <summary>
-            /// <para>The thread ID.</para>
-            /// </summary>
-            public uint ThreadId;
-
-            /// <summary>
-            /// <para>The affinity mask of the process.</para>
-            /// </summary>
-            public UIntPtr AffinityMask;
-
-            /// <summary>
-            /// <para>The thread’s dynamic priority level.</para>
-            /// </summary>
-            public int Priority;
-
-            /// <summary>
-            /// <para>The base priority level of the process.</para>
-            /// </summary>
-            public int BasePriority;
-
-            /// <summary>
-            /// <para>Reserved for use by the operating system.</para>
-            /// </summary>
-            public IntPtr LastSyscallFirstArgument;
-
-            /// <summary>
-            /// <para>Reserved for use by the operating system.</para>
-            /// </summary>
-            public ushort LastSyscallNumber;
-
-            /// <summary>
-            /// <para>The time the thread was created. For more information, see FILETIME.</para>
-            /// </summary>
-            public FILETIME CreateTime;
-
-            /// <summary>
-            /// <para>If the thread exited, the time of the exit. For more information, see FILETIME.</para>
-            /// </summary>
-            public FILETIME ExitTime;
-
-            /// <summary>
-            /// <para>The amount of time the thread spent executing in kernel mode. For more information, see FILETIME.</para>
-            /// </summary>
-            public FILETIME KernelTime;
-
-            /// <summary>
-            /// <para>The amount of time the thread spent executing in user mode. For more information, see FILETIME.</para>
-            /// </summary>
-            public FILETIME UserTime;
-
-            /// <summary>
-            /// <para>A pointer to the thread procedure for thread.</para>
-            /// </summary>
-            public IntPtr Win32StartAddress;
-
-            /// <summary>
-            /// <para>The capture time of this thread. For more information, see FILETIME.</para>
-            /// </summary>
-            public FILETIME CaptureTime;
-
-            /// <summary>
-            /// <para>Flags about the thread. For more information, see PSS_THREAD_FLAGS.</para>
-            /// </summary>
-            public PSS_THREAD_FLAGS Flags;
-
-            /// <summary>
-            /// <para>The count of times the thread suspended.</para>
-            /// </summary>
-            public ushort SuspendCount;
-
-            /// <summary>
-            /// <para>The size of ContextRecord, in bytes.</para>
-            /// </summary>
-            public ushort SizeOfContextRecord;
-
-            /// <summary>
-            /// <para>
-            /// A pointer to the context record if thread context information was captured. The pointer is valid for the lifetime of the walk
-            /// marker passed to PssWalkSnapshot.
-            /// </para>
-            /// </summary>
-            public IntPtr ContextRecord;         // valid for life time of walk marker
-        }
-
-        private enum PSS_WALK_INFORMATION_CLASS
-        {
-            /// <summary>
-            /// Returns a PSS_AUXILIARY_PAGE_ENTRY structure, which contains the address, page attributes and contents of an auxiliary copied page.
-            /// </summary>
-            PSS_WALK_AUXILIARY_PAGES,
-
-            /// <summary>
-            /// Returns a PSS_VA_SPACE_ENTRY structure, which contains the MEMORY_BASIC_INFORMATION structure for every distinct VA region.
-            /// </summary>
-            PSS_WALK_VA_SPACE,
-
-            /// <summary>
-            /// Returns a PSS_HANDLE_ENTRY structure, with information specifying the handle value, its type name, object name (if captured),
-            /// basic information (if captured), and type-specific information (if captured).
-            /// </summary>
-            PSS_WALK_HANDLES,
-
-            /// <summary>
-            /// Returns a PSS_THREAD_ENTRY structure, with basic information about the thread, as well as its termination state, suspend
-            /// count and Win32 start address.
-            /// </summary>
-            PSS_WALK_THREADS,
-        }
-
-        [StructLayout(LayoutKind.Sequential)]
-        public struct IO_COUNTERS
-        {
-            /// <summary>The number of read operations performed.</summary>
-            public ulong ReadOperationCount;
-
-            /// <summary>The number of write operations performed.</summary>
-            public ulong WriteOperationCount;
-
-            /// <summary>The number of I/O operations performed, other than read and write operations.</summary>
-            public ulong OtherOperationCount;
-
-            /// <summary>The number of bytes read.</summary>
-            public ulong ReadTransferCount;
-
-            /// <summary>The number of bytes written.</summary>
-            public ulong WriteTransferCount;
-
-            /// <summary>The number of bytes transferred during operations other than read and write operations.</summary>
-            public ulong OtherTransferCount;
-        }
-
-        // NtQuerySystemInformation - Process \\
-
-        [StructLayout(LayoutKind.Sequential, CharSet = CharSet.Unicode)]
-        public struct UNICODE_STRING
-        {
-            public ushort Length;
-            public ushort MaximumLength;
-            [MarshalAs(UnmanagedType.LPWStr)]
-            public string Buffer;
-        }
-
-        [StructLayout(LayoutKind.Sequential)]
-        internal struct SYSTEM_PROCESS_INFORMATION
-        {
-            internal uint NextEntryOffset;
-            internal uint NumberOfThreads;
-            [MarshalAs(UnmanagedType.ByValArray, SizeConst = 48)]
-            internal readonly byte[] Reserved1;
-            internal UNICODE_STRING ImageName;
-            internal int BasePriority;
-            internal UIntPtr UniqueProcessId;
-            internal readonly UIntPtr Reserved2;
-            internal uint HandleCount;
-            internal uint SessionId;
-            private readonly UIntPtr Reserved3;
-            internal UIntPtr PeakVirtualSize;  // SIZE_T
-            internal UIntPtr VirtualSize;
-            private readonly uint Reserved4;
-            internal UIntPtr PeakWorkingSetSize;  // SIZE_T
-            internal UIntPtr WorkingSetSize;  // SIZE_T
-            private readonly UIntPtr Reserved5;
-            internal UIntPtr QuotaPagedPoolUsage;  // SIZE_T
-            private readonly UIntPtr Reserved6;
-            internal UIntPtr QuotaNonPagedPoolUsage;  // SIZE_T
-            internal UIntPtr PagefileUsage;  // SIZE_T
-            internal UIntPtr PeakPagefileUsage;  // SIZE_T
-            internal UIntPtr PrivatePageCount;  // SIZE_T
-            [MarshalAs(UnmanagedType.ByValArray, SizeConst = 6)]
-            private readonly long[] Reserved7;
-        }
-
-        // Method Imports \\
-
-        [DllImport("psapi.dll", SetLastError = true, CharSet = CharSet.Auto)]
-        [return: MarshalAs(UnmanagedType.Bool)]
-        private static extern bool EnumProcesses([In, Out, MarshalAs(UnmanagedType.LPArray)] uint[] lpidProcess, uint cb, out uint lpcbNeeded);
-
-        [DllImport("psapi.dll", SetLastError = true)]
-        [return: MarshalAs(UnmanagedType.Bool)]
-        internal static extern bool GetProcessMemoryInfo(SafeProcessHandle hProcess, [Out] out PROCESS_MEMORY_COUNTERS_EX counters, [In] uint size);
-
-        [DllImport("kernel32.dll", SetLastError = true)]
-        [return: MarshalAs(UnmanagedType.Bool)]
-        internal static extern bool GetProcessHandleCount(SafeProcessHandle hProcess, out uint pdwHandleCount);
-
-        // Process dump support.
-        [DllImport("dbghelp.dll", EntryPoint = "MiniDumpWriteDump", CallingConvention = CallingConvention.StdCall, CharSet = CharSet.Unicode, ExactSpelling = true, SetLastError = true)]
-        [return: MarshalAs(UnmanagedType.Bool)]
-        internal static extern bool MiniDumpWriteDump(SafeProcessHandle hProcess, uint processId, SafeHandle hFile, MINIDUMP_TYPE dumpType, IntPtr expParam, IntPtr userStreamParam, IntPtr callbackParam);
-
-        [DllImport("kernel32.dll", SetLastError = true)]
-        internal static extern SafeProcessHandle OpenProcess(uint processAccess, bool bInheritHandle,uint processId);
-
-        [DllImport("kernel32.dll", SetLastError = true)]
-        [return: MarshalAs(UnmanagedType.Bool)]
-        internal static extern bool GetProcessTimes(SafeProcessHandle ProcessHandle, out FILETIME CreationTime, out FILETIME ExitTime, out FILETIME KernelTime, out FILETIME UserTime);
-
-        [DllImport("kernel32.dll", SetLastError = true)]
-        internal static extern bool GetSystemTimes(out FILETIME lpIdleTime, out FILETIME lpKernelTime, out FILETIME lpUserTime);
-
-        [DllImport("psapi.dll", SetLastError = true, CharSet = CharSet.Auto)]
-        internal static extern uint GetModuleBaseName(SafeProcessHandle hProcess, [Optional] IntPtr hModule, [MarshalAs(UnmanagedType.LPWStr)] StringBuilder lpBaseName, uint nSize);
-
-        [DllImport("kernel32.dll", SetLastError = true)]
-        [return: MarshalAs(UnmanagedType.Bool)]
-        private static extern bool CloseHandle(IntPtr hObject);
-
-        [DllImport("kernel32.dll", SetLastError = true, CharSet = CharSet.Auto)]
-        [return: MarshalAs(UnmanagedType.Bool)]
-        private static extern bool GlobalMemoryStatusEx([In, Out] MEMORYSTATUSEX lpBuffer);
-
-        [DllImport("kernel32.dll", SetLastError = true)]
-        private static extern int PssCaptureSnapshot(SafeProcessHandle ProcessHandle, PSS_CAPTURE_FLAGS CaptureFlags, uint ContextFlags, ref IntPtr SnapshotHandle);
-
-        [DllImport("kernel32.dll", SetLastError = false)]
-        private static extern int PssQuerySnapshot(IntPtr SnapshotHandle, PSS_QUERY_INFORMATION_CLASS InformationClass, IntPtr Buffer, uint BufferLength);
-
-        [DllImport("kernel32.dll", SetLastError = false)]
-        private static extern int PssFreeSnapshot(IntPtr ProcessHandle, IntPtr SnapshotHandle);
-
-        [DllImport("kernel32.dll", SetLastError = true)]
-        private static extern IntPtr GetCurrentProcess();
-
-        [DllImport("kernel32.dll", SetLastError = false)]
-        private static extern int PssWalkSnapshot(IntPtr SnapshotHandle, PSS_WALK_INFORMATION_CLASS InformationClass, IntPtr WalkMarkerHandle, IntPtr Buffer, uint BufferLength);
-
-        [DllImport("kernel32.dll", SetLastError = false)]
-        private static extern int PssWalkMarkerCreate([Optional] IntPtr Allocator, ref IntPtr WalkMarkerHandle);
-
-        [DllImport("kernel32.dll", SetLastError = false)]
-        private static extern int PssWalkMarkerFree(IntPtr WalkMarkerHandle);
-
-        [DllImport("psapi.dll", CharSet = CharSet.Auto, SetLastError = true)]
-        [return: MarshalAs(UnmanagedType.Bool)]
-        private static extern bool GetPerformanceInfo(ref PerformanceInformation pi, uint cb);
-
-        [DllImport("kernel32.dll", CharSet = CharSet.Auto, SetLastError = true)]
-        [return: MarshalAs(UnmanagedType.Bool)]
-        private static extern bool IsProcessInJob([In] SafeProcessHandle ProcessHandle, [In, Optional] IntPtr JobHandle, [MarshalAs(UnmanagedType.Bool)] out bool Result);
-
-        [DllImport("iphlpapi.dll", SetLastError = true)]
-        private static extern uint GetExtendedTcpTable(IntPtr pTcpTable, ref uint pdwSize, [MarshalAs(UnmanagedType.Bool)] bool bOrder, uint ulAf, TCP_TABLE_CLASS TableClass, uint Reserved = 0);
-
-        [return: MarshalAs(UnmanagedType.Bool)]
-        [DllImport("kernel32.dll", CharSet = CharSet.Auto, SetLastError = true)]
-        private static extern bool GetProcessIoCounters([In] SafeProcessHandle ProcessHandle, out IO_COUNTERS lpIoCounters);
-
-        [DllImport("ntdll.dll", SetLastError = true)]
-        private static extern int NtQuerySystemInformation(int SystemInformationClass, IntPtr SystemInformation, uint SystemInformationLength, out uint ReturnLength);
-
-        [DllImport("kernel32", SetLastError = true, CharSet = CharSet.Auto)]
-        private static extern SafeObjectHandle CreateToolhelp32Snapshot([In] uint dwFlags, [In] uint th32ProcessID);
-
-        [DllImport("kernel32.dll", SetLastError = true)]
-        internal static extern IntPtr GetProcessHeap();
-
-        [DllImport("kernel32.dll", SetLastError = true)]
-        [return: MarshalAs(UnmanagedType.Bool)]
-        internal static extern bool HeapFree(IntPtr hHeap, uint dwFlags, IntPtr lpMem);
-
-        [DllImport("kernel32", SetLastError = true, CharSet = CharSet.Auto)]
-        [return: MarshalAs(UnmanagedType.Bool)]
-        private static extern bool Process32First([In] SafeObjectHandle hSnapshot, ref PROCESSENTRY32 lppe);
-
-        [DllImport("kernel32", SetLastError = true, CharSet = CharSet.Auto)]
-        [return: MarshalAs(UnmanagedType.Bool)]
-        private static extern bool Process32Next([In] SafeObjectHandle hSnapshot, ref PROCESSENTRY32 lppe);
-
-        // Impls/Helpers \\
-
-        /// <summary>
-        /// Gets the number of execution threads started by the process with supplied pid.
-        /// </summary>
-        /// <param name="pid">The id of the process (pid).</param>
-        /// <returns>The number of execution threads started by the process.</returns>
-        /// <exception cref="Win32Exception">A Win32 Error Code will be present in the exception Message.</exception>
-        public static int GetProcessThreadCount(int pid)
-        {
-            int activeThreads = 0;
-            IntPtr snap = IntPtr.Zero;
-            IntPtr buffer = IntPtr.Zero;
-            SafeProcessHandle hProc = GetSafeProcessHandle(pid);
-
-            try
-            {
-                if (hProc.IsInvalid)
-                {
-                    return 0;
-                }
-
-                int err = PssCaptureSnapshot(hProc, PSS_CAPTURE_FLAGS.PSS_CAPTURE_THREADS, 0, ref snap);
-
-                if (err != ERROR_SUCCESS)
-                {
-                    throw new Win32Exception(Marshal.GetLastWin32Error());
-                }
-
-                int size = Marshal.SizeOf(typeof(PSS_THREAD_INFORMATION));
-                buffer = Marshal.AllocHGlobal(size);
-                err = PssQuerySnapshot(snap, PSS_QUERY_INFORMATION_CLASS.PSS_QUERY_THREAD_INFORMATION, buffer, (uint)size);
-
-                if (err != ERROR_SUCCESS)
-                {
-                    throw new Win32Exception(Marshal.GetLastWin32Error());
-                }
-
-                PSS_THREAD_INFORMATION threadInfo = (PSS_THREAD_INFORMATION)Marshal.PtrToStructure(buffer, typeof(PSS_THREAD_INFORMATION));
-
-                if (threadInfo.ThreadsCaptured > 0)
-                {
-                    foreach (var entry in PssWalkSnapshot<PSS_THREAD_ENTRY>(snap, PSS_WALK_INFORMATION_CLASS.PSS_WALK_THREADS))
-                    {
-                        if (entry.ExitStatus != STILL_ACTIVE || entry.Flags.HasFlag(PSS_THREAD_FLAGS.PSS_THREAD_FLAGS_TERMINATED))
-                        {
-                            continue;
-                        }
-                        activeThreads++;
-                    }
-                }
-            }
-            catch (OutOfMemoryException)
-            {
-                // Immediately die.
-                Environment.FailFast($"OOM. Taking down FO:{Environment.NewLine}{Environment.StackTrace}");
-            }
-            catch (ArgumentException)
-            {
-
-            }
-            catch (SEHException seh)
-            {
-                logger.LogWarning($"GetProcessThreadCount: Failed with SEH exception {seh.ErrorCode}: {seh.Message}");
-                return 0;
-            }
-            catch (Win32Exception we)
-            {
-                logger.LogWarning($"GetProcessThreadCount: Failed with Win32 exception {we.NativeErrorCode}: {we.Message}");
-                return 0;
-            }
-            finally
-            {
-                if (buffer != IntPtr.Zero)
-                {
-                    Marshal.FreeHGlobal(buffer);
-                }
-
-                if (snap != IntPtr.Zero)
-                {
-                    if (PssFreeSnapshot(GetCurrentProcess(), snap) != ERROR_SUCCESS)
-                    {
-                        logger.LogWarning($"Failed to free process snapshot with Win32 error code {Marshal.GetLastWin32Error()}");
-                    }
-                }
-
-                hProc?.Dispose();
-                hProc = null;
-            }
-
-            return activeThreads;
-        }
-
-        /// <summary>
-        /// Creates a native snapshot of all processes currently running on the system.
-        /// </summary>
-        /// <returns>SafeObjectHandle to the snapshot.</returns>
-        public static SafeObjectHandle CreateProcessSnapshot()
-        {
-            return CreateToolhelp32Snapshot((uint)CreateToolhelp32SnapshotFlags.TH32CS_SNAPPROCESS, 0);
-        }
-
-        /// <summary>
-        /// Takes a snapshot of Process object with specified pid.
-        /// </summary>
-        /// <param name="pid">The process id of the target process.</param>
-        /// <returns>A PSS_PROCESS_INFORMATION structure containing current information about the process. An empty structure means this function failed.</returns>
-        /// <exception cref="Win32Exception">This is thrown if PssCaptureSnapshot fails.</exception>
-        private static PSS_PROCESS_INFORMATION PssGetProcessSnapshot(uint pid)
-        {
-            PSS_PROCESS_INFORMATION procInfo = new();
-            IntPtr snapShot = IntPtr.Zero;
-            IntPtr procInfoBuffer = IntPtr.Zero;
-            SafeProcessHandle hProc = null;
-
-            try
-            {
-                hProc = OpenProcess((uint)ProcessAccessFlags.All, false, pid);
-
-                if (hProc == null || hProc.IsInvalid)
-                {
-                    return procInfo;
-                }
-
-                if (PssCaptureSnapshot(hProc, PSS_CAPTURE_FLAGS.PSS_CAPTURE_NONE, 0, ref snapShot) != ERROR_SUCCESS)
-                {
-                    throw new Win32Exception(
-                       $"PssGetProcessSnapshot({pid}) Failed with Win32 error code {Marshal.GetLastWin32Error()}");
-                }
-
-                int size = Marshal.SizeOf(typeof(PSS_PROCESS_INFORMATION));
-                procInfoBuffer = Marshal.AllocHGlobal(size);
-
-                if (PssQuerySnapshot(snapShot, PSS_QUERY_INFORMATION_CLASS.PSS_QUERY_PROCESS_INFORMATION, procInfoBuffer, (uint)size) != ERROR_SUCCESS)
-                {
-                    throw new Win32Exception(
-                       $"PssQuerySnapshot({pid}) Failed with Win32 error code {Marshal.GetLastWin32Error()}");
-                }
-
-                procInfo = (PSS_PROCESS_INFORMATION)Marshal.PtrToStructure(procInfoBuffer, typeof(PSS_PROCESS_INFORMATION));
-            }
-            catch (ArgumentException)
-            {
-                return procInfo;
-            }
-            catch (OutOfMemoryException)
-            {
-                // Immediately die.
-                Environment.FailFast($"OOM. Taking down FO:{Environment.NewLine}{Environment.StackTrace}");
-            }
-            finally
-            {
-                Marshal.FreeHGlobal(procInfoBuffer);
-                IntPtr currentHProc = GetCurrentProcess();
-                _ = PssFreeSnapshot(currentHProc, snapShot);
-                hProc?.Dispose();
-                hProc = null;
-            }
-
-            return procInfo;
-        }
-
-        private static Dictionary<int, List<(string childProcName, int childProcId, DateTime childProcStartTime)>> descendantsDictionary;
-
-        public static bool RefreshSFUserChildProcessDataCache()
-        {
-<<<<<<< HEAD
-            ClearSFUserChildProcessDataCache();
-            NtSetSFUserServiceDescendantCache();
-            return descendantsDictionary.Any();
-=======
-            try
-            {
-                return NtSetSFUserServiceDescendantCache();
-            }
-            catch (Win32Exception)
-            {
-                return false;
-            }
->>>>>>> 1d591110
-        }
-
-        public static List<(string procName, int procId)> NtGetSFSystemServiceProcessInfo()
-        {
-<<<<<<< HEAD
-            descendantsDictionary = new Dictionary<int, List<(string childProcName, int childProcId, DateTime childProcStartTime)>>();
-            List<SYSTEM_PROCESS_INFORMATION> procInfoList = NtGetFilteredSystemProcessInfo();
-            
-=======
-            SYSTEM_PROCESS_INFORMATION[] procInfoList = NtGetSysProcInfo();
-            List<(string procName, int procId)> result = new();
-            uint fabricHostPid = 0;
-
-            // If NtGetSysProcInfo returns null, it means that something went wrong (logged). FSO accounts for this and
-            // will try something else.
->>>>>>> 1d591110
-            if (procInfoList == null)
-            {
-                return null;
-            }
-
-            for (int i = 0; i < procInfoList.Length; ++i)
-            {
-                var procInfo = procInfoList[i];
-
-                if (Path.GetFileName(procInfo.ImageName.Buffer) == "Fabric.exe")
-                {
-                    fabricHostPid = procInfo.Reserved2.ToUInt32();
-                    break;
-                }
-            }
-
-            if (fabricHostPid == 0)
-            {
-                return null;
-            }
-
-            for (int i = 0; i < procInfoList.Length; ++i)
-            {
-                var procInfo = procInfoList[i];
-               
-                if (procInfo.Reserved2.ToUInt32() != fabricHostPid)
-                {
-                    continue;
-                }
-
-                uint pid = procInfo.UniqueProcessId.ToUInt32();
-                string procName = Path.GetFileName(procInfo.ImageName.Buffer);
-
-                // FabricHost.
-                if (pid == fabricHostPid)
-                {
-                    result.Add((procName.Replace(".exe", string.Empty), (int)pid));
-                }
-
-                // FabricHost's direct children that are system service processes.
-                if (!FindInStringArray(ignoreFabricSystemServicesList, procName))
-                {
-                    continue;
-                }
-
-                result.Add((procName.Replace(".exe", string.Empty), (int)pid));
-            }
-
-            return result;
-        }
-
-        private static bool NtSetSFUserServiceDescendantCache()
-        {
-            List<SYSTEM_PROCESS_INFORMATION> procInfoList = NtGetFilteredProcessInfo();
-
-            // This will be the case if NtGetSysProcInfo fails. End here. AppObserver accounts for this and will
-            // try something else (process snapshot will be taken and its cached handle will be passed to GetChildProcesses).
-            if (procInfoList == null) 
-            { 
-                return false; 
-            }
-
-            descendantsDictionary = new Dictionary<int, List<(string childProcName, int childProcId, DateTime childProcStartTime)>>();
-
-            for (int i = 0; i < procInfoList.Count; ++i)
-            {
-                SYSTEM_PROCESS_INFORMATION procInfo = procInfoList[i];
-                
-                if (procInfo.UniqueProcessId != UIntPtr.Zero && procInfo.Reserved2 != UIntPtr.Zero)
-                {
-                    uint childPid = procInfo.UniqueProcessId.ToUInt32();
-                    uint parentPid = procInfo.Reserved2.ToUInt32();
-                    string childProcName = Path.GetFileNameWithoutExtension(procInfo.ImageName.Buffer);
-
-                    try
-                    {
-                        var child = (childProcName, (int)childPid, GetProcessStartTime((int)childPid));
-
-                        if (!descendantsDictionary.ContainsKey((int)parentPid))
-                        {
-                            List<(string childProcName, int childProcId, DateTime childProcStartTime)> descendants = new()
-                            {
-                                child
-                            };
-
-                            _ = descendantsDictionary.TryAdd((int)parentPid, descendants);
-                        }
-                        else
-                        {
-                            if (!descendantsDictionary[(int)parentPid].Any(c => c.childProcId == (int)childPid))
-                            {
-                                descendantsDictionary[(int)parentPid].Add(child);
-                            }
-                        }
-                    }
-                    catch (ArgumentException)
-                    {
-
-                    }
-                    catch (Win32Exception)
-                    {
-                        // process no longer around or not allowed to access its information..
-                    }
-                }
-            }
-
-            return descendantsDictionary.Any();
-        }
-
-        public static void ClearSFUserChildProcessDataCache()
-        {
-            try
-            {
-                descendantsDictionary?.Clear();
-                descendantsDictionary = null;
-            }
-            catch (ArgumentException)
-            {
-
-            }
-        }
-
-        /// <summary>
-        /// Gets the child processes, if any, belonging to the process with supplied pid.
-        /// </summary>
-        /// <param name="parentPid">The process ID (pid) of target parent process.</param>
-        /// <param name="parentProcName">Name of the process associated to specified pid when this call is made.</param>
-        /// <param name="handleToSnapshot">Handle to process snapshot (created using NativeMethods.CreateToolhelp32Snapshot).</param>
-        /// <returns>A List of tuple (string procName, int procId, DateTime processStartTime) representing each child process.</returns>
-        /// <exception cref="Win32Exception">A Win32 Error Code will be present in the exception Message.</exception>
-        public static List<(string procName, int procId, DateTime processStartTime)> GetChildProcesses(int parentPid, string parentProcName, SafeObjectHandle handleToSnapshot = null)
-        {
-            if (parentPid < 1 || string.IsNullOrWhiteSpace(parentProcName))
-            {
-                return null;
-            }
-
-            if (descendantsDictionary != null && descendantsDictionary.Any())
-            {
-                if (descendantsDictionary.ContainsKey(parentPid))
-                {
-                    return descendantsDictionary[parentPid];
-                }
-                else
-                {
-                    // parent has no children.
-                    return null;
-                }
-            }
-
-            // Else, take a snapshot (so, something failed with the more performant approach or the required initialization function was not called first) \\
-
-            bool isLocalSnapshot = false;
-
-            try
-            {
-                if (handleToSnapshot == null || handleToSnapshot.IsInvalid || handleToSnapshot.IsClosed)
-                {
-                    isLocalSnapshot = true;
-                    handleToSnapshot = CreateToolhelp32Snapshot((uint)CreateToolhelp32SnapshotFlags.TH32CS_SNAPPROCESS, 0);
-
-                    if (handleToSnapshot.IsInvalid)
-                    {
-                        logger.LogWarning(
-                            $"GetChildProcesses({parentPid}): Failed to process snapshot at CreateToolhelp32Snapshot " +
-                            $"with Win32 error code {Marshal.GetLastWin32Error()}");
-
-                        return null;
-                    }
-                }
-
-                PROCESSENTRY32 procEntry = new()
-                {
-                    dwSize = (uint)Marshal.SizeOf(typeof(PROCESSENTRY32))
-                };
-
-                if (!Process32First(handleToSnapshot, ref procEntry))
-                {
-                    logger.LogWarning($"GetChildProcesses({parentPid}): Failed to process snapshot at Process32First " +
-                                      $"with Win32 error code {Marshal.GetLastWin32Error()}");
-                    
-                    return null;
-                }
-
-                List<(string procName, int procId, DateTime processStartTime)> childProcs = new();
-
-                do
-                {
-                    try
-                    {
-                        // If the detected pid is not a child of the supplied parent pid, then ignore.
-                        if (parentPid != procEntry.th32ParentProcessID)
-                        {
-                            continue;
-                        }
-
-                        // Filter out the procs we know are not the droids we're looking for just by name or pid.
-                        if (procEntry.th32ProcessID == 0 || FindInStringArray(ignoreProcessList, procEntry.szExeFile)
-                            || FindInStringArray(ignoreFabricSystemServicesList, procEntry.szExeFile))
-                        {
-                            continue;
-                        }
-
-                        string parentSnapProcName = GetProcessNameFromId((int)procEntry.th32ParentProcessID);
-
-                        if (string.IsNullOrWhiteSpace(parentSnapProcName))
-                        {
-                            continue;
-                        }
-
-                        if (string.CompareOrdinal(parentProcName, parentSnapProcName) == 0)
-                        {
-                            childProcs.Add((procEntry.szExeFile.Replace(".exe", ""), (int)procEntry.th32ProcessID, GetProcessStartTime((int)procEntry.th32ProcessID)));
-                        }
-                    }
-                    catch (ArgumentException)
-                    {
-
-                    }
-                    catch (Win32Exception)
-                    {
-                        // From GetProcessNameFromId.
-                    }
-
-                } while (Process32Next(handleToSnapshot, ref procEntry));
-
-                return childProcs;
-            }
-            finally
-            {
-                if (isLocalSnapshot && !handleToSnapshot.IsInvalid)
-                {
-                    handleToSnapshot?.Dispose();
-                    handleToSnapshot = null;
-                }
-            }
-        }
-
-        // Credit: https://github.com/dahall/Vanara/blob/5b22a156f0ba1301b48229f30b6ff4758f60a4ee/PInvoke/Kernel32/PsApi.cs#L258
-        private static uint[] EnumProcesses()
-        {
-            uint rsz = 1024;
-            uint sz;
-            uint[] ids;
-
-            do
-            {
-                sz = rsz * 2;
-                ids = new uint[sz / sizeof(uint)];
-
-                if (!EnumProcesses(ids, sz, out rsz))
-                {
-                    throw new Win32Exception(Marshal.GetLastWin32Error());
-                }
-
-            } while (sz == rsz);
-
-            try
-            {
-                List<uint> list = ids.ToList();
-                list.RemoveAll(x => x == 0);
-                ids = list.ToArray();
-                list.Clear();
-                list = null;
-            }
-            catch (ArgumentException)
-            {
-
-            }
-
-            return ids;
-        }
-
-        /// <summary>
-        /// Gets the Windows process name, without extension, for the specified process identifier.
-        /// </summary>
-        /// <param name="pid">The process id.</param>
-        /// <returns>Process name string, if successful. Else, null.</returns>
-        /// <exception cref="Win32Exception">A Win32Exception exception will be thrown if this specified process id is not found or if it is non-accessible due to its access control level.</exception>
-        public static string NtGetProcessNameFromId(uint pid)
-        {
-            try
-            {
-               return NtGetProcessNameFromIdInternal(pid);
-            }
-            catch (Win32Exception e)
-            {
-                if (e.NativeErrorCode is 5 or 6)
-                {
-                    throw;
-                }
-            }
-
-            return null;
-        }
-
-        /// <summary>
-        /// Get the process name for the specified process identifier.
-        /// </summary>
-        /// <param name="pid">The process id.</param>
-        /// <returns>Process name string, if successful. Else, null.</returns>
-        public static string GetProcessNameFromId(int pid)
-        {
-            try
-            {
-                string s = GetProcessNameFromIdInternal((uint)pid);
-
-                if (s?.Length == 0)
-                {
-                    return null;
-                }
-
-                return s.Replace(".exe", "");
-            }
-            catch (ArgumentException)
-            {
-
-            }
-            catch (Win32Exception)
-            {
-
-            }
-
-            return null;
-        }
-
-        private static string GetProcessNameFromIdInternal(uint pid)
-        {
-            SafeProcessHandle hProc = null;
-            StringBuilder sbProcName = new(1024);
-
-            try
-            {
-                hProc = GetSafeProcessHandle((int)pid);
-
-                if (!hProc.IsInvalid)
-                {
-                    // Get the name of the process.
-                    // If GetModuleBaseName succeeds, the return value specifies the length of the string copied to the buffer, in characters.
-                    // If GetModuleBaseName fails, the return value is 0.
-                    if (GetModuleBaseName(hProc, IntPtr.Zero, sbProcName, (uint)sbProcName.Capacity) == 0)
-                    {
-                        return string.Empty;
-                    }
-                }
-
-                return sbProcName.ToString();
-            }
-            finally
-            {
-                sbProcName.Clear();
-                sbProcName = null;
-                hProc?.Dispose();
-                hProc = null;
-            }
-        }
-
-        /// <summary>
-        /// Gets the process id for the specified process name. **Note that this is only useful if there is one process of the specified name**.
-        /// </summary>
-        /// <param name="procName">The name of the process.</param>
-        /// <returns>Process id as int. If this fails for any reason, it will return 0.</returns>
-        public static int GetProcessIdFromName(string procName)
-        {
-            try
-            {
-                uint[] ids = EnumProcesses();
-
-                for (int i = 0; i < ids.Length; ++i)
-                {
-                    uint pid = ids[i];
-
-                    if (pid < 5)
-                    {
-                        continue;
-                    }
-
-                    string name;
-
-                    try
-                    {
-                        name = GetProcessNameFromIdInternal(pid);
-                    }
-                    catch (Win32Exception)
-                    {
-                        // FO can't access specified (restricted) process.
-                        continue;
-                    }
-
-                    if (string.IsNullOrWhiteSpace(name) || FindInStringArray(ignoreProcessList, name))
-                    {
-                        continue;
-                    }
-
-                    name = name.Replace(".exe", string.Empty);
-
-                    if (name != procName)
-                    {
-                        continue;
-                    }
-
-                    return (int)pid;
-                }
-            }
-            catch (Win32Exception we)
-            {
-                // From EnumProcesses
-                logger.LogWarning($"Failure getting process information: {we.Message}");
-            }
-
-            return 0;
-        }
-
-        /// <summary>
-        /// Gets the process identifiers for all running processes of the specified process name.
-        /// </summary>
-        /// <param name="processName"></param>
-        /// <returns></returns>
-        public static int[] NtGetProcessIdFromName(string processName)
-        {
-            List<int> pids = new();
-            var procInfo = NtGetSysProcInfo();
-
-            for (int i = 0; i < procInfo.Length; ++i)
-            {
-                try
-                {
-                    if (string.CompareOrdinal(Path.GetFileNameWithoutExtension(procInfo[i].ImageName.Buffer), processName) != 0)
-                    {
-                        continue;
-                    }
-
-                    pids.Add((int)procInfo[i].UniqueProcessId.ToUInt32());
-                }
-                catch (Exception e) when (e is ArgumentException or Win32Exception)
-                {
-
-                }
-            }
-            
-            return pids.ToArray();
-        }
-
-        /// <summary>
-        /// Gets the start time of the process with the specified identifier.
-        /// </summary>
-        /// <param name="procId">The id of the process.</param>
-        /// <returns>The start time of the process.</returns>
-        /// <exception cref="Win32Exception">A Win32Exception exception will be thrown if this specified process id is not found or if it is non-accessible due to its access control level.</exception>
-        public static DateTime GetProcessStartTime(int procId)
-        {
-            SafeProcessHandle procHandle = null;
-
-            try
-            {
-                procHandle = GetSafeProcessHandle(procId);
-
-                if (procHandle.IsInvalid || procHandle.IsClosed)
-                {
-                    throw new Win32Exception(Marshal.GetLastWin32Error());
-                }
-
-                if (!GetProcessTimes(procHandle, out FILETIME ftCreation, out _, out _, out _))
-                {
-                    throw new Win32Exception(Marshal.GetLastWin32Error());
-                }
-
-                try
-                {
-                    ulong ufiletime = unchecked((((ulong)(uint)ftCreation.dwHighDateTime) << 32) | (uint)ftCreation.dwLowDateTime);
-                    var startTime = DateTime.FromFileTimeUtc((long)ufiletime);
-                    return startTime;
-                }
-                catch (ArgumentException)
-                {
-
-                }
-
-                return DateTime.MinValue;
-            }
-            finally
-            {
-                procHandle?.Dispose();
-                procHandle = null;
-            }
-        }
-
-        /// <summary>
-        /// Gets the exit time of the process with the specified identifier.
-        /// </summary>
-        /// <param name="procId">The id of the process.</param>
-        /// <returns>The exit time of the process.</returns>
-        /// <exception cref="Win32Exception">A Win32Exception exception will be thrown if this specified process id is not found or if it is non-accessible due to its access control level.</exception>
-        public static DateTime GetProcessExitTime(int procId)
-        {
-            SafeProcessHandle procHandle = null;
-
-            try
-            {
-                procHandle = GetSafeProcessHandle(procId);
-
-                if (procHandle.IsInvalid || procHandle.IsClosed)
-                {
-                    throw new Win32Exception(Marshal.GetLastWin32Error());
-                }
-
-                if (!GetProcessTimes(procHandle, out FILETIME ftCreation, out FILETIME ftExit, out _, out _))
-                {
-                    throw new Win32Exception(Marshal.GetLastWin32Error());
-                }
-
-                try
-                {
-                    ulong uExitfiletime = unchecked((((ulong)(uint)ftExit.dwHighDateTime) << 32) | (uint)ftExit.dwLowDateTime);
-
-                    // Has not exited.
-                    if (uExitfiletime == 0)
-                    {
-                        return DateTime.MinValue;
-                    }
-
-                    return DateTime.FromFileTimeUtc((long)uExitfiletime);
-                }
-                catch (ArgumentException)
-                {
-
-                }
-
-                return DateTime.MinValue;
-            }
-            finally
-            {
-                procHandle?.Dispose();
-                procHandle = null;
-            }
-        }
-
-        /// <summary>
-        /// Returns a SafeProcessHandle for a process with the specificed process id.
-        /// </summary>
-        /// <param name="id">Process id.</param>
-        /// <returns>SafeProcessHandle instance.</returns>
-        public static SafeProcessHandle GetSafeProcessHandle(int id)
-        {
-            return OpenProcess((uint)ProcessAccessFlags.All, false, (uint)id);
-        }
-
-        internal static MEMORYSTATUSEX GetSystemMemoryInfo()
-        {
-            MEMORYSTATUSEX memory = new();
-
-            if (!GlobalMemoryStatusEx(memory))
-            {
-                throw new Win32Exception($"NativeMethods.GetSystemMemoryInfo failed with Win32 error code {Marshal.GetLastWin32Error()}");
-            }
-
-            return memory;
-        }
-
-        /// <summary>
-        /// Gets System performance information.
-        /// </summary>
-        /// <param name="pi">Instance of <see cref="PerformanceInformation"/> structure to populate</param>
-        /// <returns>true if the function call was successful, false otherwise. Check <see cref="Marshal.GetLastWin32Error"/>
-        /// for additional error information.</returns>
-        internal static bool GetSytemPerformanceInfo(ref PerformanceInformation pi)
-        {
-            pi.cb = (uint)Marshal.SizeOf(typeof(PerformanceInformation));
-            
-            if (!GetPerformanceInfo(ref pi, pi.cb))
-            {
-                throw new Win32Exception($"GetPerformanceInfo failed with {Marshal.GetLastWin32Error()}");
-            }
-
-            return true;
-        }
-
-        /// <summary>
-        /// Gets the child processes, if any, belonging to the process with supplied pid.
-        /// </summary>
-        /// <param name="parentPid">The process ID of parent process (SF service host process).</param>
-        /// <param name="currentProcIds">An array containing all pids of processes running at the time it was created.</param>
-        /// <returns>A List of tuple (string procName, int procId) representing each child process belonging to the specified parent process (with parentPid).</returns>
-        internal static List<(string, uint)> PssGetServiceProcessDescendants(uint parentPid, ref uint[] currentProcIds)
-        {
-            if (currentProcIds == null || parentPid < 0)
-            {
-                return null;
-            }
-
-            List<(string, uint)> ret = new();
-
-            for (int i = 0; i < currentProcIds.Length; ++i)
-            {
-                try
-                {
-                    var snapshot = PssGetProcessSnapshot(currentProcIds[i]);
-
-                    if (string.IsNullOrWhiteSpace(snapshot.ImageFileName))
-                    {
-                        continue;
-                    }
-
-                    string procName = Path.GetFileName(snapshot.ImageFileName);
-
-                    // We don't care about SF system service procs.
-                    if (FindInStringArray(ignoreFabricSystemServicesList, procName))
-                    {
-                        continue;
-                    }
-
-                    // Rename as file extension is not expected by caller.
-                    procName = procName.Replace(".exe", string.Empty);
-
-                    // The process is a child of the supplied process with the given pid (parentPid). Add it to the list.
-                    if (parentPid == snapshot.ParentProcessId)
-                    {
-                        ret.Add((procName, snapshot.ProcessId));
-                    }
-                }
-                catch (Exception e) when (e is ArgumentException or Win32Exception)
-                {
-
-                }
-            }
-
-            return ret;
-        }
-
-        // Networking \\
-        // Credit: http://pinvoke.net/default.aspx/iphlpapi/GetExtendedTcpTable.html
-
-        /// <summary>
-        /// Gets a list of TCPv4 connection info tuples for use in determining TCP ports in use per process or machine-wide.
-        /// Note that this does not consider BOUND state connections. If you need that information, then use the netstat-based API in OSProviderInfo platform impls.
-        /// </summary>
-        /// <returns>List of (ushort LocalPort, int OwningProcessId, MIB_TCP_STATE State) tuples.</returns>
-        public static List<(ushort LocalPort, int OwningProcessId, MIB_TCP_STATE State)> GetAllTcpConnections()
-        {
-            return InternalGetTcpConnections();
-        }
-
-        /// <summary>
-        /// Gets a list of TCPv6 connection info tuples for use in determining TCP ports in use per process or machine-wide.
-        /// Note that this does not consider BOUND state connections. If you need that information, then use the netstat-based API in OSProviderInfo platform impls.
-        /// </summary>
-        /// <returns>List of (ushort LocalPort, int OwningProcessId, MIB_TCP_STATE State) tuples.</returns>
-        public static List<(ushort LocalPort, int OwningProcessId, MIB_TCP_STATE State)> GetAllTcp6Connections()
-        {
-            return InternalGetTcp6Connections();
-        }
-
-        // Process disk IO \\
-
-        /// <summary>
-        /// Gets the number of read operations performed by the process with specified process ID.
-        /// </summary>
-        /// <param name="processId">The ID of the target process.</param>
-        /// <returns>The number of read operations performed by the process as a long value.</returns>
-        /// <exception cref="Win32Exception"></exception>
-        public static long GetProcessIOReadOperationCount(uint processId)
-        {
-            long reads = 0;
-
-            using SafeProcessHandle safeProcessHandle = GetSafeProcessHandle((int)processId) ?? throw new Win32Exception(Marshal.GetLastWin32Error());
-
-            if (!GetProcessIoCounters(safeProcessHandle, out IO_COUNTERS info))
-            {
-                int ret = Marshal.GetLastWin32Error();
-
-                if (ret != 0)
-                {
-                    throw new Win32Exception(Marshal.GetLastWin32Error());
-                }
-            }
-            else
-            {
-                reads = (long)info.ReadOperationCount;
-            }
-
-            return reads;
-        }
-
-        /// <summary>
-        /// Gets the number of write operations performed by the process with specified process ID.
-        /// </summary>
-        /// <param name="processId">The ID of the target process.</param>
-        /// <returns>The number of write operations performed by the process as a long value.</returns>
-        /// <exception cref="Win32Exception"></exception>
-        public static long GetProcessIOWriteOperationCount(uint processId)
-        {
-            long writes = 0;
-            using SafeProcessHandle safeProcessHandle = GetSafeProcessHandle((int)processId) ?? throw new Win32Exception(Marshal.GetLastWin32Error());
-
-            if (!GetProcessIoCounters(safeProcessHandle, out IO_COUNTERS info))
-            {
-                int ret = Marshal.GetLastWin32Error();
-
-                if (ret != 0)
-                {
-                    throw new Win32Exception(Marshal.GetLastWin32Error());
-                }
-            }
-            else
-            {
-                writes = (long)info.WriteOperationCount;
-            }
-
-            return writes;
-        }
-
-        /// <summary>
-        /// Gets the number of bytes read by the target process with specified process ID.
-        /// </summary>
-        /// <param name="processId">The ID of the target process.</param>
-        /// <returns>The number of bytes read as a long value.</returns>
-        /// <exception cref="Win32Exception"></exception>
-        public static long GetProcessIOReadTransferCount(uint processId)
-        {
-            long reads = 0;
-
-            using SafeProcessHandle safeProcessHandle = GetSafeProcessHandle((int)processId) ?? throw new Win32Exception(Marshal.GetLastWin32Error());
-
-            if (!GetProcessIoCounters(safeProcessHandle, out IO_COUNTERS info))
-            {
-                int ret = Marshal.GetLastWin32Error();
-
-                if (ret != 0)
-                {
-                    throw new Win32Exception(Marshal.GetLastWin32Error());
-                }
-            }
-            else
-            {
-                reads = (long)info.ReadTransferCount;
-            }
-
-            return reads;
-        }
-
-        /// <summary>
-        /// Gets the number of bytes written by the target process with specified process ID.
-        /// </summary>
-        /// <param name="processId">The ID of the target process.</param>
-        /// <returns>The number of bytes written as a long value.</returns>
-        /// <exception cref="Win32Exception"></exception>
-        public static long GetProcessIOWriteTransferCount(uint processId)
-        {
-            long writes = 0;
-            using SafeProcessHandle safeProcessHandle = GetSafeProcessHandle((int)processId) ?? throw new Win32Exception(Marshal.GetLastWin32Error());
-
-            if (!GetProcessIoCounters(safeProcessHandle, out IO_COUNTERS info))
-            {
-                int ret = Marshal.GetLastWin32Error();
-
-                if (ret != 0)
-                {
-                    throw new Win32Exception(Marshal.GetLastWin32Error());
-                }
-            }
-            else
-            {
-                writes = (long)info.WriteTransferCount;
-            }
-
-            return writes;
-        }
-
-        private static List<SYSTEM_PROCESS_INFORMATION> GetSFServiceProcessInfo(bool includeFabricSystemServices = false)
-        {
-            var procInfo = NtGetFilteredSystemProcessInfo(includeFabricSystemServices);
-            List<SYSTEM_PROCESS_INFORMATION> ret = new();
-            uint parentPid = 0;
-
-            for (int i = 0; i < procInfo.Count; ++i)
-            {
-                if (Path.GetFileName(procInfo[i].ImageName.Buffer) == "Fabric.exe")
-                {
-                    parentPid = procInfo[i].Reserved2.ToUInt32();
-                    break;
-                }
-            }
-
-            if (parentPid == 0)
-            {
-                return ret;
-            }
-
-            for (int i = 0; i < procInfo.Count; ++i)
-            {
-                if (procInfo[i].Reserved2.ToUInt32() == parentPid)
-                {
-                    ret.Add(procInfo[i]);
-                }
-            }
-
-            return ret;
-        }
-
-        /// <summary>
-        /// Gets a filtered list of process information objeccts that will includes all, but not limited to, executing SF user services and their descendants.
-        /// </summary>
-        /// <returns>An array of uint values that are process identifiers of all currently running SF user service host processes (and descendants) on the system. 
-        /// If the function fails, then it will return null.</returns>
-        private static List<SYSTEM_PROCESS_INFORMATION> NtGetFilteredSystemProcessInfo(bool includeFabricSystemServices = false)
-        {
-            SYSTEM_PROCESS_INFORMATION[] procInfo = NtGetSysProcInfo();
-
-            // If NtGetSysProcInfo returns null, it means that something went wrong (logged).
-            if (procInfo == null)
-            {
-                return null;
-            }
-
-            List<SYSTEM_PROCESS_INFORMATION> procInfoList = new();
-
-            for (int i = 0; i < procInfo.Length; ++i)
-            {
-                try
-                {
-                    if (procInfo[i].UniqueProcessId == UIntPtr.Zero)
-                    {
-                        continue;
-                    }
-
-                    uint pid = procInfo[i].UniqueProcessId.ToUInt32();
-
-                    using (SafeProcessHandle safeProcessHandle = GetSafeProcessHandle((int)pid))
-                    {
-                        // Failure in OpenProcess, ignore.
-                        if (safeProcessHandle.IsInvalid)
-                        {
-                            continue;
-                        }
-
-                        // What happens if child is spawned with breakaway from Job Object? This is highly unlikely for SF user services..
-                        // All SF user service host processes (and their descendants) are owned by JOs, therefore if the process is not part of a JO, then ignore it.
-                        if (!IsProcessInJob(safeProcessHandle, IntPtr.Zero, out bool isInJob) || !isInJob)
-                        {
-                            continue;
-                        }
-                    }
-
-                    string procName = Path.GetFileName(procInfo[i].ImageName.Buffer);
-
-<<<<<<< HEAD
-                    if (FindInStringArray(ignoreProcessList, procName))
-                    {
-                        continue;
-                    }
-
-                    if (!includeFabricSystemServices && FindInStringArray(ignoreFabricSystemServicesList, procName))
-=======
-                    if (FindInStringArray(ignoreProcessList, procName) || FindInStringArray(ignoreFabricSystemServicesList, procName))
->>>>>>> 1d591110
-                    {
-                        continue;
-                    }
-
-                    procInfoList.Add(procInfo[i]);
-                }
-                catch (ArgumentException)
-                {
-
-                }
-                catch (Win32Exception)
-                {
-
-                }
-            }
-
-            return procInfoList;
-        }
-
-        private static List<(ushort LocalPort, int OwningProcessId, MIB_TCP_STATE State)> InternalGetTcpConnections()
-        {
-            MIB_TCPROW_OWNER_PID[] tableRows;
-            uint buffSize = 0;
-            var dwNumEntriesField = typeof(MIB_TCPTABLE_OWNER_PID).GetField("dwNumEntries");
-
-            // Determine how much memory to allocate.
-            _ = GetExtendedTcpTable(IntPtr.Zero, ref buffSize, true, AF_INET, TCP_TABLE_CLASS.TCP_TABLE_OWNER_PID_ALL);
-            IntPtr tcpTablePtr = Marshal.AllocHGlobal((int)buffSize);
-
-            try
-            {
-                uint ret = GetExtendedTcpTable(tcpTablePtr, ref buffSize, true, AF_INET, TCP_TABLE_CLASS.TCP_TABLE_OWNER_PID_ALL);
-
-                if (ret != ERROR_SUCCESS)
-                {
-                    logger.LogWarning($"NativeMethods.InternalGetTcpConnections: Failed to get TCPv4 connections with Win32 error {Marshal.GetLastWin32Error()}");
-                    return null;
-                }
-
-                MIB_TCPTABLE_OWNER_PID table = (MIB_TCPTABLE_OWNER_PID)Marshal.PtrToStructure(tcpTablePtr, typeof(MIB_TCPTABLE_OWNER_PID));
-                int rowStructSize = Marshal.SizeOf(typeof(MIB_TCPROW_OWNER_PID));
-                uint numEntries = (uint)dwNumEntriesField.GetValue(table);
-                tableRows = new MIB_TCPROW_OWNER_PID[numEntries];
-                IntPtr rowPtr = (IntPtr)((long)tcpTablePtr + 4);
-
-                for (int i = 0; i < numEntries; ++i)
-                {
-                    MIB_TCPROW_OWNER_PID tcpRow = (MIB_TCPROW_OWNER_PID)Marshal.PtrToStructure(rowPtr, typeof(MIB_TCPROW_OWNER_PID));
-                    tableRows[i] = tcpRow;
-                    rowPtr = (IntPtr)((long)rowPtr + rowStructSize); // next entry
-                }
-
-                if (tableRows != null)
-                {
-                    var values = new List<(ushort LocalPort, int OwningProcessId, MIB_TCP_STATE State)>();
-
-                    foreach (var row in tableRows)
-                    {
-                        values.Add((row.LocalPort, (int)row.owningPid, row.State));
-                    }
-
-                    return values;
-                }
-            }
-            finally
-            {
-                Marshal.FreeHGlobal(tcpTablePtr);
-            }
-
-            return null;
-        }
-
-        private static List<(ushort LocalPort, int OwningProcessId, MIB_TCP_STATE State)> InternalGetTcp6Connections()
-        {
-            MIB_TCP6ROW_OWNER_PID[] tableRows;
-            uint buffSize = 0;
-            var dwNumEntriesField = typeof(MIB_TCP6TABLE_OWNER_PID).GetField("dwNumEntries");
-
-            // Determine how much memory to allocate.
-            _ = GetExtendedTcpTable(IntPtr.Zero, ref buffSize, true, AF_INET6, TCP_TABLE_CLASS.TCP_TABLE_OWNER_PID_ALL);
-            IntPtr tcpTablePtr = Marshal.AllocHGlobal((int)buffSize);
-
-            try
-            {
-                uint ret = GetExtendedTcpTable(tcpTablePtr, ref buffSize, true, AF_INET6, TCP_TABLE_CLASS.TCP_TABLE_OWNER_PID_ALL);
-
-                if (ret != ERROR_SUCCESS)
-                {
-                    logger.LogWarning($"NativeMethods.InternalGetTcp6Connections: Failed to get TCPv6 connections with Win32 error {Marshal.GetLastWin32Error()}");
-                    return null;
-                }
-
-                MIB_TCP6TABLE_OWNER_PID table = (MIB_TCP6TABLE_OWNER_PID)Marshal.PtrToStructure(tcpTablePtr, typeof(MIB_TCP6TABLE_OWNER_PID));
-                int rowStructSize = Marshal.SizeOf(typeof(MIB_TCP6ROW_OWNER_PID));
-                uint numEntries = (uint)dwNumEntriesField.GetValue(table);
-                tableRows = new MIB_TCP6ROW_OWNER_PID[numEntries];
-                IntPtr rowPtr = (IntPtr)((long)tcpTablePtr + 4);
-
-                for (int i = 0; i < numEntries; ++i)
-                {
-                    MIB_TCP6ROW_OWNER_PID tcpRow = (MIB_TCP6ROW_OWNER_PID)Marshal.PtrToStructure(rowPtr, typeof(MIB_TCP6ROW_OWNER_PID));
-                    tableRows[i] = tcpRow;
-                    rowPtr = (IntPtr)((long)rowPtr + rowStructSize); // next entry
-                }
-
-                if (tableRows != null)
-                {
-                    var values = new List<(ushort LocalPort, int OwningProcessId, MIB_TCP_STATE State)>();
-
-                    foreach (var row in tableRows)
-                    {
-                        values.Add((row.LocalPort, (int)row.owningPid, row.State));
-                    }
-
-                    return values;
-                }
-            }
-            finally
-            {
-                Marshal.FreeHGlobal(tcpTablePtr);
-            }
-
-            return null;
-        }
-
-        private static SYSTEM_PROCESS_INFORMATION[] NtGetSysProcInfo()
-        {
-            const int MAX_TRIES = 5;
-            ArrayList arrProcInfo = new();
-            uint size = 1024;
-            int tried = 0;
-            IntPtr procInfoBuffer = IntPtr.Zero;
-
-            try
-            {
-                procInfoBuffer = Marshal.AllocHGlobal(1024);
-
-                // Figure out the actual memory size we need. So, set actualSize given current related system state (number of processes currently executing).
-                int status = NtQuerySystemInformation(SystemProcessInformation, procInfoBuffer, size, out uint actualSize);
-
-                while (status != 0 && tried <= MAX_TRIES)
-                {
-                    Marshal.FreeHGlobal(procInfoBuffer);
-
-                    // Pad the buffer to have a better chance of getting the right size after 1 iteration.
-                    size += actualSize;
-                    procInfoBuffer = Marshal.AllocHGlobal((int)size);
-                    status = NtQuerySystemInformation(SystemProcessInformation, procInfoBuffer, size, out actualSize);
-                    tried++;
-                }
-
-                if (tried == MAX_TRIES && status != 0)
-                {
-                    logger.LogWarning($"NtGetSysProcInfo failed with Win32 error code {Marshal.GetLastWin32Error()}");
-                    return null;
-                }
-
-                long offset = 0;
-                SYSTEM_PROCESS_INFORMATION sysProcInfo = (SYSTEM_PROCESS_INFORMATION)Marshal.PtrToStructure(procInfoBuffer, typeof(SYSTEM_PROCESS_INFORMATION));
-                arrProcInfo.Add(sysProcInfo);
-
-                while (sysProcInfo.NextEntryOffset > 0)
-                {
-                    offset += sysProcInfo.NextEntryOffset;
-                    IntPtr tempPtr = new(procInfoBuffer.ToInt64() + offset);
-                    sysProcInfo = (SYSTEM_PROCESS_INFORMATION)Marshal.PtrToStructure(tempPtr, typeof(SYSTEM_PROCESS_INFORMATION));
-                    arrProcInfo.Add(sysProcInfo);
-                }
-
-                var arr = new SYSTEM_PROCESS_INFORMATION[arrProcInfo.Count];
-                arrProcInfo.CopyTo(arr);
-                return arr;
-            }
-            catch (OutOfMemoryException) // Since OOMs can be caught in .net, failfast here.
-            {
-                Environment.FailFast($"FO hit OOM:{Environment.NewLine}{Environment.StackTrace}");
-            }
-            catch (Exception e) // Note: Catching all here as it is unclear what the error would be if the SYSTEM_PROCESS_INFORMATION structure definition is invalid (Windows changes support for what is used here, for example).
-            {
-                string win32errCodeMessage = string.Empty;
-
-                if (e is Win32Exception)
-                {
-                    int errorCode = Marshal.GetLastWin32Error();
-                    win32errCodeMessage = $" Win32 error code: {errorCode}.";
-                }
-
-                logger.LogWarning($"Failure in NtGetSysProcInfo: {e.Message}.{win32errCodeMessage}");
-            }
-            finally
-            {
-                if (procInfoBuffer != IntPtr.Zero)
-                {
-                    Marshal.FreeHGlobal(procInfoBuffer);
-                }
-            }
-
-            return null;
-        }
-
-        private static string NtGetProcessNameFromIdInternal(uint pid)
-        {
-            try 
-            {
-                var procInfo = NtGetSysProcInfo();
-
-                for (int i = 0; i < procInfo.Length; ++i) 
-                { 
-                    if (procInfo[i].UniqueProcessId.ToUInt32() == pid)
-                    {
-                        return Path.GetFileNameWithoutExtension(procInfo[i].ImageName.Buffer);
-                    }
-                }
-            }
-            catch (ArgumentException)
-            {
-
-            }
-
-            return null;
-        }
-
-        // Credit (MIT): https://github.com/dahall/Vanara/blob/master/PInvoke/Kernel32/ProcessSnapshot.cs, author: https://github.com/dahall
-        private static IEnumerable<T> PssWalkSnapshot<T>(IntPtr SnapshotHandle, PSS_WALK_INFORMATION_CLASS InformationClass) where T : struct
-        {
-            IntPtr hWalk = IntPtr.Zero;
-            IntPtr buffer = IntPtr.Zero;
-
-            try
-            {
-                int ret = PssWalkMarkerCreate(IntPtr.Zero, ref hWalk);
-
-                if (ret != ERROR_SUCCESS)
-                {
-                    throw new Win32Exception(Marshal.GetLastWin32Error());
-                }
-
-                int size = Marshal.SizeOf(typeof(T));
-                buffer = Marshal.AllocHGlobal(size);
-
-                do
-                {
-                    var err = PssWalkSnapshot(SnapshotHandle, InformationClass, hWalk, buffer, (uint)size);
-
-                    if (err == ERROR_NO_MORE_ITEMS)
-                    {
-                        break;
-                    }
-                    else if (err == ERROR_SUCCESS)
-                    {
-                        yield return Marshal.PtrToStructure<T>(buffer);
-                    }
-                    else
-                    {
-                        throw new Win32Exception(Marshal.GetLastWin32Error());
-                    }
-
-                } while (true);
-            }
-            finally
-            {
-                if (buffer != IntPtr.Zero)
-                {
-                    Marshal.FreeHGlobal(buffer);
-                }
-
-                if (hWalk != IntPtr.Zero)
-                {
-                    if (PssWalkMarkerFree(hWalk) != ERROR_SUCCESS)
-                    {
-                        logger.LogWarning($"Failed to free walk marker with Win32 error {Marshal.GetLastWin32Error()}");
-                    }
-                }
-            }
-        }
-
-        private static bool FindInStringArray(string[] arr, string s)
-        {
-            for (int i = 0; i < arr.Length; i++)
-            {
-                // 0 means the two strings are equal.
-                if (string.CompareOrdinal(s, arr[i]) != 0)
-                { 
-                    continue;
-                }
-
-                return true;
-            }
-
-            return false;
-        }
-        
-        // Cleanup \\
-
-        private static bool TryReleaseHandle(IntPtr handle)
-        {
-            try
-            {
-                if (handle != IntPtr.Zero)
-                {
-                    // Rare.
-                    if (!CloseHandle(handle))
-                    {
-                        throw new Win32Exception(Marshal.GetLastWin32Error());
-                    }
-
-                    handle = IntPtr.Zero;
-                    return true;
-                }
-            }
-            catch(SEHException seh)
-            {
-                logger.LogWarning($"ReleaseHandle: Failed to release handle with SEH exception {seh.ErrorCode}: {seh.Message}");
-            }
-            catch (Win32Exception win32)
-            {
-                logger.LogWarning($"ReleaseHandle: Failed to release handle with Win32 error {win32.NativeErrorCode}: {win32.Message}");
-            }
-            
-            return false;
-        }
-
-        // Safe object handle.
-        public sealed class SafeObjectHandle : SafeHandleZeroOrMinusOneIsInvalid
-        {
-            public SafeObjectHandle() : base(ownsHandle: true)
-            {
-
-            }
-
-            protected override bool ReleaseHandle()
-            {
-                return TryReleaseHandle(handle);
-            }
-        }
-    }
+﻿// ------------------------------------------------------------
+// Copyright (c) Microsoft Corporation. All rights reserved.
+// Licensed under the MIT License (MIT). See License.txt in the repo root for license information.
+// ------------------------------------------------------------
+
+using Microsoft.Win32.SafeHandles;
+using System;
+using System.Collections;
+using System.Collections.Generic;
+using System.ComponentModel;
+using System.IO;
+using System.Linq;
+using System.Net;
+using System.Runtime.InteropServices;
+using System.Runtime.InteropServices.ComTypes;
+using System.Security;
+using System.Text;
+
+namespace FabricObserver.Observers.Utilities
+{
+    /// <summary>
+    /// Win32 PInvoke helper methods. 
+    /// </summary>
+    [SuppressUnmanagedCodeSecurity]
+    public static class NativeMethods
+    {
+        private const int AF_INET = 2;
+        private const int AF_INET6 = 23;
+        private const int ERROR_SUCCESS = 0;
+        private const int STILL_ACTIVE = 259;
+        private const int ERROR_NO_MORE_ITEMS = 259;
+        private const int ERROR_INSUFFICIENT_BUFFER_SIZE = 122;
+        private const int MAX_PATH = 260;
+        private const int SystemProcessInformation = 5;
+        private static readonly Logger logger = new("NativeMethods");
+        private static readonly string[] ignoreProcessList = new string[]
+        {
+            "AggregatorHost.exe", "backgroundTaskHost.exe", "CcmExec.exe", "com.docker.service",
+            "conhost.exe", "csrss.exe", "dwm.exe", "esif_uf.exe", "fontdrvhost.exe",
+            "lsass.exe", "LsaIso.exe", "services.exe", "smss.exe", "svchost.exe",
+            "System", "System interrupts", "Secure System", "Registry",
+            "taskhostw.exe", "TextInputHost.exe", "wininit.exe", "winlogon.exe",
+            "WmiPrvSE.exe", "WUDFHost.exe", "vmcompute.exe", "vmms.exe", "vmwp.exe", "vmmem"
+        };
+        private static readonly string[] ignoreFabricSystemServicesList = new string[]
+        {
+            "EventStore.Service.exe", "Fabric.exe", "FabricHost.exe", "FabricApplicationGateway.exe", "FabricCAS.exe",
+            "FabricDCA.exe", "FabricDnsService.exe", "FabricFAS.exe", "FabricGateway.exe",
+            "FabricHost.exe", "FabricIS.exe", "FabricRM.exe", "FabricUS.exe"
+        };
+        private static object lockObj = new object();
+
+        [Flags]
+        public enum CreateToolhelp32SnapshotFlags : uint
+        {
+            /// <summary>
+            /// Indicates that the snapshot handle is to be inheritable.
+            /// </summary>
+            TH32CS_INHERIT = 0x80000000,
+
+            /// <summary>
+            /// Includes all heaps of the process specified in th32ProcessID in the snapshot.
+            /// To enumerate the heaps, see Heap32ListFirst.
+            /// </summary>
+            TH32CS_SNAPHEAPLIST = 0x00000001,
+
+            /// <summary>
+            /// Includes all modules of the process specified in th32ProcessID in the snapshot.
+            /// To enumerate the modules, see <see cref="Module32First(SafeObjectHandle,MODULEENTRY32*)"/>.
+            /// If the function fails with <see cref="Win32ErrorCode.ERROR_BAD_LENGTH"/>, retry the function until
+            /// it succeeds.
+            /// <para>
+            /// 64-bit Windows:  Using this flag in a 32-bit process includes the 32-bit modules of the process
+            /// specified in th32ProcessID, while using it in a 64-bit process includes the 64-bit modules.
+            /// To include the 32-bit modules of the process specified in th32ProcessID from a 64-bit process, use
+            /// the <see cref="TH32CS_SNAPMODULE32"/> flag.
+            /// </para>
+            /// </summary>
+            TH32CS_SNAPMODULE = 0x00000008,
+
+            /// <summary>
+            /// Includes all 32-bit modules of the process specified in th32ProcessID in the snapshot when called from
+            /// a 64-bit process.
+            /// This flag can be combined with <see cref="TH32CS_SNAPMODULE"/> or <see cref="TH32CS_SNAPALL"/>.
+            /// If the function fails with <see cref="Win32ErrorCode.ERROR_BAD_LENGTH"/>, retry the function until it
+            /// succeeds.
+            /// </summary>
+            TH32CS_SNAPMODULE32 = 0x00000010,
+
+            /// <summary>
+            /// Includes all processes in the system in the snapshot. To enumerate the processes, see
+            /// <see cref="Process32First(SafeObjectHandle,PROCESSENTRY32*)"/>.
+            /// </summary>
+            TH32CS_SNAPPROCESS = 0x00000002,
+
+            /// <summary>
+            /// Includes all threads in the system in the snapshot. To enumerate the threads, see
+            /// Thread32First.
+            /// <para>
+            /// To identify the threads that belong to a specific process, compare its process identifier to the
+            /// th32OwnerProcessID member of the THREADENTRY32 structure when
+            /// enumerating the threads.
+            /// </para>
+            /// </summary>
+            TH32CS_SNAPTHREAD = 0x00000004,
+
+            /// <summary>
+            /// Includes all processes and threads in the system, plus the heaps and modules of the process specified in
+            /// th32ProcessID.
+            /// </summary>
+            TH32CS_SNAPALL = TH32CS_SNAPHEAPLIST | TH32CS_SNAPMODULE | TH32CS_SNAPPROCESS | TH32CS_SNAPTHREAD,
+        }
+
+        [Flags]
+        public enum MINIDUMP_TYPE
+        {
+            MiniDumpNormal = 0x00000000,
+            MiniDumpWithDataSegs = 0x00000001,
+            MiniDumpWithFullMemory = 0x00000002,
+            MiniDumpWithHandleData = 0x00000004,
+            MiniDumpFilterMemory = 0x00000008,
+            MiniDumpScanMemory = 0x00000010,
+            MiniDumpWithUnloadedModules = 0x00000020,
+            MiniDumpWithIndirectlyReferencedMemory = 0x00000040,
+            MiniDumpFilterModulePaths = 0x00000080,
+            MiniDumpWithProcessThreadData = 0x00000100,
+            MiniDumpWithPrivateReadWriteMemory = 0x00000200,
+            MiniDumpWithoutOptionalData = 0x00000400,
+            MiniDumpWithFullMemoryInfo = 0x00000800,
+            MiniDumpWithThreadInfo = 0x00001000,
+            MiniDumpWithCodeSegs = 0x00002000,
+            MiniDumpWithoutAuxiliaryState = 0x00004000,
+            MiniDumpWithFullAuxiliaryState = 0x00008000,
+            MiniDumpWithPrivateWriteCopyMemory = 0x00010000,
+            MiniDumpIgnoreInaccessibleMemory = 0x00020000,
+            MiniDumpWithTokenInformation = 0x00040000,
+            MiniDumpWithModuleHeaders = 0x00080000,
+            MiniDumpFilterTriage = 0x00100000,
+            MiniDumpValidTypeFlags = 0x001fffff
+        }
+
+        [StructLayout(LayoutKind.Sequential)]
+        public struct PROCESS_MEMORY_COUNTERS_EX
+        {
+            public uint cb;
+            public uint PageFaultCount;
+            public UIntPtr PeakWorkingSetSize;
+            public UIntPtr WorkingSetSize;
+            public UIntPtr QuotaPeakPagedPoolUsage;
+            public UIntPtr QuotaPagedPoolUsage;
+            public UIntPtr QuotaPeakNonPagedPoolUsage;
+            public UIntPtr QuotaNonPagedPoolUsage;
+            public UIntPtr PagefileUsage;
+            public UIntPtr PeakPagefileUsage;
+            public UIntPtr PrivateUsage;
+        }
+
+        [StructLayout(LayoutKind.Sequential, CharSet = CharSet.Auto)]
+        public class MEMORYSTATUSEX
+        {
+            /// <summary>
+            /// Size of the structure, in bytes. You must set this member before calling GlobalMemoryStatusEx.
+            /// </summary>
+            public uint dwLength;
+
+            /// <summary>
+            /// Number between 0 and 100 that specifies the approximate percentage of physical memory that is in use (0 indicates no memory use and 100 indicates full memory use).
+            /// </summary>
+            public uint dwMemoryLoad;
+
+            /// <summary>
+            /// Total size of physical memory, in bytes.
+            /// </summary>
+            public ulong ullTotalPhys;
+
+            /// <summary>
+            /// Size of physical memory available, in bytes.
+            /// </summary>
+            public ulong ullAvailPhys;
+
+            /// <summary>
+            /// Size of the committed memory limit, in bytes. This is physical memory plus the size of the page file, minus a small overhead.
+            /// </summary>
+            public ulong ullTotalPageFile;
+
+            /// <summary>
+            /// Size of available memory to commit, in bytes. The limit is ullTotalPageFile.
+            /// </summary>
+            public ulong ullAvailPageFile;
+
+            /// <summary>
+            /// Total size of the user mode portion of the virtual address space of the calling process, in bytes.
+            /// </summary>
+            public ulong ullTotalVirtual;
+
+            /// <summary>
+            /// Size of unreserved and uncommitted memory in the user mode portion of the virtual address space of the calling process, in bytes.
+            /// </summary>
+            public ulong ullAvailVirtual;
+
+            /// <summary>
+            /// Size of unreserved and uncommitted memory in the extended portion of the virtual address space of the calling process, in bytes.
+            /// </summary>
+            public ulong ullAvailExtendedVirtual;
+
+            /// <summary>
+            /// Initializes a new instance of the <see cref="T:MEMORYSTATUSEX"/> class.
+            /// </summary>
+            public MEMORYSTATUSEX()
+            {
+                dwLength = (uint)Marshal.SizeOf(typeof(MEMORYSTATUSEX));
+            }
+        }
+
+        [StructLayout(LayoutKind.Sequential)]
+        public struct PerformanceInformation
+        {
+            /// <summary>The size of this structure, in bytes.</summary>
+            public uint cb;
+
+            /// <summary>The number of pages currently committed by the system. Note that committing
+            /// pages (using VirtualAlloc with MEM_COMMIT) changes this value immediately; however,
+            /// the physical memory is not charged until the pages are accessed.</summary>
+            public IntPtr CommitTotal;
+
+            /// <summary>The current maximum number of pages that can be committed by the system
+            /// without extending the paging file(s). This number can change if memory is added
+            /// or deleted, or if pagefiles have grown, shrunk, or been added. If the paging
+            /// file can be extended, this is a soft limit.</summary>
+            public IntPtr CommitLimit;
+
+            /// <summary>The maximum number of pages that were simultaneously in the committed state
+            /// since the last system reboot.</summary>
+            public IntPtr CommitPeak;
+
+            /// <summary>The amount of actual physical memory, in pages.</summary>
+            public IntPtr PhysicalTotal;
+
+            /// <summary>The amount of physical memory currently available, in pages. This is the
+            /// amount of physical memory that can be immediately reused without having to write
+            /// its contents to disk first. It is the sum of the size of the standby, free, and
+            /// zero lists.</summary>
+            public IntPtr PhysicalAvailable;
+
+            /// <summary>The amount of system cache memory, in pages. This is the size of the
+            /// standby list plus the system working set.</summary>
+            public IntPtr SystemCache;
+
+            /// <summary>The sum of the memory currently in the paged and nonpaged kernel pools, in pages.</summary>
+            public IntPtr KernelTotal;
+
+            /// <summary>The memory currently in the paged kernel pool, in pages.</summary>
+            public IntPtr KernelPaged;
+
+            /// <summary>The memory currently in the nonpaged kernel pool, in pages.</summary>
+            public IntPtr KernelNonpaged;
+
+            /// <summary>The size of a page, in bytes.</summary>
+            public IntPtr PageSize;
+
+            /// <summary>The current number of open handles.</summary>
+            public uint HandleCount;
+
+            /// <summary>The current number of processes.</summary>
+            public uint ProcessCount;
+
+            /// <summary>The current number of threads.</summary>
+            public uint ThreadCount;
+        }
+
+        [Flags]
+        public enum ProcessAccessFlags : uint
+        {
+            All = 0x001F0FFF,
+            Terminate = 0x00000001,
+            CreateThread = 0x00000002,
+            VirtualMemoryOperation = 0x00000008,
+            VirtualMemoryRead = 0x00000010,
+            VirtualMemoryWrite = 0x00000020,
+            DuplicateHandle = 0x00000040,
+            CreateProcess = 0x000000080,
+            SetQuota = 0x00000100,
+            SetInformation = 0x00000200,
+            QueryInformation = 0x00000400,
+            QueryLimitedInformation = 0x00001000,
+            Synchronize = 0x00100000
+        }
+
+        // Networking \\
+        // Credit: http://pinvoke.net/default.aspx/iphlpapi/GetExtendedTcpTable.html
+
+        public enum TCP_TABLE_CLASS
+        {
+            TCP_TABLE_BASIC_LISTENER,
+            TCP_TABLE_BASIC_CONNECTIONS,
+            TCP_TABLE_BASIC_ALL,
+            TCP_TABLE_OWNER_PID_LISTENER,
+            TCP_TABLE_OWNER_PID_CONNECTIONS,
+            TCP_TABLE_OWNER_PID_ALL,
+            TCP_TABLE_OWNER_MODULE_LISTENER,
+            TCP_TABLE_OWNER_MODULE_CONNECTIONS,
+            TCP_TABLE_OWNER_MODULE_ALL
+        }
+
+        public enum MIB_TCP_STATE
+        {
+            MIB_TCP_STATE_CLOSED = 1,
+            MIB_TCP_STATE_LISTEN = 2,
+            MIB_TCP_STATE_SYN_SENT = 3,
+            MIB_TCP_STATE_SYN_RCVD = 4,
+            MIB_TCP_STATE_ESTAB = 5,
+            MIB_TCP_STATE_FIN_WAIT1 = 6,
+            MIB_TCP_STATE_FIN_WAIT2 = 7,
+            MIB_TCP_STATE_CLOSE_WAIT = 8,
+            MIB_TCP_STATE_CLOSING = 9,
+            MIB_TCP_STATE_LAST_ACK = 10,
+            MIB_TCP_STATE_TIME_WAIT = 11,
+            MIB_TCP_STATE_DELETE_TCB = 12,
+            MIB_TCP_STATE_BOUND = 100
+        }
+
+        [StructLayout(LayoutKind.Sequential)]
+        public struct MIB_TCP6TABLE_OWNER_PID
+        {
+            public uint dwNumEntries;
+
+            [MarshalAs(UnmanagedType.ByValArray, ArraySubType = UnmanagedType.Struct, SizeConst = 1)]
+            public MIB_TCP6ROW_OWNER_PID[] table;
+        }
+
+        [StructLayout(LayoutKind.Sequential)]
+        public struct MIB_TCP6ROW_OWNER_PID
+        {
+            [MarshalAs(UnmanagedType.ByValArray, SizeConst = 16)]
+            public byte[] localAddr;
+            public uint localScopeId;
+
+            [MarshalAs(UnmanagedType.ByValArray, SizeConst = 4)]
+            public byte[] localPort;
+
+            [MarshalAs(UnmanagedType.ByValArray, SizeConst = 16)]
+            public byte[] remoteAddr;
+            public uint remoteScopeId;
+
+            [MarshalAs(UnmanagedType.ByValArray, SizeConst = 4)]
+            public byte[] remotePort;
+            public uint state;
+            public uint owningPid;
+
+            public uint ProcessId
+            {
+                get 
+                { 
+                    return owningPid; 
+                }
+            }
+
+            public long LocalScopeId
+            {
+                get 
+                {
+                    return localScopeId; 
+                }
+            }
+
+            public IPAddress LocalAddress
+            {
+                get 
+                { 
+                    return new IPAddress(localAddr, LocalScopeId); 
+                }
+            }
+
+            public ushort LocalPort
+            {
+                get 
+                { 
+                    return BitConverter.ToUInt16(localPort.Take(2).Reverse().ToArray(), 0); 
+                }
+            }
+
+            public long RemoteScopeId
+            {
+                get 
+                { 
+                    return remoteScopeId; 
+                }
+            }
+
+            public IPAddress RemoteAddress
+            {
+                get 
+                { 
+                    return new IPAddress(remoteAddr, RemoteScopeId); 
+                }
+            }
+
+            public ushort RemotePort
+            {
+                get 
+                { 
+                    return BitConverter.ToUInt16(remotePort.Take(2).Reverse().ToArray(), 0); 
+                }
+            }
+
+            public MIB_TCP_STATE State
+            {
+                get 
+                { 
+                    return (MIB_TCP_STATE)state; 
+                }
+            }
+        }
+
+        [StructLayout(LayoutKind.Sequential)]
+        public struct MIB_TCPTABLE_OWNER_PID
+        {
+            public uint dwNumEntries;
+
+            [MarshalAs(UnmanagedType.ByValArray, ArraySubType = UnmanagedType.Struct, SizeConst = 1)]
+            public MIB_TCPROW_OWNER_PID[] table;
+        }
+
+        [StructLayout(LayoutKind.Sequential)]
+        public struct MIB_TCPROW_OWNER_PID
+        {
+            public uint state;
+            public uint localAddr;
+
+            [MarshalAs(UnmanagedType.ByValArray, SizeConst = 4)]
+            public byte[] localPort;
+            public uint remoteAddr;
+
+            [MarshalAs(UnmanagedType.ByValArray, SizeConst = 4)]
+            public byte[] remotePort;
+            public uint owningPid;
+
+            public uint ProcessId
+            {
+                get 
+                { 
+                    return owningPid; 
+                }
+            }
+
+            public IPAddress LocalAddress
+            {
+                get 
+                { 
+                    return new IPAddress(localAddr); 
+                }
+            }
+
+            public ushort LocalPort
+            {
+                get
+                {
+                    return BitConverter.ToUInt16(new byte[2] { localPort[1], localPort[0] }, 0);
+                }
+            }
+
+            public IPAddress RemoteAddress
+            {
+                get 
+                { 
+                    return new IPAddress(remoteAddr); 
+                }
+            }
+
+            public ushort RemotePort
+            {
+                get
+                {
+                    return BitConverter.ToUInt16(new byte[2] { remotePort[1], remotePort[0] }, 0);
+                }
+            }
+
+            public MIB_TCP_STATE State
+            {
+                get 
+                { 
+                    return (MIB_TCP_STATE)state; 
+                }
+            }
+        }
+
+        [StructLayout(LayoutKind.Sequential, CharSet = CharSet.Auto)]
+        private struct PROCESSENTRY32
+        {
+            private const int MAX_PATH = 260;
+            internal uint dwSize;
+            internal uint cntUsage;
+            internal uint th32ProcessID;
+            internal IntPtr th32DefaultHeapID;
+            internal uint th32ModuleID;
+            internal uint cntThreads;
+            internal uint th32ParentProcessID;
+            internal int pcPriClassBase;
+            internal uint dwFlags;
+
+            [MarshalAs(UnmanagedType.ByValTStr, SizeConst = MAX_PATH)]
+            internal string szExeFile;
+        }
+
+        [StructLayout(LayoutKind.Sequential)]
+        private struct PSS_THREAD_INFORMATION
+        {
+            /// <summary>
+            /// <para>The count of threads in the snapshot.</para>
+            /// </summary>
+            internal uint ThreadsCaptured;
+
+            /// <summary>
+            /// <para>The length of the <c>CONTEXT</c> record captured, in bytes.</para>
+            /// </summary>
+            internal uint ContextLength;
+        }
+
+        [StructLayout(LayoutKind.Sequential, CharSet = CharSet.Unicode)]
+        private struct PSS_PROCESS_INFORMATION
+        {
+            /// <summary>
+            /// <para>The exit code of the process. If the process has not exited, this is set to <c>STILL_ACTIVE</c> (259).</para>
+            /// </summary>
+            internal uint ExitStatus;
+
+            /// <summary>
+            /// <para>The address to the process environment block (PEB). Reserved for use by the operating system.</para>
+            /// </summary>
+            internal IntPtr PebBaseAddress;
+
+            /// <summary>
+            /// <para>The affinity mask of the process.</para>
+            /// </summary>
+            internal UIntPtr AffinityMask;
+
+            /// <summary>
+            /// <para>The base priority level of the process.</para>
+            /// </summary>
+            internal int BasePriority;
+
+            /// <summary>
+            /// <para>The process ID.</para>
+            /// </summary>
+            internal uint ProcessId;
+
+            /// <summary>
+            /// <para>The parent process ID.</para>
+            /// </summary>
+            internal uint ParentProcessId;
+
+            /// <summary>
+            /// <para>Flags about the process. For more information, see PSS_PROCESS_FLAGS.</para>
+            /// </summary>
+            internal PSS_PROCESS_FLAGS Flags;
+
+            /// <summary>
+            /// <para>The time the process was created. For more information, see FILETIME.</para>
+            /// </summary>
+            internal FILETIME CreateTime;
+
+            /// <summary>
+            /// <para>If the process exited, the time of the exit. For more information, see FILETIME.</para>
+            /// </summary>
+            internal FILETIME ExitTime;
+
+            /// <summary>
+            /// <para>The amount of time the process spent executing in kernel-mode. For more information, see FILETIME.</para>
+            /// </summary>
+            internal FILETIME KernelTime;
+
+            /// <summary>
+            /// <para>The amount of time the process spent executing in user-mode. For more information, see FILETIME.</para>
+            /// </summary>
+            internal FILETIME UserTime;
+
+            /// <summary>
+            /// <para>The priority class.</para>
+            /// </summary>
+            internal uint PriorityClass;
+
+            /// <summary>
+            /// <para>A memory usage counter. See the GetProcessMemoryInfo function for more information.</para>
+            /// </summary>
+            internal UIntPtr PeakVirtualSize;
+
+            /// <summary>
+            /// <para>A memory usage counter. See the GetProcessMemoryInfo function for more information.</para>
+            /// </summary>
+            internal UIntPtr VirtualSize;
+
+            /// <summary>
+            /// <para>A memory usage counter. See the GetProcessMemoryInfo function for more information.</para>
+            /// </summary>
+            internal uint PageFaultCount;
+
+            /// <summary>
+            /// <para>A memory usage counter. See the GetProcessMemoryInfo function for more information.</para>
+            /// </summary>
+            internal UIntPtr PeakWorkingSetSize;
+
+            /// <summary>
+            /// <para>A memory usage counter. See the GetProcessMemoryInfo function for more information.</para>
+            /// </summary>
+            internal UIntPtr WorkingSetSize;
+
+            /// <summary>
+            /// <para>A memory usage counter. See the GetProcessMemoryInfo function for more information.</para>
+            /// </summary>
+            internal UIntPtr QuotaPeakPagedPoolUsage;
+
+            /// <summary>
+            /// <para>A memory usage counter. See the GetProcessMemoryInfo function for more information.</para>
+            /// </summary>
+            internal UIntPtr QuotaPagedPoolUsage;
+
+            /// <summary>
+            /// <para>A memory usage counter. See the GetProcessMemoryInfo function for more information.</para>
+            /// </summary>
+            internal UIntPtr QuotaPeakNonPagedPoolUsage;
+
+            /// <summary>
+            /// <para>A memory usage counter. See the GetProcessMemoryInfo function for more information.</para>
+            /// </summary>
+            internal UIntPtr QuotaNonPagedPoolUsage;
+
+            /// <summary>
+            /// <para>A memory usage counter. See the GetProcessMemoryInfo function for more information.</para>
+            /// </summary>
+            internal UIntPtr PagefileUsage;
+
+            /// <summary>
+            /// <para>A memory usage counter. See the GetProcessMemoryInfo function for more information.</para>
+            /// </summary>
+            internal UIntPtr PeakPagefileUsage;
+
+            /// <summary>
+            /// <para>A memory usage counter. See the GetProcessMemoryInfo function for more information.</para>
+            /// </summary>
+            internal UIntPtr PrivateUsage;
+
+            /// <summary>
+            /// <para>Reserved for use by the operating system.</para>
+            /// </summary>
+            internal uint ExecuteFlags;
+
+            /// <summary>
+            /// <para>The full path to the process executable. If the path exceeds the allocated buffer size, it is truncated.</para>
+            /// </summary>
+            [MarshalAs(UnmanagedType.ByValTStr, SizeConst = MAX_PATH)]
+            internal string ImageFileName;
+        }
+
+        // For PSCaptureSnapshot/PSQuerySnapshot \\
+        // Credit (MIT): https://github.com/dahall/Vanara/blob/master/PInvoke/Kernel32/ProcessSnapshot.cs, author: https://github.com/dahall
+        [Flags]
+        private enum PSS_CAPTURE_FLAGS : uint
+        {
+            /// <summary>Capture nothing.</summary>
+            PSS_CAPTURE_NONE = 0x00000000,
+
+            /// <summary>
+            /// Capture a snapshot of all cloneable pages in the process. The clone includes all MEM_PRIVATE regions, as well as all sections
+            /// (MEM_MAPPED and MEM_IMAGE) that are shareable. All Win32 sections created via CreateFileMapping are shareable.
+            /// </summary>
+            PSS_CAPTURE_VA_CLONE = 0x00000001,
+
+            /// <summary>(Do not use.)</summary>
+            PSS_CAPTURE_RESERVED_00000002 = 0x00000002,
+
+            /// <summary>Capture the handle table (handle values only).</summary>
+            PSS_CAPTURE_HANDLES = 0x00000004,
+
+            /// <summary>Capture name information for each handle.</summary>
+            PSS_CAPTURE_HANDLE_NAME_INFORMATION = 0x00000008,
+
+            /// <summary>Capture basic handle information such as HandleCount, PointerCount, GrantedAccess, etc.</summary>
+            PSS_CAPTURE_HANDLE_BASIC_INFORMATION = 0x00000010,
+
+            /// <summary>Capture type-specific information for supported object types: Process, Thread, Event, Mutant, Section.</summary>
+            PSS_CAPTURE_HANDLE_TYPE_SPECIFIC_INFORMATION = 0x00000020,
+
+            /// <summary>Capture the handle tracing table.</summary>
+            PSS_CAPTURE_HANDLE_TRACE = 0x00000040,
+
+            /// <summary>Capture thread information (IDs only).</summary>
+            PSS_CAPTURE_THREADS = 0x00000080,
+
+            /// <summary>Capture the context for each thread.</summary>
+            PSS_CAPTURE_THREAD_CONTEXT = 0x00000100,
+
+            /// <summary>Capture extended context for each thread (e.g. CONTEXT_XSTATE).</summary>
+            PSS_CAPTURE_THREAD_CONTEXT_EXTENDED = 0x00000200,
+
+            /// <summary>(Do not use.)</summary>
+            PSS_CAPTURE_RESERVED_00000400 = 0x00000400,
+
+            /// <summary>
+            /// Capture a snapshot of the virtual address space. The VA space is captured as an array of MEMORY_BASIC_INFORMATION structures.
+            /// This flag does not capture the contents of the pages.
+            /// </summary>
+            PSS_CAPTURE_VA_SPACE = 0x00000800,
+
+            /// <summary>
+            /// For MEM_IMAGE and MEM_MAPPED regions, dumps the path to the file backing the sections (identical to what GetMappedFileName
+            /// returns). For MEM_IMAGE regions, also dumps: The PROCESS_VM_READ access right is required on the process handle.
+            /// </summary>
+            PSS_CAPTURE_VA_SPACE_SECTION_INFORMATION = 0x00001000,
+
+            /// <summary/>
+            PSS_CAPTURE_IPT_TRACE = 0x00002000,
+
+            /// <summary>
+            /// The breakaway is optional. If the clone process fails to create as a breakaway, then it is created still inside the job. This
+            /// flag must be specified in combination with either PSS_CREATE_FORCE_BREAKAWAY and/or PSS_CREATE_BREAKAWAY.
+            /// </summary>
+            PSS_CREATE_BREAKAWAY_OPTIONAL = 0x04000000,
+
+            /// <summary>The clone is broken away from the parent process' job. This is equivalent to CreateProcess flag CREATE_BREAKAWAY_FROM_JOB.</summary>
+            PSS_CREATE_BREAKAWAY = 0x08000000,
+
+            /// <summary>The clone is forcefully broken away the parent process's job. This is only allowed for Tcb-privileged callers.</summary>
+            PSS_CREATE_FORCE_BREAKAWAY = 0x10000000,
+
+            /// <summary>
+            /// The facility should not use the process heap for any persistent or transient allocations. The use of the heap may be
+            /// undesirable in certain contexts such as creation of snapshots in the exception reporting path (where the heap may be corrupted).
+            /// </summary>
+            PSS_CREATE_USE_VM_ALLOCATIONS = 0x20000000,
+
+            /// <summary>
+            /// Measure performance of the facility. Performance counters can be retrieved via PssQuerySnapshot with the
+            /// PSS_QUERY_PERFORMANCE_COUNTERS information class of PSS_QUERY_INFORMATION_CLASS.
+            /// </summary>
+            PSS_CREATE_MEASURE_PERFORMANCE = 0x40000000,
+
+            /// <summary>
+            /// The virtual address (VA) clone process does not hold a reference to the underlying image. This will cause functions such as
+            /// QueryFullProcessImageName to fail on the VA clone process.
+            /// </summary>
+            PSS_CREATE_RELEASE_SECTION = 0x80000000
+        }
+
+        private enum PSS_QUERY_INFORMATION_CLASS
+        {
+            /// <summary>Returns a PSS_PROCESS_INFORMATION structure, with information about the original process.</summary>
+            PSS_QUERY_PROCESS_INFORMATION,
+
+            /// <summary>Returns a PSS_VA_CLONE_INFORMATION structure, with a handle to the VA clone.</summary>
+            PSS_QUERY_VA_CLONE_INFORMATION,
+
+            /// <summary>Returns a PSS_AUXILIARY_PAGES_INFORMATION structure, which contains the count of auxiliary pages captured.</summary>
+            PSS_QUERY_AUXILIARY_PAGES_INFORMATION,
+
+            /// <summary>Returns a PSS_VA_SPACE_INFORMATION structure, which contains the count of regions captured.</summary>
+            PSS_QUERY_VA_SPACE_INFORMATION,
+
+            /// <summary>Returns a PSS_HANDLE_INFORMATION structure, which contains the count of handles captured.</summary>
+            PSS_QUERY_HANDLE_INFORMATION,
+
+            /// <summary>Returns a PSS_THREAD_INFORMATION structure, which contains the count of threads captured.</summary>
+            PSS_QUERY_THREAD_INFORMATION,
+
+            /// <summary>
+            /// Returns a PSS_HANDLE_TRACE_INFORMATION structure, which contains a handle to the handle trace section, and its size.
+            /// </summary>
+            PSS_QUERY_HANDLE_TRACE_INFORMATION,
+
+            /// <summary>Returns a PSS_PERFORMANCE_COUNTERS structure, which contains various performance counters.</summary>
+            PSS_QUERY_PERFORMANCE_COUNTERS,
+        }
+
+        [Flags]
+        private enum PSS_THREAD_FLAGS
+        {
+            /// <summary>No flag.</summary>
+            PSS_THREAD_FLAGS_NONE = 0x0000,
+
+            /// <summary>The thread terminated.</summary>
+            PSS_THREAD_FLAGS_TERMINATED = 0x0001
+        }
+
+        [Flags]
+        private enum PSS_PROCESS_FLAGS
+        {
+            /// <summary>No flag.</summary>
+            PSS_PROCESS_FLAGS_NONE = 0x00000000,
+
+            /// <summary>The process is protected.</summary>
+            PSS_PROCESS_FLAGS_PROTECTED = 0x00000001,
+
+            /// <summary>The process is a 32-bit process running on a 64-bit native OS.</summary>
+            PSS_PROCESS_FLAGS_WOW64 = 0x00000002,
+
+            /// <summary>Undefined.</summary>
+            PSS_PROCESS_FLAGS_RESERVED_03 = 0x00000004,
+
+            /// <summary>Undefined.</summary>
+            PSS_PROCESS_FLAGS_RESERVED_04 = 0x00000008,
+
+            /// <summary>
+            /// The process is frozen; for example, a debugger is attached and broken into the process or a Store process is suspended by a
+            /// lifetime management service.
+            /// </summary>
+            PSS_PROCESS_FLAGS_FROZEN = 0x00000010
+        }
+
+        [StructLayout(LayoutKind.Sequential)]
+        private struct PSS_THREAD_ENTRY
+        {
+            /// <summary>
+            /// <para>The exit code of the process. If the process has not exited, this is set to <c>STILL_ACTIVE</c> (259).</para>
+            /// </summary>
+            public uint ExitStatus;
+
+            /// <summary>
+            /// <para>The address of the thread environment block (TEB). Reserved for use by the operating system.</para>
+            /// </summary>
+            public IntPtr TebBaseAddress;
+
+            /// <summary>
+            /// <para>The process ID.</para>
+            /// </summary>
+            public uint ProcessId;
+
+            /// <summary>
+            /// <para>The thread ID.</para>
+            /// </summary>
+            public uint ThreadId;
+
+            /// <summary>
+            /// <para>The affinity mask of the process.</para>
+            /// </summary>
+            public UIntPtr AffinityMask;
+
+            /// <summary>
+            /// <para>The thread’s dynamic priority level.</para>
+            /// </summary>
+            public int Priority;
+
+            /// <summary>
+            /// <para>The base priority level of the process.</para>
+            /// </summary>
+            public int BasePriority;
+
+            /// <summary>
+            /// <para>Reserved for use by the operating system.</para>
+            /// </summary>
+            public IntPtr LastSyscallFirstArgument;
+
+            /// <summary>
+            /// <para>Reserved for use by the operating system.</para>
+            /// </summary>
+            public ushort LastSyscallNumber;
+
+            /// <summary>
+            /// <para>The time the thread was created. For more information, see FILETIME.</para>
+            /// </summary>
+            public FILETIME CreateTime;
+
+            /// <summary>
+            /// <para>If the thread exited, the time of the exit. For more information, see FILETIME.</para>
+            /// </summary>
+            public FILETIME ExitTime;
+
+            /// <summary>
+            /// <para>The amount of time the thread spent executing in kernel mode. For more information, see FILETIME.</para>
+            /// </summary>
+            public FILETIME KernelTime;
+
+            /// <summary>
+            /// <para>The amount of time the thread spent executing in user mode. For more information, see FILETIME.</para>
+            /// </summary>
+            public FILETIME UserTime;
+
+            /// <summary>
+            /// <para>A pointer to the thread procedure for thread.</para>
+            /// </summary>
+            public IntPtr Win32StartAddress;
+
+            /// <summary>
+            /// <para>The capture time of this thread. For more information, see FILETIME.</para>
+            /// </summary>
+            public FILETIME CaptureTime;
+
+            /// <summary>
+            /// <para>Flags about the thread. For more information, see PSS_THREAD_FLAGS.</para>
+            /// </summary>
+            public PSS_THREAD_FLAGS Flags;
+
+            /// <summary>
+            /// <para>The count of times the thread suspended.</para>
+            /// </summary>
+            public ushort SuspendCount;
+
+            /// <summary>
+            /// <para>The size of ContextRecord, in bytes.</para>
+            /// </summary>
+            public ushort SizeOfContextRecord;
+
+            /// <summary>
+            /// <para>
+            /// A pointer to the context record if thread context information was captured. The pointer is valid for the lifetime of the walk
+            /// marker passed to PssWalkSnapshot.
+            /// </para>
+            /// </summary>
+            public IntPtr ContextRecord;         // valid for life time of walk marker
+        }
+
+        private enum PSS_WALK_INFORMATION_CLASS
+        {
+            /// <summary>
+            /// Returns a PSS_AUXILIARY_PAGE_ENTRY structure, which contains the address, page attributes and contents of an auxiliary copied page.
+            /// </summary>
+            PSS_WALK_AUXILIARY_PAGES,
+
+            /// <summary>
+            /// Returns a PSS_VA_SPACE_ENTRY structure, which contains the MEMORY_BASIC_INFORMATION structure for every distinct VA region.
+            /// </summary>
+            PSS_WALK_VA_SPACE,
+
+            /// <summary>
+            /// Returns a PSS_HANDLE_ENTRY structure, with information specifying the handle value, its type name, object name (if captured),
+            /// basic information (if captured), and type-specific information (if captured).
+            /// </summary>
+            PSS_WALK_HANDLES,
+
+            /// <summary>
+            /// Returns a PSS_THREAD_ENTRY structure, with basic information about the thread, as well as its termination state, suspend
+            /// count and Win32 start address.
+            /// </summary>
+            PSS_WALK_THREADS,
+        }
+
+        [StructLayout(LayoutKind.Sequential)]
+        public struct IO_COUNTERS
+        {
+            /// <summary>The number of read operations performed.</summary>
+            public ulong ReadOperationCount;
+
+            /// <summary>The number of write operations performed.</summary>
+            public ulong WriteOperationCount;
+
+            /// <summary>The number of I/O operations performed, other than read and write operations.</summary>
+            public ulong OtherOperationCount;
+
+            /// <summary>The number of bytes read.</summary>
+            public ulong ReadTransferCount;
+
+            /// <summary>The number of bytes written.</summary>
+            public ulong WriteTransferCount;
+
+            /// <summary>The number of bytes transferred during operations other than read and write operations.</summary>
+            public ulong OtherTransferCount;
+        }
+
+        // NtQuerySystemInformation - Process \\
+
+        [StructLayout(LayoutKind.Sequential, CharSet = CharSet.Unicode)]
+        public struct UNICODE_STRING
+        {
+            public ushort Length;
+            public ushort MaximumLength;
+            [MarshalAs(UnmanagedType.LPWStr)]
+            public string Buffer;
+        }
+
+        [StructLayout(LayoutKind.Sequential)]
+        internal struct SYSTEM_PROCESS_INFORMATION
+        {
+            internal uint NextEntryOffset;
+            internal uint NumberOfThreads;
+            [MarshalAs(UnmanagedType.ByValArray, SizeConst = 48)]
+            internal readonly byte[] Reserved1;
+            internal UNICODE_STRING ImageName;
+            internal int BasePriority;
+            internal UIntPtr UniqueProcessId;
+            internal readonly UIntPtr Reserved2;
+            internal uint HandleCount;
+            internal uint SessionId;
+            private readonly UIntPtr Reserved3;
+            internal UIntPtr PeakVirtualSize;  // SIZE_T
+            internal UIntPtr VirtualSize;
+            private readonly uint Reserved4;
+            internal UIntPtr PeakWorkingSetSize;  // SIZE_T
+            internal UIntPtr WorkingSetSize;  // SIZE_T
+            private readonly UIntPtr Reserved5;
+            internal UIntPtr QuotaPagedPoolUsage;  // SIZE_T
+            private readonly UIntPtr Reserved6;
+            internal UIntPtr QuotaNonPagedPoolUsage;  // SIZE_T
+            internal UIntPtr PagefileUsage;  // SIZE_T
+            internal UIntPtr PeakPagefileUsage;  // SIZE_T
+            internal UIntPtr PrivatePageCount;  // SIZE_T
+            [MarshalAs(UnmanagedType.ByValArray, SizeConst = 6)]
+            private readonly long[] Reserved7;
+        }
+
+        // Method Imports \\
+
+        [DllImport("psapi.dll", SetLastError = true, CharSet = CharSet.Auto)]
+        [return: MarshalAs(UnmanagedType.Bool)]
+        private static extern bool EnumProcesses([In, Out, MarshalAs(UnmanagedType.LPArray)] uint[] lpidProcess, uint cb, out uint lpcbNeeded);
+
+        [DllImport("psapi.dll", SetLastError = true)]
+        [return: MarshalAs(UnmanagedType.Bool)]
+        internal static extern bool GetProcessMemoryInfo(SafeProcessHandle hProcess, [Out] out PROCESS_MEMORY_COUNTERS_EX counters, [In] uint size);
+
+        [DllImport("kernel32.dll", SetLastError = true)]
+        [return: MarshalAs(UnmanagedType.Bool)]
+        internal static extern bool GetProcessHandleCount(SafeProcessHandle hProcess, out uint pdwHandleCount);
+
+        // Process dump support.
+        [DllImport("dbghelp.dll", EntryPoint = "MiniDumpWriteDump", CallingConvention = CallingConvention.StdCall, CharSet = CharSet.Unicode, ExactSpelling = true, SetLastError = true)]
+        [return: MarshalAs(UnmanagedType.Bool)]
+        internal static extern bool MiniDumpWriteDump(SafeProcessHandle hProcess, uint processId, SafeHandle hFile, MINIDUMP_TYPE dumpType, IntPtr expParam, IntPtr userStreamParam, IntPtr callbackParam);
+
+        [DllImport("kernel32.dll", SetLastError = true)]
+        internal static extern SafeProcessHandle OpenProcess(uint processAccess, bool bInheritHandle,uint processId);
+
+        [DllImport("kernel32.dll", SetLastError = true)]
+        [return: MarshalAs(UnmanagedType.Bool)]
+        internal static extern bool GetProcessTimes(SafeProcessHandle ProcessHandle, out FILETIME CreationTime, out FILETIME ExitTime, out FILETIME KernelTime, out FILETIME UserTime);
+
+        [DllImport("kernel32.dll", SetLastError = true)]
+        internal static extern bool GetSystemTimes(out FILETIME lpIdleTime, out FILETIME lpKernelTime, out FILETIME lpUserTime);
+
+        [DllImport("psapi.dll", SetLastError = true, CharSet = CharSet.Auto)]
+        internal static extern uint GetModuleBaseName(SafeProcessHandle hProcess, [Optional] IntPtr hModule, [MarshalAs(UnmanagedType.LPWStr)] StringBuilder lpBaseName, uint nSize);
+
+        [DllImport("kernel32.dll", SetLastError = true)]
+        [return: MarshalAs(UnmanagedType.Bool)]
+        private static extern bool CloseHandle(IntPtr hObject);
+
+        [DllImport("kernel32.dll", SetLastError = true, CharSet = CharSet.Auto)]
+        [return: MarshalAs(UnmanagedType.Bool)]
+        private static extern bool GlobalMemoryStatusEx([In, Out] MEMORYSTATUSEX lpBuffer);
+
+        [DllImport("kernel32.dll", SetLastError = true)]
+        private static extern int PssCaptureSnapshot(SafeProcessHandle ProcessHandle, PSS_CAPTURE_FLAGS CaptureFlags, uint ContextFlags, ref IntPtr SnapshotHandle);
+
+        [DllImport("kernel32.dll", SetLastError = false)]
+        private static extern int PssQuerySnapshot(IntPtr SnapshotHandle, PSS_QUERY_INFORMATION_CLASS InformationClass, IntPtr Buffer, uint BufferLength);
+
+        [DllImport("kernel32.dll", SetLastError = false)]
+        private static extern int PssFreeSnapshot(IntPtr ProcessHandle, IntPtr SnapshotHandle);
+
+        [DllImport("kernel32.dll", SetLastError = true)]
+        private static extern IntPtr GetCurrentProcess();
+
+        [DllImport("kernel32.dll", SetLastError = false)]
+        private static extern int PssWalkSnapshot(IntPtr SnapshotHandle, PSS_WALK_INFORMATION_CLASS InformationClass, IntPtr WalkMarkerHandle, IntPtr Buffer, uint BufferLength);
+
+        [DllImport("kernel32.dll", SetLastError = false)]
+        private static extern int PssWalkMarkerCreate([Optional] IntPtr Allocator, ref IntPtr WalkMarkerHandle);
+
+        [DllImport("kernel32.dll", SetLastError = false)]
+        private static extern int PssWalkMarkerFree(IntPtr WalkMarkerHandle);
+
+        [DllImport("psapi.dll", CharSet = CharSet.Auto, SetLastError = true)]
+        [return: MarshalAs(UnmanagedType.Bool)]
+        private static extern bool GetPerformanceInfo(ref PerformanceInformation pi, uint cb);
+
+        [DllImport("kernel32.dll", CharSet = CharSet.Auto, SetLastError = true)]
+        [return: MarshalAs(UnmanagedType.Bool)]
+        private static extern bool IsProcessInJob([In] SafeProcessHandle ProcessHandle, [In, Optional] IntPtr JobHandle, [MarshalAs(UnmanagedType.Bool)] out bool Result);
+
+        [DllImport("iphlpapi.dll", SetLastError = true)]
+        private static extern uint GetExtendedTcpTable(IntPtr pTcpTable, ref uint pdwSize, [MarshalAs(UnmanagedType.Bool)] bool bOrder, uint ulAf, TCP_TABLE_CLASS TableClass, uint Reserved = 0);
+
+        [return: MarshalAs(UnmanagedType.Bool)]
+        [DllImport("kernel32.dll", CharSet = CharSet.Auto, SetLastError = true)]
+        private static extern bool GetProcessIoCounters([In] SafeProcessHandle ProcessHandle, out IO_COUNTERS lpIoCounters);
+
+        [DllImport("ntdll.dll", SetLastError = true)]
+        private static extern int NtQuerySystemInformation(int SystemInformationClass, IntPtr SystemInformation, uint SystemInformationLength, out uint ReturnLength);
+
+        [DllImport("kernel32", SetLastError = true, CharSet = CharSet.Auto)]
+        private static extern SafeObjectHandle CreateToolhelp32Snapshot([In] uint dwFlags, [In] uint th32ProcessID);
+
+        [DllImport("kernel32.dll", SetLastError = true)]
+        internal static extern IntPtr GetProcessHeap();
+
+        [DllImport("kernel32.dll", SetLastError = true)]
+        [return: MarshalAs(UnmanagedType.Bool)]
+        internal static extern bool HeapFree(IntPtr hHeap, uint dwFlags, IntPtr lpMem);
+
+        [DllImport("kernel32", SetLastError = true, CharSet = CharSet.Auto)]
+        [return: MarshalAs(UnmanagedType.Bool)]
+        private static extern bool Process32First([In] SafeObjectHandle hSnapshot, ref PROCESSENTRY32 lppe);
+
+        [DllImport("kernel32", SetLastError = true, CharSet = CharSet.Auto)]
+        [return: MarshalAs(UnmanagedType.Bool)]
+        private static extern bool Process32Next([In] SafeObjectHandle hSnapshot, ref PROCESSENTRY32 lppe);
+
+        // Impls/Helpers \\
+
+        /// <summary>
+        /// Gets the number of execution threads started by the process with supplied pid.
+        /// </summary>
+        /// <param name="pid">The id of the process (pid).</param>
+        /// <returns>The number of execution threads started by the process.</returns>
+        /// <exception cref="Win32Exception">A Win32 Error Code will be present in the exception Message.</exception>
+        public static int GetProcessThreadCount(int pid)
+        {
+            int activeThreads = 0;
+            IntPtr snap = IntPtr.Zero;
+            IntPtr buffer = IntPtr.Zero;
+            SafeProcessHandle hProc = GetSafeProcessHandle(pid);
+
+            try
+            {
+                if (hProc.IsInvalid)
+                {
+                    return 0;
+                }
+
+                int err = PssCaptureSnapshot(hProc, PSS_CAPTURE_FLAGS.PSS_CAPTURE_THREADS, 0, ref snap);
+
+                if (err != ERROR_SUCCESS)
+                {
+                    throw new Win32Exception(Marshal.GetLastWin32Error());
+                }
+
+                int size = Marshal.SizeOf(typeof(PSS_THREAD_INFORMATION));
+                buffer = Marshal.AllocHGlobal(size);
+                err = PssQuerySnapshot(snap, PSS_QUERY_INFORMATION_CLASS.PSS_QUERY_THREAD_INFORMATION, buffer, (uint)size);
+
+                if (err != ERROR_SUCCESS)
+                {
+                    throw new Win32Exception(Marshal.GetLastWin32Error());
+                }
+
+                PSS_THREAD_INFORMATION threadInfo = (PSS_THREAD_INFORMATION)Marshal.PtrToStructure(buffer, typeof(PSS_THREAD_INFORMATION));
+
+                if (threadInfo.ThreadsCaptured > 0)
+                {
+                    foreach (var entry in PssWalkSnapshot<PSS_THREAD_ENTRY>(snap, PSS_WALK_INFORMATION_CLASS.PSS_WALK_THREADS))
+                    {
+                        if (entry.ExitStatus != STILL_ACTIVE || entry.Flags.HasFlag(PSS_THREAD_FLAGS.PSS_THREAD_FLAGS_TERMINATED))
+                        {
+                            continue;
+                        }
+                        activeThreads++;
+                    }
+                }
+            }
+            catch (OutOfMemoryException)
+            {
+                // Immediately die.
+                Environment.FailFast($"OOM. Taking down FO:{Environment.NewLine}{Environment.StackTrace}");
+            }
+            catch (ArgumentException)
+            {
+
+            }
+            catch (SEHException seh)
+            {
+                logger.LogWarning($"GetProcessThreadCount: Failed with SEH exception {seh.ErrorCode}: {seh.Message}");
+                return 0;
+            }
+            catch (Win32Exception we)
+            {
+                logger.LogWarning($"GetProcessThreadCount: Failed with Win32 exception {we.NativeErrorCode}: {we.Message}");
+                return 0;
+            }
+            finally
+            {
+                if (buffer != IntPtr.Zero)
+                {
+                    Marshal.FreeHGlobal(buffer);
+                }
+
+                if (snap != IntPtr.Zero)
+                {
+                    if (PssFreeSnapshot(GetCurrentProcess(), snap) != ERROR_SUCCESS)
+                    {
+                        logger.LogWarning($"Failed to free process snapshot with Win32 error code {Marshal.GetLastWin32Error()}");
+                    }
+                }
+
+                hProc?.Dispose();
+                hProc = null;
+            }
+
+            return activeThreads;
+        }
+
+        /// <summary>
+        /// Creates a native snapshot of all processes currently running on the system.
+        /// </summary>
+        /// <returns>SafeObjectHandle to the snapshot.</returns>
+        public static SafeObjectHandle CreateProcessSnapshot()
+        {
+            return CreateToolhelp32Snapshot((uint)CreateToolhelp32SnapshotFlags.TH32CS_SNAPPROCESS, 0);
+        }
+
+        /// <summary>
+        /// Takes a snapshot of Process object with specified pid.
+        /// </summary>
+        /// <param name="pid">The process id of the target process.</param>
+        /// <returns>A PSS_PROCESS_INFORMATION structure containing current information about the process. An empty structure means this function failed.</returns>
+        /// <exception cref="Win32Exception">This is thrown if PssCaptureSnapshot fails.</exception>
+        private static PSS_PROCESS_INFORMATION PssGetProcessSnapshot(uint pid)
+        {
+            PSS_PROCESS_INFORMATION procInfo = new();
+            IntPtr snapShot = IntPtr.Zero;
+            IntPtr procInfoBuffer = IntPtr.Zero;
+            SafeProcessHandle hProc = null;
+
+            try
+            {
+                hProc = OpenProcess((uint)ProcessAccessFlags.All, false, pid);
+
+                if (hProc == null || hProc.IsInvalid)
+                {
+                    return procInfo;
+                }
+
+                if (PssCaptureSnapshot(hProc, PSS_CAPTURE_FLAGS.PSS_CAPTURE_NONE, 0, ref snapShot) != ERROR_SUCCESS)
+                {
+                    throw new Win32Exception(
+                       $"PssGetProcessSnapshot({pid}) Failed with Win32 error code {Marshal.GetLastWin32Error()}");
+                }
+
+                int size = Marshal.SizeOf(typeof(PSS_PROCESS_INFORMATION));
+                procInfoBuffer = Marshal.AllocHGlobal(size);
+
+                if (PssQuerySnapshot(snapShot, PSS_QUERY_INFORMATION_CLASS.PSS_QUERY_PROCESS_INFORMATION, procInfoBuffer, (uint)size) != ERROR_SUCCESS)
+                {
+                    throw new Win32Exception(
+                       $"PssQuerySnapshot({pid}) Failed with Win32 error code {Marshal.GetLastWin32Error()}");
+                }
+
+                procInfo = (PSS_PROCESS_INFORMATION)Marshal.PtrToStructure(procInfoBuffer, typeof(PSS_PROCESS_INFORMATION));
+            }
+            catch (ArgumentException)
+            {
+                return procInfo;
+            }
+            catch (OutOfMemoryException)
+            {
+                // Immediately die.
+                Environment.FailFast($"OOM. Taking down FO:{Environment.NewLine}{Environment.StackTrace}");
+            }
+            finally
+            {
+                Marshal.FreeHGlobal(procInfoBuffer);
+                IntPtr currentHProc = GetCurrentProcess();
+                _ = PssFreeSnapshot(currentHProc, snapShot);
+                hProc?.Dispose();
+                hProc = null;
+            }
+
+            return procInfo;
+        }
+
+        private static Dictionary<int, List<(string childProcName, int childProcId, DateTime childProcStartTime)>> descendantsDictionary;
+
+        public static bool RefreshSFUserChildProcessDataCache()
+        {
+            try
+            {
+                return NtSetSFUserServiceDescendantCache();
+            }
+            catch (Win32Exception)
+            {
+                return false;
+            }
+        }
+
+        public static List<(string procName, int procId)> NtGetSFSystemServiceProcessInfo()
+        {
+            SYSTEM_PROCESS_INFORMATION[] procInfoList = NtGetSysProcInfo();
+            List<(string procName, int procId)> result = new();
+            uint fabricHostPid = 0;
+
+            // If NtGetSysProcInfo returns null, it means that something went wrong (logged). FSO accounts for this and
+            // will try something else.
+            if (procInfoList == null)
+            {
+                return null;
+            }
+
+            for (int i = 0; i < procInfoList.Length; ++i)
+            {
+                var procInfo = procInfoList[i];
+
+                if (Path.GetFileName(procInfo.ImageName.Buffer) == "Fabric.exe")
+                {
+                    fabricHostPid = procInfo.Reserved2.ToUInt32();
+                    break;
+                }
+            }
+
+            if (fabricHostPid == 0)
+            {
+                return null;
+            }
+
+            for (int i = 0; i < procInfoList.Length; ++i)
+            {
+                var procInfo = procInfoList[i];
+               
+                if (procInfo.Reserved2.ToUInt32() != fabricHostPid)
+                {
+                    continue;
+                }
+
+                uint pid = procInfo.UniqueProcessId.ToUInt32();
+                string procName = Path.GetFileName(procInfo.ImageName.Buffer);
+
+                // FabricHost.
+                if (pid == fabricHostPid)
+                {
+                    result.Add((procName.Replace(".exe", string.Empty), (int)pid));
+                }
+
+                // FabricHost's direct children that are system service processes.
+                if (!FindInStringArray(ignoreFabricSystemServicesList, procName))
+                {
+                    continue;
+                }
+
+                result.Add((procName.Replace(".exe", string.Empty), (int)pid));
+            }
+
+            return result;
+        }
+
+        private static bool NtSetSFUserServiceDescendantCache()
+        {
+            List<SYSTEM_PROCESS_INFORMATION> procInfoList = NtGetFilteredProcessInfo();
+
+            // This will be the case if NtGetSysProcInfo fails. End here. AppObserver accounts for this and will
+            // try something else (process snapshot will be taken and its cached handle will be passed to GetChildProcesses).
+            if (procInfoList == null) 
+            { 
+                return false; 
+            }
+
+            descendantsDictionary = new Dictionary<int, List<(string childProcName, int childProcId, DateTime childProcStartTime)>>();
+
+            for (int i = 0; i < procInfoList.Count; ++i)
+            {
+                SYSTEM_PROCESS_INFORMATION procInfo = procInfoList[i];
+                
+                if (procInfo.UniqueProcessId != UIntPtr.Zero && procInfo.Reserved2 != UIntPtr.Zero)
+                {
+                    uint childPid = procInfo.UniqueProcessId.ToUInt32();
+                    uint parentPid = procInfo.Reserved2.ToUInt32();
+                    string childProcName = Path.GetFileNameWithoutExtension(procInfo.ImageName.Buffer);
+
+                    try
+                    {
+                        var child = (childProcName, (int)childPid, GetProcessStartTime((int)childPid));
+
+                        if (!descendantsDictionary.ContainsKey((int)parentPid))
+                        {
+                            List<(string childProcName, int childProcId, DateTime childProcStartTime)> descendants = new()
+                            {
+                                child
+                            };
+
+                            _ = descendantsDictionary.TryAdd((int)parentPid, descendants);
+                        }
+                        else
+                        {
+                            if (!descendantsDictionary[(int)parentPid].Any(c => c.childProcId == (int)childPid))
+                            {
+                                descendantsDictionary[(int)parentPid].Add(child);
+                            }
+                        }
+                    }
+                    catch (ArgumentException)
+                    {
+
+                    }
+                    catch (Win32Exception)
+                    {
+                        // process no longer around or not allowed to access its information..
+                    }
+                }
+            }
+
+            return descendantsDictionary.Any();
+        }
+
+        public static void ClearSFUserChildProcessDataCache()
+        {
+            try
+            {
+                descendantsDictionary?.Clear();
+                descendantsDictionary = null;
+            }
+            catch (ArgumentException)
+            {
+
+            }
+        }
+
+        /// <summary>
+        /// Gets the child processes, if any, belonging to the process with supplied pid.
+        /// </summary>
+        /// <param name="parentPid">The process ID (pid) of target parent process.</param>
+        /// <param name="parentProcName">Name of the process associated to specified pid when this call is made.</param>
+        /// <param name="handleToSnapshot">Handle to process snapshot (created using NativeMethods.CreateToolhelp32Snapshot).</param>
+        /// <returns>A List of tuple (string procName, int procId, DateTime processStartTime) representing each child process.</returns>
+        /// <exception cref="Win32Exception">A Win32 Error Code will be present in the exception Message.</exception>
+        public static List<(string procName, int procId, DateTime processStartTime)> GetChildProcesses(int parentPid, string parentProcName, SafeObjectHandle handleToSnapshot = null)
+        {
+            if (parentPid < 1 || string.IsNullOrWhiteSpace(parentProcName))
+            {
+                return null;
+            }
+
+            if (descendantsDictionary != null && descendantsDictionary.Any())
+            {
+                if (descendantsDictionary.ContainsKey(parentPid))
+                {
+                    return descendantsDictionary[parentPid];
+                }
+                else
+                {
+                    // parent has no children.
+                    return null;
+                }
+            }
+
+            // Else, take a snapshot (so, something failed with the more performant approach or the required initialization function was not called first) \\
+
+            bool isLocalSnapshot = false;
+
+            try
+            {
+                if (handleToSnapshot == null || handleToSnapshot.IsInvalid || handleToSnapshot.IsClosed)
+                {
+                    isLocalSnapshot = true;
+                    handleToSnapshot = CreateToolhelp32Snapshot((uint)CreateToolhelp32SnapshotFlags.TH32CS_SNAPPROCESS, 0);
+
+                    if (handleToSnapshot.IsInvalid)
+                    {
+                        logger.LogWarning(
+                            $"GetChildProcesses({parentPid}): Failed to process snapshot at CreateToolhelp32Snapshot " +
+                            $"with Win32 error code {Marshal.GetLastWin32Error()}");
+
+                        return null;
+                    }
+                }
+
+                PROCESSENTRY32 procEntry = new()
+                {
+                    dwSize = (uint)Marshal.SizeOf(typeof(PROCESSENTRY32))
+                };
+
+                if (!Process32First(handleToSnapshot, ref procEntry))
+                {
+                    logger.LogWarning($"GetChildProcesses({parentPid}): Failed to process snapshot at Process32First " +
+                                      $"with Win32 error code {Marshal.GetLastWin32Error()}");
+                    
+                    return null;
+                }
+
+                List<(string procName, int procId, DateTime processStartTime)> childProcs = new();
+
+                do
+                {
+                    try
+                    {
+                        // If the detected pid is not a child of the supplied parent pid, then ignore.
+                        if (parentPid != procEntry.th32ParentProcessID)
+                        {
+                            continue;
+                        }
+
+                        // Filter out the procs we know are not the droids we're looking for just by name or pid.
+                        if (procEntry.th32ProcessID == 0 || FindInStringArray(ignoreProcessList, procEntry.szExeFile)
+                            || FindInStringArray(ignoreFabricSystemServicesList, procEntry.szExeFile))
+                        {
+                            continue;
+                        }
+
+                        string parentSnapProcName = GetProcessNameFromId((int)procEntry.th32ParentProcessID);
+
+                        if (string.IsNullOrWhiteSpace(parentSnapProcName))
+                        {
+                            continue;
+                        }
+
+                        if (string.CompareOrdinal(parentProcName, parentSnapProcName) == 0)
+                        {
+                            childProcs.Add((procEntry.szExeFile.Replace(".exe", ""), (int)procEntry.th32ProcessID, GetProcessStartTime((int)procEntry.th32ProcessID)));
+                        }
+                    }
+                    catch (ArgumentException)
+                    {
+
+                    }
+                    catch (Win32Exception)
+                    {
+                        // From GetProcessNameFromId.
+                    }
+
+                } while (Process32Next(handleToSnapshot, ref procEntry));
+
+                return childProcs;
+            }
+            finally
+            {
+                if (isLocalSnapshot && !handleToSnapshot.IsInvalid)
+                {
+                    handleToSnapshot?.Dispose();
+                    handleToSnapshot = null;
+                }
+            }
+        }
+
+        // Credit: https://github.com/dahall/Vanara/blob/5b22a156f0ba1301b48229f30b6ff4758f60a4ee/PInvoke/Kernel32/PsApi.cs#L258
+        private static uint[] EnumProcesses()
+        {
+            uint rsz = 1024;
+            uint sz;
+            uint[] ids;
+
+            do
+            {
+                sz = rsz * 2;
+                ids = new uint[sz / sizeof(uint)];
+
+                if (!EnumProcesses(ids, sz, out rsz))
+                {
+                    throw new Win32Exception(Marshal.GetLastWin32Error());
+                }
+
+            } while (sz == rsz);
+
+            try
+            {
+                List<uint> list = ids.ToList();
+                list.RemoveAll(x => x == 0);
+                ids = list.ToArray();
+                list.Clear();
+                list = null;
+            }
+            catch (ArgumentException)
+            {
+
+            }
+
+            return ids;
+        }
+
+        /// <summary>
+        /// Get the process name for the specified process identifier.
+        /// </summary>
+        /// <param name="pid">The process id.</param>
+        /// <returns>Process name string, if successful. Else, null.</returns>
+        /// <exception cref="Win32Exception">A Win32Exception exception will be thrown if this specified process id is not found or if it is non-accessible due to its access control level.</exception>
+        private static string GetProcessNameFromIdNt(uint pid)
+        {
+            try
+            {
+                string s = NtGetProcessNameFromId(pid);
+
+                if (s == null)
+                {
+                    return null;
+                }
+
+                return s.Replace(".exe", string.Empty);
+            }
+            catch (ArgumentException)
+            {
+
+            }
+            catch (Win32Exception e)
+            {
+                if (e.NativeErrorCode is 5 or 6)
+                {
+                    throw;
+                }
+            }
+
+            return null;
+        }
+
+        /// <summary>
+        /// Get the process name for the specified process identifier.
+        /// </summary>
+        /// <param name="pid">The process id.</param>
+        /// <returns>Process name string, if successful. Else, null.</returns>
+        public static string GetProcessNameFromId(int pid)
+        {
+            try
+            {
+                string s = GetProcessNameFromIdInternal((uint)pid);
+
+                if (s?.Length == 0)
+                {
+                    return null;
+                }
+
+                return s.Replace(".exe", "");
+            }
+            catch (ArgumentException)
+            {
+
+            }
+            catch (Win32Exception)
+            {
+
+            }
+
+            return null;
+        }
+
+        private static string GetProcessNameFromIdInternal(uint pid)
+        {
+            SafeProcessHandle hProc = null;
+            StringBuilder sbProcName = new(1024);
+
+            try
+            {
+                hProc = GetSafeProcessHandle((int)pid);
+
+                if (!hProc.IsInvalid)
+                {
+                    // Get the name of the process.
+                    // If GetModuleBaseName succeeds, the return value specifies the length of the string copied to the buffer, in characters.
+                    // If GetModuleBaseName fails, the return value is 0.
+                    if (GetModuleBaseName(hProc, IntPtr.Zero, sbProcName, (uint)sbProcName.Capacity) == 0)
+                    {
+                        return string.Empty;
+                    }
+                }
+
+                return sbProcName.ToString();
+            }
+            finally
+            {
+                sbProcName.Clear();
+                sbProcName = null;
+                hProc?.Dispose();
+                hProc = null;
+            }
+        }
+
+        /// <summary>
+        /// Gets the process id for the specified process name. **Note that this is only useful if there is one process of the specified name**.
+        /// </summary>
+        /// <param name="procName">The name of the process.</param>
+        /// <returns>Process id as int. If this fails for any reason, it will return 0.</returns>
+        public static int GetProcessIdFromName(string procName)
+        {
+            try
+            {
+                uint[] ids = EnumProcesses();
+
+                for (int i = 0; i < ids.Length; ++i)
+                {
+                    uint pid = ids[i];
+
+                    if (pid < 5)
+                    {
+                        continue;
+                    }
+
+                    string name;
+
+                    try
+                    {
+                        name = GetProcessNameFromIdInternal(pid);
+                    }
+                    catch (Win32Exception)
+                    {
+                        // FO can't access specified (restricted) process.
+                        continue;
+                    }
+
+                    if (string.IsNullOrWhiteSpace(name) || FindInStringArray(ignoreProcessList, name))
+                    {
+                        continue;
+                    }
+
+                    name = name.Replace(".exe", string.Empty);
+
+                    if (name != procName)
+                    {
+                        continue;
+                    }
+
+                    return (int)pid;
+                }
+            }
+            catch (Win32Exception we)
+            {
+                // From EnumProcesses
+                logger.LogWarning($"Failure getting process information: {we.Message}");
+            }
+
+            return 0;
+        }
+
+        /// <summary>
+        /// Gets the start time of the process with the specified identifier.
+        /// </summary>
+        /// <param name="procId">The id of the process.</param>
+        /// <returns>The start time of the process.</returns>
+        /// <exception cref="Win32Exception">A Win32Exception exception will be thrown if this specified process id is not found or if it is non-accessible due to its access control level.</exception>
+        public static DateTime GetProcessStartTime(int procId)
+        {
+            SafeProcessHandle procHandle = null;
+
+            try
+            {
+                procHandle = GetSafeProcessHandle(procId);
+
+                if (procHandle.IsInvalid || procHandle.IsClosed)
+                {
+                    throw new Win32Exception(Marshal.GetLastWin32Error());
+                }
+
+                if (!GetProcessTimes(procHandle, out FILETIME ftCreation, out _, out _, out _))
+                {
+                    throw new Win32Exception(Marshal.GetLastWin32Error());
+                }
+
+                try
+                {
+                    ulong ufiletime = unchecked((((ulong)(uint)ftCreation.dwHighDateTime) << 32) | (uint)ftCreation.dwLowDateTime);
+                    var startTime = DateTime.FromFileTimeUtc((long)ufiletime);
+                    return startTime;
+                }
+                catch (ArgumentException)
+                {
+
+                }
+
+                return DateTime.MinValue;
+            }
+            finally
+            {
+                procHandle?.Dispose();
+                procHandle = null;
+            }
+        }
+
+        /// <summary>
+        /// Gets the exit time of the process with the specified identifier.
+        /// </summary>
+        /// <param name="procId">The id of the process.</param>
+        /// <returns>The exit time of the process.</returns>
+        /// <exception cref="Win32Exception">A Win32Exception exception will be thrown if this specified process id is not found or if it is non-accessible due to its access control level.</exception>
+        public static DateTime GetProcessExitTime(int procId)
+        {
+            SafeProcessHandle procHandle = null;
+
+            try
+            {
+                procHandle = GetSafeProcessHandle(procId);
+
+                if (procHandle.IsInvalid || procHandle.IsClosed)
+                {
+                    throw new Win32Exception(Marshal.GetLastWin32Error());
+                }
+
+                if (!GetProcessTimes(procHandle, out FILETIME ftCreation, out FILETIME ftExit, out _, out _))
+                {
+                    throw new Win32Exception(Marshal.GetLastWin32Error());
+                }
+
+                try
+                {
+                    ulong uExitfiletime = unchecked((((ulong)(uint)ftExit.dwHighDateTime) << 32) | (uint)ftExit.dwLowDateTime);
+
+                    // Has not exited.
+                    if (uExitfiletime == 0)
+                    {
+                        return DateTime.MinValue;
+                    }
+
+                    return DateTime.FromFileTimeUtc((long)uExitfiletime);
+                }
+                catch (ArgumentException)
+                {
+
+                }
+
+                return DateTime.MinValue;
+            }
+            finally
+            {
+                procHandle?.Dispose();
+                procHandle = null;
+            }
+        }
+
+        /// <summary>
+        /// Returns a SafeProcessHandle for a process with the specificed process id.
+        /// </summary>
+        /// <param name="id">Process id.</param>
+        /// <returns>SafeProcessHandle instance.</returns>
+        public static SafeProcessHandle GetSafeProcessHandle(int id)
+        {
+            return OpenProcess((uint)ProcessAccessFlags.All, false, (uint)id);
+        }
+
+        internal static MEMORYSTATUSEX GetSystemMemoryInfo()
+        {
+            MEMORYSTATUSEX memory = new();
+
+            if (!GlobalMemoryStatusEx(memory))
+            {
+                throw new Win32Exception($"NativeMethods.GetSystemMemoryInfo failed with Win32 error code {Marshal.GetLastWin32Error()}");
+            }
+
+            return memory;
+        }
+
+        /// <summary>
+        /// Gets System performance information.
+        /// </summary>
+        /// <param name="pi">Instance of <see cref="PerformanceInformation"/> structure to populate</param>
+        /// <returns>true if the function call was successful, false otherwise. Check <see cref="Marshal.GetLastWin32Error"/>
+        /// for additional error information.</returns>
+        internal static bool GetSytemPerformanceInfo(ref PerformanceInformation pi)
+        {
+            pi.cb = (uint)Marshal.SizeOf(typeof(PerformanceInformation));
+            
+            if (!GetPerformanceInfo(ref pi, pi.cb))
+            {
+                throw new Win32Exception($"GetPerformanceInfo failed with {Marshal.GetLastWin32Error()}");
+            }
+
+            return true;
+        }
+
+        /// <summary>
+        /// Gets the child processes, if any, belonging to the process with supplied pid.
+        /// </summary>
+        /// <param name="parentPid">The process ID of parent process (SF service host process).</param>
+        /// <param name="currentProcIds">An array containing all pids of processes running at the time it was created.</param>
+        /// <returns>A List of tuple (string procName, int procId) representing each child process belonging to the specified parent process (with parentPid).</returns>
+        internal static List<(string, uint)> PssGetServiceProcessDescendants(uint parentPid, ref uint[] currentProcIds)
+        {
+            if (currentProcIds == null || parentPid < 0)
+            {
+                return null;
+            }
+
+            List<(string, uint)> ret = new();
+
+            for (int i = 0; i < currentProcIds.Length; ++i)
+            {
+                try
+                {
+                    var snapshot = PssGetProcessSnapshot(currentProcIds[i]);
+
+                    if (string.IsNullOrWhiteSpace(snapshot.ImageFileName))
+                    {
+                        continue;
+                    }
+
+                    string procName = Path.GetFileName(snapshot.ImageFileName);
+
+                    // We don't care about SF system service procs.
+                    if (FindInStringArray(ignoreFabricSystemServicesList, procName))
+                    {
+                        continue;
+                    }
+
+                    // Rename as file extension is not expected by caller.
+                    procName = procName.Replace(".exe", string.Empty);
+
+                    // The process is a child of the supplied process with the given pid (parentPid). Add it to the list.
+                    if (parentPid == snapshot.ParentProcessId)
+                    {
+                        ret.Add((procName, snapshot.ProcessId));
+                    }
+                }
+                catch (Exception e) when (e is ArgumentException or Win32Exception)
+                {
+
+                }
+            }
+
+            return ret;
+        }
+
+        // Networking \\
+        // Credit: http://pinvoke.net/default.aspx/iphlpapi/GetExtendedTcpTable.html
+
+        /// <summary>
+        /// Gets a list of TCPv4 connection info tuples for use in determining TCP ports in use per process or machine-wide.
+        /// Note that this does not consider BOUND state connections. If you need that information, then use the netstat-based API in OSProviderInfo platform impls.
+        /// </summary>
+        /// <returns>List of (ushort LocalPort, int OwningProcessId, MIB_TCP_STATE State) tuples.</returns>
+        public static List<(ushort LocalPort, int OwningProcessId, MIB_TCP_STATE State)> GetAllTcpConnections()
+        {
+            return InternalGetTcpConnections();
+        }
+
+        /// <summary>
+        /// Gets a list of TCPv6 connection info tuples for use in determining TCP ports in use per process or machine-wide.
+        /// Note that this does not consider BOUND state connections. If you need that information, then use the netstat-based API in OSProviderInfo platform impls.
+        /// </summary>
+        /// <returns>List of (ushort LocalPort, int OwningProcessId, MIB_TCP_STATE State) tuples.</returns>
+        public static List<(ushort LocalPort, int OwningProcessId, MIB_TCP_STATE State)> GetAllTcp6Connections()
+        {
+            return InternalGetTcp6Connections();
+        }
+
+        // Process disk IO \\
+
+        /// <summary>
+        /// Gets the number of read operations performed by the process with specified process ID.
+        /// </summary>
+        /// <param name="processId">The ID of the target process.</param>
+        /// <returns>The number of read operations performed by the process as a long value.</returns>
+        /// <exception cref="Win32Exception"></exception>
+        public static long GetProcessIOReadOperationCount(uint processId)
+        {
+            long reads = 0;
+
+            using SafeProcessHandle safeProcessHandle = GetSafeProcessHandle((int)processId) ?? throw new Win32Exception(Marshal.GetLastWin32Error());
+
+            if (!GetProcessIoCounters(safeProcessHandle, out IO_COUNTERS info))
+            {
+                int ret = Marshal.GetLastWin32Error();
+
+                if (ret != 0)
+                {
+                    throw new Win32Exception(Marshal.GetLastWin32Error());
+                }
+            }
+            else
+            {
+                reads = (long)info.ReadOperationCount;
+            }
+
+            return reads;
+        }
+
+        /// <summary>
+        /// Gets the number of write operations performed by the process with specified process ID.
+        /// </summary>
+        /// <param name="processId">The ID of the target process.</param>
+        /// <returns>The number of write operations performed by the process as a long value.</returns>
+        /// <exception cref="Win32Exception"></exception>
+        public static long GetProcessIOWriteOperationCount(uint processId)
+        {
+            long writes = 0;
+            using SafeProcessHandle safeProcessHandle = GetSafeProcessHandle((int)processId) ?? throw new Win32Exception(Marshal.GetLastWin32Error());
+
+            if (!GetProcessIoCounters(safeProcessHandle, out IO_COUNTERS info))
+            {
+                int ret = Marshal.GetLastWin32Error();
+
+                if (ret != 0)
+                {
+                    throw new Win32Exception(Marshal.GetLastWin32Error());
+                }
+            }
+            else
+            {
+                writes = (long)info.WriteOperationCount;
+            }
+
+            return writes;
+        }
+
+        /// <summary>
+        /// Gets the number of bytes read by the target process with specified process ID.
+        /// </summary>
+        /// <param name="processId">The ID of the target process.</param>
+        /// <returns>The number of bytes read as a long value.</returns>
+        /// <exception cref="Win32Exception"></exception>
+        public static long GetProcessIOReadTransferCount(uint processId)
+        {
+            long reads = 0;
+
+            using SafeProcessHandle safeProcessHandle = GetSafeProcessHandle((int)processId) ?? throw new Win32Exception(Marshal.GetLastWin32Error());
+
+            if (!GetProcessIoCounters(safeProcessHandle, out IO_COUNTERS info))
+            {
+                int ret = Marshal.GetLastWin32Error();
+
+                if (ret != 0)
+                {
+                    throw new Win32Exception(Marshal.GetLastWin32Error());
+                }
+            }
+            else
+            {
+                reads = (long)info.ReadTransferCount;
+            }
+
+            return reads;
+        }
+
+        /// <summary>
+        /// Gets the number of bytes written by the target process with specified process ID.
+        /// </summary>
+        /// <param name="processId">The ID of the target process.</param>
+        /// <returns>The number of bytes written as a long value.</returns>
+        /// <exception cref="Win32Exception"></exception>
+        public static long GetProcessIOWriteTransferCount(uint processId)
+        {
+            long writes = 0;
+            using SafeProcessHandle safeProcessHandle = GetSafeProcessHandle((int)processId) ?? throw new Win32Exception(Marshal.GetLastWin32Error());
+
+            if (!GetProcessIoCounters(safeProcessHandle, out IO_COUNTERS info))
+            {
+                int ret = Marshal.GetLastWin32Error();
+
+                if (ret != 0)
+                {
+                    throw new Win32Exception(Marshal.GetLastWin32Error());
+                }
+            }
+            else
+            {
+                writes = (long)info.WriteTransferCount;
+            }
+
+            return writes;
+        }
+
+        /// <summary>
+        /// Gets a filtered list of process information that includes all, but not limited to, executing SF user services and their descendants.
+        /// </summary>
+        /// <returns>An array of uint values that are process identifiers of all currently running SF user service host processes (and descendants) on the system. 
+        /// If the function fails, then it will return null.</returns>
+        private static List<SYSTEM_PROCESS_INFORMATION> NtGetFilteredProcessInfo()
+        {
+            SYSTEM_PROCESS_INFORMATION[] procInfo = NtGetSysProcInfo();
+
+            // If NtGetSysProcInfo returns null, it means that something went wrong (logged).
+            if (procInfo == null)
+            {
+                return null;
+            }
+
+            List<SYSTEM_PROCESS_INFORMATION> procInfoList = new();
+
+            for (int i = 0; i < procInfo.Length; ++i)
+            {
+                try
+                {
+                    if (procInfo[i].UniqueProcessId == UIntPtr.Zero)
+                    {
+                        continue;
+                    }
+
+                    uint pid = procInfo[i].UniqueProcessId.ToUInt32();
+
+                    using (SafeProcessHandle safeProcessHandle = GetSafeProcessHandle((int)pid))
+                    {
+                        // Failure in OpenProcess, ignore.
+                        if (safeProcessHandle.IsInvalid)
+                        {
+                            continue;
+                        }
+
+                        // What happens if child is spawned with breakaway from Job Object? This is highly unlikely for SF user services..
+                        // All SF user service host processes (and their descendants) are owned by JOs, therefore if the process is not part of a JO, then ignore it.
+                        if (!IsProcessInJob(safeProcessHandle, IntPtr.Zero, out bool isInJob) || !isInJob)
+                        {
+                            continue;
+                        }
+                    }
+
+                    string procName = Path.GetFileName(procInfo[i].ImageName.Buffer);
+
+                    if (FindInStringArray(ignoreProcessList, procName) || FindInStringArray(ignoreFabricSystemServicesList, procName))
+                    {
+                        continue;
+                    }
+
+                    procInfoList.Add(procInfo[i]);
+                }
+                catch (ArgumentException)
+                {
+
+                }
+                catch (Win32Exception)
+                {
+
+                }
+            }
+
+            return procInfoList;
+        }
+
+        private static List<(ushort LocalPort, int OwningProcessId, MIB_TCP_STATE State)> InternalGetTcpConnections()
+        {
+            MIB_TCPROW_OWNER_PID[] tableRows;
+            uint buffSize = 0;
+            var dwNumEntriesField = typeof(MIB_TCPTABLE_OWNER_PID).GetField("dwNumEntries");
+
+            // Determine how much memory to allocate.
+            _ = GetExtendedTcpTable(IntPtr.Zero, ref buffSize, true, AF_INET, TCP_TABLE_CLASS.TCP_TABLE_OWNER_PID_ALL);
+            IntPtr tcpTablePtr = Marshal.AllocHGlobal((int)buffSize);
+
+            try
+            {
+                uint ret = GetExtendedTcpTable(tcpTablePtr, ref buffSize, true, AF_INET, TCP_TABLE_CLASS.TCP_TABLE_OWNER_PID_ALL);
+
+                if (ret != ERROR_SUCCESS)
+                {
+                    logger.LogWarning($"NativeMethods.InternalGetTcpConnections: Failed to get TCPv4 connections with Win32 error {Marshal.GetLastWin32Error()}");
+                    return null;
+                }
+
+                MIB_TCPTABLE_OWNER_PID table = (MIB_TCPTABLE_OWNER_PID)Marshal.PtrToStructure(tcpTablePtr, typeof(MIB_TCPTABLE_OWNER_PID));
+                int rowStructSize = Marshal.SizeOf(typeof(MIB_TCPROW_OWNER_PID));
+                uint numEntries = (uint)dwNumEntriesField.GetValue(table);
+                tableRows = new MIB_TCPROW_OWNER_PID[numEntries];
+                IntPtr rowPtr = (IntPtr)((long)tcpTablePtr + 4);
+
+                for (int i = 0; i < numEntries; ++i)
+                {
+                    MIB_TCPROW_OWNER_PID tcpRow = (MIB_TCPROW_OWNER_PID)Marshal.PtrToStructure(rowPtr, typeof(MIB_TCPROW_OWNER_PID));
+                    tableRows[i] = tcpRow;
+                    rowPtr = (IntPtr)((long)rowPtr + rowStructSize); // next entry
+                }
+
+                if (tableRows != null)
+                {
+                    var values = new List<(ushort LocalPort, int OwningProcessId, MIB_TCP_STATE State)>();
+
+                    foreach (var row in tableRows)
+                    {
+                        values.Add((row.LocalPort, (int)row.owningPid, row.State));
+                    }
+
+                    return values;
+                }
+            }
+            finally
+            {
+                Marshal.FreeHGlobal(tcpTablePtr);
+            }
+
+            return null;
+        }
+
+        private static List<(ushort LocalPort, int OwningProcessId, MIB_TCP_STATE State)> InternalGetTcp6Connections()
+        {
+            MIB_TCP6ROW_OWNER_PID[] tableRows;
+            uint buffSize = 0;
+            var dwNumEntriesField = typeof(MIB_TCP6TABLE_OWNER_PID).GetField("dwNumEntries");
+
+            // Determine how much memory to allocate.
+            _ = GetExtendedTcpTable(IntPtr.Zero, ref buffSize, true, AF_INET6, TCP_TABLE_CLASS.TCP_TABLE_OWNER_PID_ALL);
+            IntPtr tcpTablePtr = Marshal.AllocHGlobal((int)buffSize);
+
+            try
+            {
+                uint ret = GetExtendedTcpTable(tcpTablePtr, ref buffSize, true, AF_INET6, TCP_TABLE_CLASS.TCP_TABLE_OWNER_PID_ALL);
+
+                if (ret != ERROR_SUCCESS)
+                {
+                    logger.LogWarning($"NativeMethods.InternalGetTcp6Connections: Failed to get TCPv6 connections with Win32 error {Marshal.GetLastWin32Error()}");
+                    return null;
+                }
+
+                MIB_TCP6TABLE_OWNER_PID table = (MIB_TCP6TABLE_OWNER_PID)Marshal.PtrToStructure(tcpTablePtr, typeof(MIB_TCP6TABLE_OWNER_PID));
+                int rowStructSize = Marshal.SizeOf(typeof(MIB_TCP6ROW_OWNER_PID));
+                uint numEntries = (uint)dwNumEntriesField.GetValue(table);
+                tableRows = new MIB_TCP6ROW_OWNER_PID[numEntries];
+                IntPtr rowPtr = (IntPtr)((long)tcpTablePtr + 4);
+
+                for (int i = 0; i < numEntries; ++i)
+                {
+                    MIB_TCP6ROW_OWNER_PID tcpRow = (MIB_TCP6ROW_OWNER_PID)Marshal.PtrToStructure(rowPtr, typeof(MIB_TCP6ROW_OWNER_PID));
+                    tableRows[i] = tcpRow;
+                    rowPtr = (IntPtr)((long)rowPtr + rowStructSize); // next entry
+                }
+
+                if (tableRows != null)
+                {
+                    var values = new List<(ushort LocalPort, int OwningProcessId, MIB_TCP_STATE State)>();
+
+                    foreach (var row in tableRows)
+                    {
+                        values.Add((row.LocalPort, (int)row.owningPid, row.State));
+                    }
+
+                    return values;
+                }
+            }
+            finally
+            {
+                Marshal.FreeHGlobal(tcpTablePtr);
+            }
+
+            return null;
+        }
+
+        private static SYSTEM_PROCESS_INFORMATION[] NtGetSysProcInfo()
+        {
+            const int MAX_TRIES = 5;
+            ArrayList arrProcInfo = new();
+            uint size = 1024;
+            int tried = 0;
+            IntPtr procInfoBuffer = IntPtr.Zero;
+
+            try
+            {
+                procInfoBuffer = Marshal.AllocHGlobal(1024);
+
+                // Figure out the actual memory size we need. So, set actualSize given current related system state (number of processes currently executing).
+                int status = NtQuerySystemInformation(SystemProcessInformation, procInfoBuffer, size, out uint actualSize);
+
+                while (status != 0 && tried <= MAX_TRIES)
+                {
+                    Marshal.FreeHGlobal(procInfoBuffer);
+
+                    // Pad the buffer to have a better chance of getting the right size after 1 iteration.
+                    size += actualSize;
+                    procInfoBuffer = Marshal.AllocHGlobal((int)size);
+                    status = NtQuerySystemInformation(SystemProcessInformation, procInfoBuffer, size, out actualSize);
+                    tried++;
+                }
+
+                if (tried == MAX_TRIES && status != 0)
+                {
+                    logger.LogWarning($"NtGetSysProcInfo failed with Win32 error code {Marshal.GetLastWin32Error()}");
+                    return null;
+                }
+
+                long offset = 0;
+                SYSTEM_PROCESS_INFORMATION sysProcInfo = (SYSTEM_PROCESS_INFORMATION)Marshal.PtrToStructure(procInfoBuffer, typeof(SYSTEM_PROCESS_INFORMATION));
+                arrProcInfo.Add(sysProcInfo);
+
+                while (sysProcInfo.NextEntryOffset > 0)
+                {
+                    offset += sysProcInfo.NextEntryOffset;
+                    IntPtr tempPtr = new(procInfoBuffer.ToInt64() + offset);
+                    sysProcInfo = (SYSTEM_PROCESS_INFORMATION)Marshal.PtrToStructure(tempPtr, typeof(SYSTEM_PROCESS_INFORMATION));
+                    arrProcInfo.Add(sysProcInfo);
+                }
+
+                var arr = new SYSTEM_PROCESS_INFORMATION[arrProcInfo.Count];
+                arrProcInfo.CopyTo(arr);
+                return arr;
+            }
+            catch (OutOfMemoryException) // Since OOMs can be caught in .net, failfast here.
+            {
+                Environment.FailFast($"FO hit OOM:{Environment.NewLine}{Environment.StackTrace}");
+            }
+            catch (Exception e) // Note: Catching all here as it is unclear what the error would be if the SYSTEM_PROCESS_INFORMATION structure definition is invalid (Windows changes support for what is used here, for example).
+            {
+                string win32errCodeMessage = string.Empty;
+
+                if (e is Win32Exception)
+                {
+                    int errorCode = Marshal.GetLastWin32Error();
+                    win32errCodeMessage = $" Win32 error code: {errorCode}.";
+                }
+
+                logger.LogWarning($"Failure in NtGetSysProcInfo: {e.Message}.{win32errCodeMessage}");
+            }
+            finally
+            {
+                if (procInfoBuffer != IntPtr.Zero)
+                {
+                    Marshal.FreeHGlobal(procInfoBuffer);
+                }
+            }
+
+            return null;
+        }
+
+        private static string NtGetProcessNameFromId(uint pid)
+        {
+            try 
+            { 
+                // Let the Win32Exception through, if it comes.
+                PSS_PROCESS_INFORMATION snapshot = PssGetProcessSnapshot(pid);
+
+                if (!string.IsNullOrWhiteSpace(snapshot.ImageFileName))
+                {
+                    return Path.GetFileName(snapshot.ImageFileName);
+                }
+            }
+            catch (ArgumentException)
+            {
+
+            }
+
+            return null;
+        }
+
+        // Credit (MIT): https://github.com/dahall/Vanara/blob/master/PInvoke/Kernel32/ProcessSnapshot.cs, author: https://github.com/dahall
+        private static IEnumerable<T> PssWalkSnapshot<T>(IntPtr SnapshotHandle, PSS_WALK_INFORMATION_CLASS InformationClass) where T : struct
+        {
+            IntPtr hWalk = IntPtr.Zero;
+            IntPtr buffer = IntPtr.Zero;
+
+            try
+            {
+                int ret = PssWalkMarkerCreate(IntPtr.Zero, ref hWalk);
+
+                if (ret != ERROR_SUCCESS)
+                {
+                    throw new Win32Exception(Marshal.GetLastWin32Error());
+                }
+
+                int size = Marshal.SizeOf(typeof(T));
+                buffer = Marshal.AllocHGlobal(size);
+
+                do
+                {
+                    var err = PssWalkSnapshot(SnapshotHandle, InformationClass, hWalk, buffer, (uint)size);
+
+                    if (err == ERROR_NO_MORE_ITEMS)
+                    {
+                        break;
+                    }
+                    else if (err == ERROR_SUCCESS)
+                    {
+                        yield return Marshal.PtrToStructure<T>(buffer);
+                    }
+                    else
+                    {
+                        throw new Win32Exception(Marshal.GetLastWin32Error());
+                    }
+
+                } while (true);
+            }
+            finally
+            {
+                if (buffer != IntPtr.Zero)
+                {
+                    Marshal.FreeHGlobal(buffer);
+                }
+
+                if (hWalk != IntPtr.Zero)
+                {
+                    if (PssWalkMarkerFree(hWalk) != ERROR_SUCCESS)
+                    {
+                        logger.LogWarning($"Failed to free walk marker with Win32 error {Marshal.GetLastWin32Error()}");
+                    }
+                }
+            }
+        }
+
+        private static bool FindInStringArray(string[] arr, string s)
+        {
+            for (int i = 0; i < arr.Length; i++)
+            {
+                // 0 means the two strings are equal.
+                if (string.CompareOrdinal(s, arr[i]) != 0)
+                { 
+                    continue;
+                }
+
+                return true;
+            }
+
+            return false;
+        }
+        
+        // Cleanup \\
+
+        private static bool TryReleaseHandle(IntPtr handle)
+        {
+            try
+            {
+                if (handle != IntPtr.Zero)
+                {
+                    // Rare.
+                    if (!CloseHandle(handle))
+                    {
+                        throw new Win32Exception(Marshal.GetLastWin32Error());
+                    }
+
+                    handle = IntPtr.Zero;
+                    return true;
+                }
+            }
+            catch(SEHException seh)
+            {
+                logger.LogWarning($"ReleaseHandle: Failed to release handle with SEH exception {seh.ErrorCode}: {seh.Message}");
+            }
+            catch (Win32Exception win32)
+            {
+                logger.LogWarning($"ReleaseHandle: Failed to release handle with Win32 error {win32.NativeErrorCode}: {win32.Message}");
+            }
+            
+            return false;
+        }
+
+        // Safe object handle.
+        public sealed class SafeObjectHandle : SafeHandleZeroOrMinusOneIsInvalid
+        {
+            public SafeObjectHandle() : base(ownsHandle: true)
+            {
+
+            }
+
+            protected override bool ReleaseHandle()
+            {
+                return TryReleaseHandle(handle);
+            }
+        }
+    }
 }