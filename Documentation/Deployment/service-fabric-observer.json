--- conflicted
+++ resolved
@@ -11,26 +11,16 @@
     },
     "applicationTypeVersionFabricObserver": {
       "type": "string",
-<<<<<<< HEAD
-      "defaultValue": "3.2.4.831",
-      "metadata": {
-        "description": "Provide the app version number of FabricObserver. This must be identical to the version, 3.2.4.831, in the referenced sfpkg specified in packageUrlFabricObserver."
-=======
       "defaultValue": "3.2.5",
       "metadata": {
         "description": "Provide the app version number of FabricObserver. This must be identical to the version, 3.2.5, in the referenced sfpkg specified in packageUrlFabricObserver."
->>>>>>> 5518742d
       }
     },
     "packageUrlFabricObserver": {
       "type": "string",
       "defaultValue": "",
       "metadata": {
-<<<<<<< HEAD
-        "description": "This has to be a public accessible URL for the sfpkg file which contains the FabricObserver app package. Example: https://github.com/microsoft/service-fabric-observer/releases/download/[xxxxxxxx]/Microsoft.ServiceFabricApps.FabricObserver.Windows.SelfContained.3.2.4.831.sfpkg"
-=======
         "description": "This has to be a public accessible URL for the sfpkg file which contains the FabricObserver app package. Example: https://github.com/microsoft/service-fabric-observer/releases/download/[xxxxxxxx]/Microsoft.ServiceFabricApps.FabricObserver.Windows.SelfContained.3.2.5.sfpkg"
->>>>>>> 5518742d
       }
     }
   },
