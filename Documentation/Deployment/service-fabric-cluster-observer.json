{
  "$schema": "https://schema.management.azure.com/schemas/2019-04-01/deploymentTemplate.json#",
  "contentVersion": "1.0.0.0",
  "parameters": {
    "clusterName": {
      "type": "string",
      "defaultValue": "",
      "metadata": {
        "description": "The Service Fabric cluster resource name from the Azure resource group. Example: servicefabriccluster123"
      }
    },
    "applicationTypeVersionClusterObserver": {
      "type": "string",
<<<<<<< HEAD
      "defaultValue": "2.2.1.831",
=======
      "defaultValue": "2.2.1.960",
>>>>>>> 5518742d
      "metadata": {
        "description": "Provide the app version number of ClusterObserver. This must be identical to the version specified in the corresponding sfpkg."
      }
    },
    "packageUrlClusterObserver": {
      "type": "string",
      "defaultValue": "",
      "metadata": {
        "description": "This has to be a public accessible URL for the sfpkg file which contains the ClusterObserver app package. Example: https://github.com/microsoft/service-fabric-observer/releases/download/57648098/Microsoft.ServiceFabricApps.ClusterObserver.Windows.SelfContained.2.2.0.960.sfpkg"
      }
    }
  },
  "variables": {
    "applicationTypeNameClusterObserver": "ClusterObserverType",
    "applicationNameClusterObserver": "ClusterObserver",
    "serviceNameClusterObserver": "[concat(variables('applicationNameClusterObserver'), '~ClusterObserverService')]",
    "serviceTypeNameClusterObserver": "ClusterObserverType",
    "sfrpApiVersion": "2021-06-01"
  },
  "resources": [
    {
      "apiVersion": "[variables('sfrpApiVersion')]",
      "type": "Microsoft.ServiceFabric/clusters/applicationTypes",
      "name": "[concat(parameters('clusterName'), '/', variables('applicationTypeNameClusterObserver'))]",
      "location": "[resourceGroup().location]",
      "properties": {
        "provisioningState": "Default"
      }
    },
    {
      "apiVersion": "[variables('sfrpApiVersion')]",
      "type": "Microsoft.ServiceFabric/clusters/applicationTypes/versions",
      "name": "[concat(parameters('clusterName'), '/', variables('applicationTypeNameClusterObserver'), '/', parameters('applicationTypeVersionClusterObserver'))]",
      "location": "[resourceGroup().location]",
      "dependsOn": [
        "[concat('Microsoft.ServiceFabric/clusters/', parameters('clusterName'), '/applicationTypes/', variables('applicationTypeNameClusterObserver'))]"
      ],
      "properties": {
        "provisioningState": "Default",
        "appPackageUrl": "[parameters('packageUrlClusterObserver')]"
      }
    },
    {
      "apiVersion": "[variables('sfrpApiVersion')]",
      "type": "Microsoft.ServiceFabric/clusters/applications",
      "name": "[concat(parameters('clusterName'), '/', variables('applicationNameClusterObserver'))]",
      "location": "[resourceGroup().location]",
      "dependsOn": [
        "[concat('Microsoft.ServiceFabric/clusters/', parameters('clusterName'), '/applicationTypes/', variables('applicationTypeNameClusterObserver'), '/versions/', parameters('applicationTypeVersionClusterObserver'))]"
      ],
      "properties": {
        "provisioningState": "Default",
        "typeName": "[variables('applicationTypeNameClusterObserver')]",
        "typeVersion": "[parameters('applicationTypeVersionClusterObserver')]",
        "parameters": {
          "MonitorRepairJobs": "true",
          "ClusterObserverRunInterval": "00:15:00"
        },
        "upgradePolicy": {
          "upgradeReplicaSetCheckTimeout": "01:00:00.0",
          "forceRestart": "false",
          "rollingUpgradeMonitoringPolicy": {
            "healthCheckWaitDuration": "00:02:00.0",
            "healthCheckStableDuration": "00:05:00.0",
            "healthCheckRetryTimeout": "00:10:00.0",
            "upgradeTimeout": "01:00:00.0",
            "upgradeDomainTimeout": "00:20:00.0"
          },
          "applicationHealthPolicy": {
            "considerWarningAsError": "false",
            "maxPercentUnhealthyDeployedApplications": "50",
            "defaultServiceTypeHealthPolicy": {
              "maxPercentUnhealthyServices": "50",
              "maxPercentUnhealthyPartitionsPerService": "50",
              "maxPercentUnhealthyReplicasPerPartition": "50"
            }
          }
        }
      }
    },
    {
      "apiVersion": "[variables('sfrpApiVersion')]",
      "type": "Microsoft.ServiceFabric/clusters/applications/services",
      "name": "[concat(parameters('clusterName'), '/', variables('applicationNameClusterObserver'), '/', variables('serviceNameClusterObserver'))]",
      "location": "[resourceGroup().location]",
      "dependsOn": [
        "[concat('Microsoft.ServiceFabric/clusters/', parameters('clusterName'), '/applications/', variables('applicationNameClusterObserver'))]"
      ],
      "properties": {
        "provisioningState": "Default",
        "serviceKind": "Stateless",
        "serviceTypeName": "[variables('serviceTypeNameClusterObserver')]",
        "instanceCount": "1",
        "partitionDescription": {
          "partitionScheme": "Singleton"
        },
        "correlationScheme": [],
        "serviceLoadMetrics": [],
        "servicePlacementPolicies": []
      }
    }
  ]
}<|MERGE_RESOLUTION|>--- conflicted
+++ resolved
@@ -11,11 +11,7 @@
     },
     "applicationTypeVersionClusterObserver": {
       "type": "string",
-<<<<<<< HEAD
-      "defaultValue": "2.2.1.831",
-=======
       "defaultValue": "2.2.1.960",
->>>>>>> 5518742d
       "metadata": {
         "description": "Provide the app version number of ClusterObserver. This must be identical to the version specified in the corresponding sfpkg."
       }
