--- conflicted
+++ resolved
@@ -1,10 +1,6 @@
 ## How to implement an observer plugin using FO's extensibility model
 
-<<<<<<< HEAD
-#### Note that starting in version 2.2.0.831, ClusterObserver supports the FO plugin model. So, you can build cluster-level monitoring plugins should you so desire.
-=======
 #### Note that starting in version 2.2.8.31, ClusterObserver supports the FO plugin model. So, you can build cluster-level monitoring plugins should you so desire.
->>>>>>> ac341cd2
 
 1. Create a new .NET Standard (2.0) library project.
 
