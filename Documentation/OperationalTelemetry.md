## FabricObserver Operational Telemetry

FabricObserver operational data is transmitted to Microsoft and contains information about FabricObserver.  This information helps us understand which observers matter in the real world, what type of environment they run in, and how many services are being monitored. This information will help us make sure we invest time in the right places. This data does not contain PII or any information about the services running in your cluster or the data handled by the applications. Nor do we capture the user application-specific configurations set for FO (things like target app names and metric thresholds are not transmitted. Basically, we do not care about anything that is specific to your deployment. We only care about what FO is doing with respect to its health and defined behavior.). 

**This information is only used by the Service Fabric team and will be retained for no more than 90 days.** 

Disabling / Enabling transmission of Operational Data: 

Transmission of operational data is controlled by a setting and can be easily turned off. ```ObserverManagerEnableOperationalTelemetry``` setting in ```ApplicationManifest.xml``` controls transmission of Operational data. **Note that if you are deploying FabricObserver to a cluster running in a restricted region (China) or cloud (Gov) you should disable this feature before deploying to remain compliant. Please do not send data outside of any restricted boundary.**

<<<<<<< HEAD
**NOTE: We recommend that this feature be disabled if you are deploying FabricObserver to an Azure cluster running in a restricted region or cloud.**

=======
>>>>>>> d4e3c54e
Setting the value to false as below will prevent the transmission of operational data: 

**\<Parameter Name="ObserverManagerEnableOperationalTelemetry" DefaultValue="false" />** 

As with most of FabricObserver's application settings, you can also do this with a versionless parameter-only application upgrade: 

```Powershell
Connect-ServiceFabricCluster ...

$appParams = @{ "ObserverManagerEnableOperationalFOTelemetry" = "false"; }
Start-ServiceFabricApplicationUpgrade -ApplicationName fabric:/FabricObserver -ApplicationParameter $appParams -ApplicationTypeVersion 3.1.23 -UnMonitoredAuto
 
```

#### Questions we want to answer from data: 

-	Health of FO 
       -	If FO crashes with an unhandled exception that can be caught, related error information will be sent to us (this will include the offending FO stack). This will help us improve quality. 
-	Enabled Observers 
    -	Helps us focus effort on the most useful observers.
-	Are there any FO plugins running?
-	Is FO finding issues (generating health events)? This data is represented in the total number of Warnings/Errors an observer finds in a 24 hour window.
-	This telemetry is sent once every 24 hours and internal error/warning counters are reset after each telemetry transmission.

#### Operational data details: 

Here is a full example of exactly what is sent in one of these telemetry events, in this case, from an SFRP cluster: 

```JSON
  {
    "EventName": "OperationalEvent",
    "TaskName": "FabricObserver",
    "EventRunInterval": "1.00:00:00",
    "ClusterId": "00000000-1111-1111-0000-00f00d000d",
    "ClusterType": "SFRP",
    "NodeNameHash": "3e83569d4c6aad78083cd081215dafc81e5218556b6a46cb8dd2b183ed0095ad",
    "FOVersion": "3.1.23",
    "HasPlugins": "False",
    "ParallelCapable": "True",
    "UpTime": "1.00:30:18.8058379",
    "Timestamp": "2021-11-29T02:45:28.9827940Z",
    "OS": "Windows",
    "EnabledObserverCount": 5,
    "AppObserverTotalMonitoredApps": 5,
    "AppObserverTotalMonitoredServiceProcesses": 6,
    "AppObserverConcurrencyEnabled": 1,
    "AppObserverErrorDetections": 0,
    "AppObserverWarningDetections": 0,
    "CertificateObserverErrorDetections": 0,
    "CertificateObserverWarningDetections": 0,
    "DiskObserverErrorDetections": 0,
    "DiskObserverWarningDetections": 0,
    "NodeObserverErrorDetections": 0,
    "NodeObserverWarningDetections": 0,
    "OSObserverErrorDetections": 0,
    "OSObserverWarningDetections": 0
  }
```

Let's take a look at the data and why we think it is useful to share with us. We'll go through each object property in the JSON above.
-	**EventName** - this is the name of the telemetry event.
-	**TaskName** - this specifies that the event is from FabricObserver.
-	**EventRunInterval** - this is how often this telemetry is sent from a node in a cluster.
-	**ClusterId** - this is used to both uniquely identify a telemetry event and to correlate data that comes from a cluster.
-	**ClusterType** - this is the type of cluster: Standalone or SFRP.
-	**NodeNameHash** - this is a sha256 hash of the name of the Fabric node from where the data originates. It is used to correlate data from specific nodes in a cluster (the hashed node name will be known to be part of the cluster with a specific cluster id).
-	**FOVersion** - this is the internal version of FO (if you have your own version naming, we will only know what the FO code version is (not your specific FO app version name)).
-	**HasPlugins** - this informs us about whether or not FO plugins are being used (we would love to know if folks are using the plugin model).
-   **ParallelCapable** - this informs us about whether or not the underlying (virtual) machine's CPU configuration is parallel capable.
-	**UpTime** - this is the amount of time FO has been running since it last started.
-	**Timestamp** - this is the time, in UTC, when FO sent the telemetry.
-	**OS** - this is the operating system FO is running on (Windows or Linux).
-	**AppObserverTotalMonitoredApps** - this is the total number of deployed applications AppObserver is monitoring.
-	**AppObserverTotalMonitoredServiceProcesses** - this is the total number of processes AppObserver is monitoring.
-   **AppObserverConcurrencyEnabled** - this informs us if AppObserver is configured to monitor processes concurrently.
-	**AppObserverErrorDetections** - this is how many Error level health events AppObserver generated in a 24 hour window.
-	**AppObserverWarningDetections** - this is how many Warning level health events AppObserver generated in a 24 hour window.
-	**[Built-in]ObserverErrorDetections** - this is how many Error level health events [Built-in]Observer generated in a 24 hour window.
-	**[Built-in]ObserverWarningDetections** - this is how many Error level health events [Built-in]Observer generated in a 24 hour window. 


Note that specific plugin data, besides whether or not plugins are in use, is not captured. Only agnostic data from built-in (ship with FO) observers is collected. 

If the ClusterType is not SFRP then a TenantId (Guid) is sent for use in the same way we use ClusterId. 

This information will **really** help us understand how FO is doing out there and we would greatly appreciate you sharing it with us!
<|MERGE_RESOLUTION|>--- conflicted
+++ resolved
@@ -6,13 +6,8 @@
 
 Disabling / Enabling transmission of Operational Data: 
 
-Transmission of operational data is controlled by a setting and can be easily turned off. ```ObserverManagerEnableOperationalTelemetry``` setting in ```ApplicationManifest.xml``` controls transmission of Operational data. **Note that if you are deploying FabricObserver to a cluster running in a restricted region (China) or cloud (Gov) you should disable this feature before deploying to remain compliant. Please do not send data outside of any restricted boundary.**
+Transmission of operational data is controlled by a setting and can be easily turned off. ```ObserverManagerEnableOperationalTelemetry``` setting in ```ApplicationManifest.xml``` controls transmission of Operational data. **Note that if you are deploying FabricObserver to a cluster running in a restricted region (China) or cloud (Gov) you should disable this feature before deploying to remain compliant. Please do not send data outside of any restricted boundary.**  
 
-<<<<<<< HEAD
-**NOTE: We recommend that this feature be disabled if you are deploying FabricObserver to an Azure cluster running in a restricted region or cloud.**
-
-=======
->>>>>>> d4e3c54e
 Setting the value to false as below will prevent the transmission of operational data: 
 
 **\<Parameter Name="ObserverManagerEnableOperationalTelemetry" DefaultValue="false" />** 
