--- conflicted
+++ resolved
@@ -44,20 +44,12 @@
     "ClusterId": "00000000-1111-1111-0000-00f00d000d",
     "ClusterType": "SFRP",
     "NodeNameHash": "3e83569d4c6aad78083cd081215dafc81e5218556b6a46cb8dd2b183ed0095ad",
-<<<<<<< HEAD
-    "FOVersion": "3.2.0.831",
-=======
     "FOVersion": "3.2.4.960",
->>>>>>> ac341cd2
     "HasPlugins": "False",
     "ParallelCapable": "True",
     "SFRuntimeVersion":"9.0.1028.9590"
     "UpTime": "1.00:30:18.8058379",
-<<<<<<< HEAD
-    "Timestamp": "2022-07-12T02:45:28.9827940Z",
-=======
     "Timestamp": "2022-07-08T02:45:28.9827940Z",
->>>>>>> ac341cd2
     "OS": "Windows",
     "EnabledObserverCount": 5,
     "AppObserverTotalMonitoredApps": 5,
